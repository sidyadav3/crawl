/**
 * @file
 * @brief Functions used in Pandemonium.
**/

#include "AppHdr.h"

#include <algorithm>

#include "lev-pand.h"

#include "externs.h"
#include "dungeon.h"
#include "env.h"
#include "mon-place.h"
#include "mgen_data.h"
#include "mon-pick.h"
#include "random.h"

void init_pandemonium(void)
{
    // colour of monster 9 is colour of floor, 8 is colour of rock
    // IIRC, BLACK is set to LIGHTGREY

    for (int pc = 0; pc < 10; ++pc)
    {
        switch (random2(17))
        {
        case 0: case 10: env.mons_alloc[pc] = MONS_WHITE_IMP;         break;
        case 1: case 11: env.mons_alloc[pc] = MONS_LEMURE;            break;
        case 2: case 12: env.mons_alloc[pc] = MONS_UFETUBUS;          break;
        case 3: case 13: env.mons_alloc[pc] = MONS_IRON_IMP;          break;
        case 4: case 14: env.mons_alloc[pc] = MONS_MIDGE;             break;
        case 5:          env.mons_alloc[pc] = MONS_NEQOXEC;           break;
        case 6:          env.mons_alloc[pc] = MONS_ORANGE_DEMON;      break;
        case 7:          env.mons_alloc[pc] = MONS_HELLWING;          break;
        case 8:          env.mons_alloc[pc] = MONS_SMOKE_DEMON;       break;
        case 9:          env.mons_alloc[pc] = MONS_YNOXINUL;          break;
        case 15:         env.mons_alloc[pc] = MONS_ABOMINATION_SMALL; break;
        case 16:         env.mons_alloc[pc] = MONS_ABOMINATION_LARGE; break;
        }

        if (one_chance_in(10))
        {
            env.mons_alloc[pc] = random_choose(
                                    MONS_HELLION,
                                    MONS_ROTTING_DEVIL,
                                    MONS_TORMENTOR,
                                    MONS_REAPER,
                                    MONS_SOUL_EATER,
                                    MONS_ICE_DEVIL,
                                    MONS_BLUE_DEVIL,
                                    MONS_HELL_BEAST,
                                    MONS_IRON_DEVIL,
                                    -1);
        }

        if (one_chance_in(30))
            env.mons_alloc[pc] = MONS_RED_DEVIL;

        if (one_chance_in(30))
            env.mons_alloc[pc] = MONS_CRIMSON_IMP;

        if (one_chance_in(30))
            env.mons_alloc[pc] = MONS_SIXFIRHY;

        if (one_chance_in(20))
        {
            env.mons_alloc[pc] = random_choose(
                                    MONS_DEMONIC_CRAWLER,
                                    MONS_SUN_DEMON,
                                    MONS_SHADOW_IMP,
                                    MONS_SHADOW_DEMON,
                                    MONS_LOROCYPROCA,
                                    -1);
        }

        // The last three slots have a good chance of big badasses.
        if (pc == 7 && one_chance_in(8)
         || pc == 8 && one_chance_in(5)
         || pc == 9 && one_chance_in(3))
        {
            env.mons_alloc[pc] = random_choose(
                    MONS_EXECUTIONER,
                    MONS_GREEN_DEATH,
                    MONS_BLIZZARD_DEMON,
                    MONS_BALRUG,
                    MONS_CACODEMON,
                    -1);
        }
    }

    if (one_chance_in(10))
        env.mons_alloc[7 + random2(3)] = MONS_BRIMSTONE_FIEND;

    if (one_chance_in(10))
        env.mons_alloc[7 + random2(3)] = MONS_ICE_FIEND;

    if (one_chance_in(10))
        env.mons_alloc[7 + random2(3)] = MONS_SHADOW_FIEND;

    if (one_chance_in(10))
        env.mons_alloc[7 + random2(3)] = MONS_HELL_SENTINEL;

    // Set at least some specific monsters for the special levels - this
    // can also be used to set some colours.

    env.floor_colour = BLACK;
    env.rock_colour  = BLACK;
    dgn_set_colours_from_monsters();
}

void pandemonium_mons(void)
{
    // must leave allowance for monsters rare on pandemonium (wizards, etc.)
    monster_type pan_mons = env.mons_alloc[random2(10)];

    if (one_chance_in(40))
    {
        do
            pan_mons = static_cast<monster_type>(random2(NUM_MONSTERS));
        while (!mons_pan_rare(pan_mons));
    }
<<<<<<< HEAD
    mgen_data mg(static_cast<monster_type>(pan_mons));
    mg.place = level_id(BRANCH_PANDEMONIUM);
=======
    mgen_data mg(pan_mons);
    mg.level_type = LEVEL_PANDEMONIUM;
>>>>>>> 537a8dfb
    mg.flags |= MG_PERMIT_BANDS;

    mons_place(mg);
}<|MERGE_RESOLUTION|>--- conflicted
+++ resolved
@@ -121,13 +121,8 @@
             pan_mons = static_cast<monster_type>(random2(NUM_MONSTERS));
         while (!mons_pan_rare(pan_mons));
     }
-<<<<<<< HEAD
-    mgen_data mg(static_cast<monster_type>(pan_mons));
+    mgen_data mg(pan_mons);
     mg.place = level_id(BRANCH_PANDEMONIUM);
-=======
-    mgen_data mg(pan_mons);
-    mg.level_type = LEVEL_PANDEMONIUM;
->>>>>>> 537a8dfb
     mg.flags |= MG_PERMIT_BANDS;
 
     mons_place(mg);
