/*
 *  File:       godabil.cc
 *  Summary:    God-granted abilities.
 */

#include "AppHdr.h"

#include <queue>

#include "beam.h"
#include "cloud.h"
#include "colour.h"
#include "coord.h"
#include "coordit.h"
#include "database.h"
#include "directn.h"
#include "effects.h"
#include "env.h"
#include "files.h"
#include "godabil.h"
#include "invent.h"
#include "itemprop.h"
#include "items.h"
#include "kills.h"
#include "message.h"
#include "misc.h"
#include "mon-act.h"
#include "mon-behv.h"
#include "mon-iter.h"
#include "mon-place.h"
#include "mgen_data.h"
#include "mon-stuff.h"
#include "mon-util.h"
#include "mutation.h"
#include "options.h"
#include "random.h"
#include "religion.h"
#include "shopping.h"
#include "spells1.h"
#include "spells3.h"
#include "spells4.h"
#include "spl-book.h"
#include "spl-util.h"
#include "state.h"
#include "stuff.h"
#include "terrain.h"
#include "view.h"

bool yred_injury_mirror(bool actual)
{
    return (you.religion == GOD_YREDELEMNUL && !player_under_penance()
            && you.piety >= piety_breakpoint(1)
            && (!actual || you.duration[DUR_PRAYER]));
}

bool beogh_water_walk()
{
    return (you.religion == GOD_BEOGH && !player_under_penance()
            && you.piety >= piety_breakpoint(4));
}

bool jiyva_grant_jelly(bool actual)
{
    return (you.religion == GOD_JIYVA && !player_under_penance()
            && you.piety >= piety_breakpoint(2)
            && (!actual || you.duration[DUR_PRAYER]));
}

bool jiyva_remove_bad_mutation()
{
    if (!how_mutated())
    {
        mpr("You have no bad mutations to be cured!");
        return (false);
    }

    // Ensure that only bad mutations are removed.
    if (!delete_mutation(RANDOM_BAD_MUTATION, true, false, true, true))
    {
        canned_msg(MSG_NOTHING_HAPPENS);
        return (false);
    }

    mpr("You feel cleansed.");
    return (true);
}

bool vehumet_supports_spell(spell_type spell)
{
    if (spell_typematch(spell, SPTYP_CONJURATION | SPTYP_SUMMONING))
        return (true);

    if (spell == SPELL_SHATTER
        || spell == SPELL_FRAGMENTATION
        || spell == SPELL_SANDBLAST)
    {
        return (true);
    }

    return (false);
}

// Returns false if the invocation fails (no spellbooks in sight, etc.).
bool trog_burn_spellbooks()
{
    if (you.religion != GOD_TROG)
        return (false);

    god_acting gdact;

    for (stack_iterator si(you.pos()); si; ++si)
    {
        if (si->base_type == OBJ_BOOKS
            && si->sub_type != BOOK_MANUAL
            && si->sub_type != BOOK_DESTRUCTION)
        {
            mpr("Burning your own feet might not be such a smart idea!");
            return (false);
        }
    }

    int totalpiety = 0;

    for (radius_iterator ri(you.pos(), LOS_RADIUS, true, true, true); ri; ++ri)
    {
        // If a grid is blocked, books lying there will be ignored.
        // Allow bombing of monsters.
        const unsigned short cloud = env.cgrid(*ri);
        if (feat_is_solid(grd(*ri))
            || cloud != EMPTY_CLOUD && env.cloud[cloud].type != CLOUD_FIRE)
        {
            continue;
        }

        int count = 0;
        int rarity = 0;
        for (stack_iterator si(*ri); si; ++si)
        {
            if (si->base_type != OBJ_BOOKS
                || si->sub_type == BOOK_MANUAL
                || si->sub_type == BOOK_DESTRUCTION)
            {
                continue;
            }

            // Ignore {!D} inscribed books.
            if (!check_warning_inscriptions(*si, OPER_DESTROY))
            {
                mpr("Won't ignite {!D} inscribed book.");
                continue;
            }

            rarity += book_rarity(si->sub_type);
            // Piety increases by 2 for books never cracked open, else 1.
            // Conversely, rarity influences the duration of the pyre.
            if (!item_type_known(*si))
                totalpiety += 2;
            else
                totalpiety++;

            dprf("Burned book rarity: %d", rarity);
            destroy_item(si.link());
            count++;
        }

        if (count)
        {
            if (cloud != EMPTY_CLOUD)
            {
                // Reinforce the cloud.
                mpr("The fire roars with new energy!");
                const int extra_dur = count + random2(rarity / 2);
                env.cloud[cloud].decay += extra_dur * 5;
                env.cloud[cloud].set_whose(KC_YOU);
                continue;
            }

            const int duration = std::min(4 + count + random2(rarity/2), 23);
            place_cloud(CLOUD_FIRE, *ri, duration, KC_YOU);

            mprf(MSGCH_GOD, "The book%s burst%s into flames.",
                 count == 1 ? ""  : "s",
                 count == 1 ? "s" : "");
        }
    }

    if (!totalpiety)
    {
         mpr("You cannot see a spellbook to ignite!");
         return (false);
    }
    else
    {
         simple_god_message(" is delighted!", GOD_TROG);
         gain_piety(totalpiety);
    }

    return (true);
}

static bool _is_yred_enslaved_soul(const monsters* mon)
{
    return (mon->alive() && mons_enslaved_soul(mon));
}

static bool _yred_enslaved_souls_on_level_disappear()
{
    bool success = false;

    for (monster_iterator mi; mi; ++mi)
    {
        if (_is_yred_enslaved_soul(*mi))
        {
#ifdef DEBUG_DIAGNOSTICS
            mprf(MSGCH_DIAGNOSTICS, "Undead soul disappearing: %s on level %d, branch %d",
                 mi->name(DESC_PLAIN).c_str(),
                 static_cast<int>(you.your_level),
                 static_cast<int>(you.where_are_you));
#endif

            simple_monster_message(*mi, " is freed.");

            // The monster disappears.
            monster_die(*mi, KILL_DISMISSED, NON_MONSTER);

            success = true;
        }
    }

    return (success);
}

static bool _yred_souls_disappear()
{
    return (apply_to_all_dungeons(_yred_enslaved_souls_on_level_disappear));
}

void yred_make_enslaved_soul(monsters *mon, bool force_hostile,
                             bool quiet, bool unrestricted)
{
    if (!unrestricted)
        _yred_souls_disappear();

    const int type = mon->type;
    monster_type soul_type = mons_species(type);
    const std::string whose =
        you.can_see(mon) ? apostrophise(mon->name(DESC_CAP_THE))
                         : mon->pronoun(PRONOUN_CAP_POSSESSIVE);
    const bool twisted =
        !unrestricted ? !x_chance_in_y(you.skills[SK_INVOCATIONS] * 20 / 9 + 20,
                                       100)
                      : false;
    int corps = -1;

    // If the monster's held in a net, get it out.
    mons_clear_trapping_net(mon);

    const monsters orig = *mon;

    if (twisted)
    {
        mon->type = mons_zombie_size(soul_type) == Z_BIG ?
            MONS_ABOMINATION_LARGE : MONS_ABOMINATION_SMALL;
        mon->base_monster = MONS_NO_MONSTER;
    }
    else
    {
        // Drop the monster's corpse, so that it can be properly
        // re-equipped below.
        corps = place_monster_corpse(mon, true, true);
    }

    // Drop the monster's equipment.
    monster_drop_ething(mon);

    // Recreate the monster as an abomination, or as itself before
    // turning it into a spectral thing below.
    define_monster(*mon);

    mon->colour = ETC_UNHOLY;

    mon->flags |= MF_CREATED_FRIENDLY;
    mon->flags |= MF_ENSLAVED_SOUL;

    if (twisted)
        // Mark abominations as undead.
        mon->flags |= MF_HONORARY_UNDEAD;
    else if (corps != -1)
    {
        // Turn the monster into a spectral thing, minus the usual
        // adjustments for zombified monsters.
        mon->type = MONS_SPECTRAL_THING;
        mon->base_monster = soul_type;

        // Re-equip the spectral thing.
        equip_undead(mon->pos(), corps, mon->mindex(),
                     mon->base_monster);

        // Destroy the monster's corpse, as it's no longer needed.
        destroy_item(corps);
    }

    name_zombie(mon, &orig);

    mons_make_god_gift(mon, GOD_YREDELEMNUL);

    mon->attitude = !force_hostile ? ATT_FRIENDLY : ATT_HOSTILE;
    behaviour_event(mon, ME_ALERT, !force_hostile ? MHITNOT : MHITYOU);

    if (!quiet)
    {
        mprf("%s soul %s, and %s.", whose.c_str(),
             twisted        ? "becomes twisted" : "remains intact",
             !force_hostile ? "is now yours"    : "fights you");
    }
}

// Fedhas allows worshipers to walk on top of stationary plants and
// fungi.
bool fedhas_passthrough(const monsters * target)
{
    return (target && you.religion == GOD_FEDHAS
            && mons_is_plant(target)
            && mons_is_stationary(target)
            && (target->type != MONS_OKLOB_PLANT
                || target->attitude != ATT_HOSTILE));
}


// Turns corpses in LOS into skeletons and grows toadstools on them.
// Can also turn zombies into skeletons and destroy ghoul-type monsters.
// Returns the number of corpses consumed.
int fungal_bloom()
{
    int seen_mushrooms  = 0;
    int seen_corpses    = 0;

    int processed_count = 0;
    bool kills = false;

    for (radius_iterator i(you.pos(), LOS_RADIUS); i; ++i)
    {
        actor *target = actor_at(*i);
        if (target && (target->atype() == ACT_PLAYER
                       || target->is_summoned()))
        {
            continue;
        }

        monsters * mons = monster_at(*i);

        if (mons && mons->mons_species() != MONS_TOADSTOOL)
        {
            switch (mons_genus(mons->mons_species()))
            {
            case MONS_ZOMBIE_SMALL:
                // Maybe turn a zombie into a skeleton.
                if (mons_skeleton(mons_zombie_base(mons)))
                {
                    processed_count++;

                    monster_type skele_type = MONS_SKELETON_LARGE;
                    if (mons_zombie_size(mons_zombie_base(mons)) == Z_SMALL)
                        skele_type = MONS_SKELETON_SMALL;

                    simple_monster_message(mons, "'s flesh rots away.");

                    mons->upgrade_type(skele_type, true, true);
                    behaviour_event(mons, ME_ALERT, MHITYOU);

                    continue;
                }
                // Else fall through and destroy the zombie.
                // Ghoul-type monsters are always destroyed.
            case MONS_GHOUL:
            {
                simple_monster_message(mons, " rots away and dies.");

                coord_def pos = mons->pos();
                int colour    = mons->colour;
                int corpse    = monster_die(mons, KILL_MISC, NON_MONSTER, true);
                kills = true;

                // If a corpse didn't drop, create a toadstool.
                // If one did drop, we will create toadstools from it as usual
                // later on.
                if (corpse < 0)
                {
                    const int mushroom = create_monster(
                                mgen_data(MONS_TOADSTOOL,
                                          BEH_FRIENDLY,
                                          &you,
                                          0,
                                          0,
                                          pos,
                                          MHITNOT,
                                          MG_FORCE_PLACE,
                                          GOD_NO_GOD,
                                          MONS_NO_MONSTER,
                                          0,
                                          colour),
                                          false);

                    if (mushroom != -1)
                        seen_mushrooms++;

                    processed_count++;

                    continue;
                }
                break;
            }

            default:
                continue;
            }
        }

        for (stack_iterator j(*i); j; ++j)
        {
            bool corpse_on_pos = false;
            if (j->base_type == OBJ_CORPSES && j->sub_type == CORPSE_BODY)
            {
                corpse_on_pos  = true;
                int trial_prob = mushroom_prob(*j);

                processed_count++;
                int target_count = 1 + binomial_generator(20, trial_prob);

                int seen_per;
                spawn_corpse_mushrooms(*j, target_count, seen_per,
                                       BEH_FRIENDLY, true);

                seen_mushrooms += seen_per;

                // Either turn this corpse into a skeleton or destroy it.
                if (mons_skeleton(j->plus))
                    turn_corpse_into_skeleton(*j);
                else
                    destroy_item(j->index());
            }

            if (corpse_on_pos && you.see_cell(*i))
                seen_corpses++;
        }
    }

    if (seen_mushrooms > 0)
        mushroom_spawn_message(seen_mushrooms, seen_corpses);

    if (kills)
        mprf("That felt like a moral victory.");

    return (processed_count);
}

static int _create_plant(coord_def & target)
{
    if (actor_at(target) || !mons_class_can_pass(MONS_PLANT, grd(target)))
        return (0);

    const int plant = create_monster(mgen_data
                                     (MONS_PLANT,
                                      BEH_FRIENDLY,
                                      &you,
                                      0,
                                      0,
                                      target,
                                      MHITNOT,
                                      MG_FORCE_PLACE, GOD_FEDHAS));


    if (plant != -1)
    {
        env.mons[plant].flags |= MF_ATT_CHANGE_ATTEMPT;
        if (you.see_cell(target))
            mpr("A plant grows up from the ground.");
    }


    return (plant != -1);
}

bool sunlight()
{
    int c_size = 5;
    int x_offset[] = {-1, 0, 0, 0, 1};
    int y_offset[] = { 0,-1, 0, 1, 0};

    dist spelld;

    bolt temp_bolt;

    temp_bolt.colour = YELLOW;
    direction(spelld, DIR_TARGET, TARG_HOSTILE, LOS_RADIUS, false, false,
              false, true, "Select sunlight destination", NULL,
              true);

    if (!spelld.isValid)
        return (false);

    coord_def base = spelld.target;

    int evap_count  = 0;
    int plant_count = 0;
    int processed_count = 0;

    // FIXME: Uncomfortable level of code duplication here but the explosion
    // code in bolt subjects the input radius to r*(r+1) for the threshold and
    // since r is an integer we can never get just the 4-connected neighbours.
    // Anyway the bolt code doesn't seem to be well set up to handle the
    // 'occasional plant' gimmick.
    for (int i = 0; i < c_size; ++i)
    {
        coord_def target = base;
        target.x += x_offset[i];
        target.y += y_offset[i];

        if (!in_bounds(target) || feat_is_solid(grd(target)))
            continue;

        temp_bolt.explosion_draw_cell(target);

        actor *victim = actor_at(target);

        // If this is a water square we will evaporate it.
        dungeon_feature_type ftype = grd(target);

        switch (ftype)
        {
        case DNGN_SHALLOW_WATER:
            ftype = DNGN_FLOOR;
            break;

        case DNGN_DEEP_WATER:
            ftype = DNGN_SHALLOW_WATER;
            break;

        default:
            break;
        }

        if (grd(target) != ftype)
        {
            dungeon_terrain_changed(target, ftype);

            if (you.see_cell(target))
                evap_count++;

            processed_count++;
        }

        monsters *mons = monster_at(target);

        if (victim)
        {
            if (!mons)
                you.backlight();
            else
            {
                backlight_monsters(target, 1, 0);
                behaviour_event(mons, ME_ALERT, MHITYOU);
            }

            processed_count++;
        }
        else if (one_chance_in(100)
                 && ftype >= DNGN_FLOOR_MIN
                 && ftype <= DNGN_FLOOR_MAX)
        {
            // Create a plant.
            const int plant = create_monster(mgen_data(MONS_PLANT,
                                                       BEH_HOSTILE,
                                                       &you,
                                                       0,
                                                       0,
                                                       target,
                                                       MHITNOT,
                                                       MG_FORCE_PLACE,
                                                       GOD_FEDHAS));

            if (plant != -1 && you.see_cell(target))
                plant_count++;

            processed_count++;
        }
    }

#ifndef USE_TILE
    // Move the cursor out of the way (it looks weird).
    cgotoxy(base.x, base.y, GOTO_DNGN);
#endif
    delay(200);

    if (plant_count)
    {
        mprf("%s grow%s in the sunlight.",
             (plant_count > 1 ? "Some plants": "A plant"),
             (plant_count > 1 ? "": "s"));
    }

    if (evap_count)
        mprf("Some water evaporates in the bright sunlight.");

    return (processed_count);
}

template<typename T>
bool less_second(const T & left, const T & right)
{
    return left.second < right.second;
}

typedef std::pair<coord_def, int> point_distance;

// dfs starting at origin, find the distance from the origin to the targets
// (not leaving LOS, not crossing monsters or solid walls) and store that in
// distances
static void _path_distance(coord_def & origin,
                           std::vector<coord_def> & targets,
                           std::vector<int> & distances)
{
    std::set<unsigned> exclusion;
    std::queue<point_distance> fringe;
    fringe.push(point_distance(origin,0));

    int idx = origin.x + origin.y * X_WIDTH;
    exclusion.insert(idx);

    while (!fringe.empty())
    {
        point_distance current = fringe.front();
        fringe.pop();

        // did we hit a target?
        for (unsigned i = 0; i < targets.size(); ++i)
        {
            if (current.first == targets[i])
            {
                distances[i] = current.second;
                break;
            }
        }

        for (adjacent_iterator adj_it(current.first); adj_it; ++adj_it)
        {
            idx = adj_it->x + adj_it->y * X_WIDTH;
            if (you.see_cell(*adj_it)
                && !feat_is_solid(env.grid(*adj_it))
                && exclusion.insert(idx).second)
            {
                monsters * temp = monster_at(*adj_it);
                if (!temp || (temp->attitude == ATT_HOSTILE
                              && temp->mons_species() != MONS_PLANT
                              && temp->mons_species() != MONS_TOADSTOOL
                              && temp->mons_species() != MONS_FUNGUS
                              && temp->mons_species() != MONS_BALLISTOMYCETE))
                {
                    fringe.push(point_distance(*adj_it, current.second+1));
                }
            }
        }
    }
}

// so we are basically going to compute point to point distance between
// the points of origin and the end points (origins and targets respecitvely)
// We will return a vector consisting of the minimum distances along one
// dimension of the distance matrix.
static void _point_point_distance(std::vector<coord_def> & origins,
                                  std::vector<coord_def> & targets,
                                  bool origin_to_target,
                                  std::vector<int> & distances)
{

    distances.clear();
    // Consider a matrix where the points of origin form the rows and
    // the target points form the column, we want to take the minimum along
    // one of those dimensions.
    if (origin_to_target)
        distances.resize(origins.size(), INT_MAX);
    else
        distances.resize(targets.size(), INT_MAX);

    std::vector<int> current_distances(targets.size(), 0);
    for (unsigned i = 0; i < origins.size(); ++i)
    {
        for (unsigned j = 0; j < current_distances.size(); ++j)
            current_distances[j] = INT_MAX;

        _path_distance(origins[i], targets, current_distances);

        // So we got the distance from a point of origin to one of the
        // targets. What should we do with it?
        if (origin_to_target)
        {
            // The minimum of current_distances is points(i)
            int min_dist = current_distances[0];
            for (unsigned j = 1; j < current_distances.size(); ++j)
                if (current_distances[j] < min_dist)
                    min_dist = current_distances[j];

            distances[i] = min_dist;
        }
        else
        {
            for (unsigned j = 0; j < targets.size(); ++j)
            {
                if (i == 0)
                    distances[j] = current_distances[j];
                else if (current_distances[j] < distances[j])
                    distances[j] = current_distances[j];
            }
        }
    }
}

// So the idea is we want to decide which adjacent tiles are in the most 'danger'
// We claim danger is proportional to the minimum distances from the point to a
// (hostile) monster. This function carries out at most 8 depth-first searches
// to calculate the distances in question. In practice it should be called for
// at most 7 searches since 8 (all adjacent free, > 8 monsters in view) can be
// special cased easily.
bool prioritise_adjacent(const coord_def &target, std::vector<coord_def> & candidates)
{
    radius_iterator los_it(target, LOS_RADIUS, true, true, true);

    std::vector<coord_def> mons_positions;
    // collect hostile monster positions in LOS
    for ( ; los_it; ++los_it)
    {
        monsters *hostile = monster_at(*los_it);

        if (hostile && hostile->attitude == ATT_HOSTILE)
            mons_positions.push_back(hostile->pos());
    }

    if (mons_positions.empty())
    {
        std::random_shuffle(candidates.begin(), candidates.end());
        return (true);
    }

    bool squares_to_monsters = mons_positions.size() > candidates.size();

    std::vector<int> distances;

    // So the idea is we will search from either possible plant locations to
    // monsters or from monsters to possible plant locations, but honestly the
    // implementation is unnecessarily tense and doing plants to monsters all
    // the time would be fine. Yet I'm reluctant to change it because it does
    // work.
    if (squares_to_monsters)
    {
        _point_point_distance(candidates, mons_positions,
                              squares_to_monsters, distances);
    }
    else
    {
        _point_point_distance(mons_positions, candidates,
                              squares_to_monsters, distances);
    }

    std::vector<point_distance> possible_moves(candidates.size());

    for (unsigned i = 0; i < possible_moves.size(); ++i)
    {
        possible_moves[i].first  = candidates[i];
        possible_moves[i].second = distances[i];
    }

    std::sort(possible_moves.begin(), possible_moves.end(),
              less_second<point_distance>);

    for (unsigned i = 0; i < candidates.size(); ++i)
        candidates[i] = possible_moves[i].first;

    return (true);
}

// Prompt the user to select a stack of fruit from their inventory.  The
// user can optionally select only a partial stack of fruit (the count
// variable will store the number of fruit the user wants).  Return the
// index of the item selected in the user's inventory, or a negative
// number if the prompt failed (user cancelled or had no fruit).
int _prompt_for_fruit(int & count, const char * prompt_string)
{
    int rc = prompt_invent_item(prompt_string,
                                MT_INVLIST,
                                OSEL_FRUIT,
                                true,
                                true,
                                true,
                                '\0',
                                -1,
                                &count);

    if (prompt_failed(rc))
        return (rc);

    // Return PROMPT_INAPPROPRIATE if the 'object selected isn't
    // actually fruit.
    if (!is_fruit(you.inv[rc]))
        return (PROMPT_INAPPROPRIATE);

    // Handle it if the user lies about the amount of fruit available.
    if (count > you.inv[rc].quantity)
        count = you.inv[rc].quantity;

    return (rc);
}

// Create a ring or partial ring around the caster.  The user is
// prompted to select a stack of fruit, and then plants are placed on open
// squares adjacent to the user.  Of course, one piece of fruit is
// consumed per plant, so a complete ring may not be formed.
bool plant_ring_from_fruit()
{
    int possible_count;
    int created_count = 0;
    int rc = _prompt_for_fruit(possible_count,
                               "Use which fruit? [0-9] specify amount");

    // Prompt failed?
    if (rc < 0)
        return (false);

    std::vector<coord_def> adjacent;

    for (adjacent_iterator adj_it(you.pos()); adj_it; ++adj_it)
    {
        if (mons_class_can_pass(MONS_PLANT, env.grid(*adj_it))
            && !actor_at(*adj_it))
        {
            adjacent.push_back(*adj_it);
        }
    }

    if ((int)adjacent.size() > possible_count)
    {
        prioritise_adjacent(you.pos(), adjacent);
    }

    unsigned target_count =
        (possible_count < (int)adjacent.size()) ? possible_count
                                                : adjacent.size();

    for (unsigned i = 0; i < target_count; ++i)
    {
        if (_create_plant(adjacent[i]))
            created_count++;
    }

    dec_inv_item_quantity(rc, created_count);

    return (created_count);
}

// Create a circle of water around the target, with a radius of
// approximately 2.  This turns normal floor tiles into shallow water
// and turns (unoccupied) shallow water into deep water.  There is a
// chance of spawning plants or fungus on unoccupied dry floor tiles
// outside of the rainfall area.  Return the number of plants/fungi
// created.
int rain(const coord_def &target)
{
    int spawned_count = 0;
    int processed_count = 0;

    for (radius_iterator rad(target, LOS_RADIUS, true, true, true); rad; ++rad)
    {
        // Adjust the shape of the rainfall slightly to make it look
        // nicer.  I want a threshold of 2.5 on the euclidean distance,
        // so a threshold of 6 prior to the sqrt is close enough.
        int rain_thresh = 6;
        coord_def local = *rad - target;

        dungeon_feature_type ftype = grd(*rad);

        if (local.abs() > rain_thresh)
        {
            // Maybe spawn a plant on (dry, open) squares that are in
            // LOS but outside the rainfall area.  In open space, there
            // are 213 squares in LOS, and we are going to drop water on
            // (25-4) of those, so if we want x plants to spawn on
            // average in open space, the trial probability should be
            // x/192.
            if (x_chance_in_y(5, 192)
                && !actor_at(*rad)
                && ftype >= DNGN_FLOOR_MIN
                && ftype <= DNGN_FLOOR_MAX)
            {
                const int plant = create_monster(mgen_data
                                     (coinflip() ? MONS_PLANT : MONS_FUNGUS,
                                      BEH_GOOD_NEUTRAL,
                                      &you,
                                      0,
                                      0,
                                      *rad,
                                      MHITNOT,
                                      MG_FORCE_PLACE, GOD_FEDHAS));

                if (plant != -1)
                    spawned_count++;

                processed_count++;
            }

            continue;
        }

        // Turn regular floor squares only into shallow water.
        if (ftype >= DNGN_FLOOR_MIN && ftype <= DNGN_FLOOR_MAX)
        {
            dungeon_terrain_changed(*rad, DNGN_SHALLOW_WATER);

            processed_count++;
        }
        // We can also turn shallow water into deep water, but we're
        // just going to skip cases where there is something on the
        // shallow water.  Destroying items will probably be annoying,
        // and insta-killing monsters is clearly out of the question.
        else if (!actor_at(*rad)
                 && igrd(*rad) == NON_ITEM
                 && ftype == DNGN_SHALLOW_WATER)
        {
            dungeon_terrain_changed(*rad, DNGN_DEEP_WATER);

            processed_count++;
        }

        if (ftype >= DNGN_MINMOVE)
        {
            // Maybe place a raincloud.
            //
            // The rainfall area is 20 (5*5 - 4 (corners) - 1 (center));
            // the expected number of clouds generated by a fixed chance
            // per tile is 20 * p = expected.  Say an Invocations skill
            // of 27 gives expected 5 clouds.
            int max_expected = 5;
            int expected = div_rand_round(max_expected
                                          * you.skills[SK_INVOCATIONS], 27);

            if (x_chance_in_y(expected, 20))
            {
                place_cloud(CLOUD_RAIN, *rad, 10, KC_YOU);

                processed_count++;
            }
        }
    }

    if (spawned_count > 0)
    {
        mprf("%s grow%s in the rain.",
             (spawned_count > 1 ? "Some plants" : "A plant"),
             (spawned_count > 1 ? "" : "s"));
    }

    return (processed_count);
}

// Destroy corpses in the player's LOS (first corpse on a stack only)
// and make 1 giant spore per corpse.  Spores are given the input as
// their starting behavior; the function returns the number of corpses
// processed.
int corpse_spores(beh_type behavior)
{
    int count = 0;
    for (radius_iterator rad(you.pos(), LOS_RADIUS, true, true, true); rad;
         ++rad)
    {
        for (stack_iterator stack_it(*rad); stack_it; ++stack_it)
        {
            if (stack_it->base_type == OBJ_CORPSES
                && stack_it->sub_type == CORPSE_BODY)
            {
                count++;

                int rc = create_monster(mgen_data(MONS_GIANT_SPORE,
                                                  behavior,
                                                  &you,
                                                  0,
                                                  0,
                                                  *rad,
                                                  MHITNOT,
                                                  MG_FORCE_PLACE));

                if (rc != -1)
                {
                    env.mons[rc].flags |= MF_ATT_CHANGE_ATTEMPT;
                    if (behavior == BEH_FRIENDLY)
                    {
                        env.mons[rc].behaviour = BEH_WANDER;
                        env.mons[rc].foe = MHITNOT;
                    }
                }

                if (mons_skeleton(stack_it->plus))
                    turn_corpse_into_skeleton(*stack_it);
                else
                    destroy_item(stack_it->index());

                break;
            }
        }
    }

    return (count);
}

struct monster_conversion
{
    monsters * base_monster;
    int cost;
    monster_type new_type;
};

bool operator<(const monster_conversion & left,
               const monster_conversion & right)
{
    if (left.cost == right.cost)
        return (coinflip());

    return (left.cost < right.cost);
}

// Given a monster (which should be a plant/fungus), see if
// evolve_flora() can upgrade it, and set up a monster_conversion
// structure for it.  Return true (and fill in possible_monster) if the
// monster can be upgraded, and return false otherwise.
bool _possible_evolution(monsters * input,
                         monster_conversion & possible_monster)
{
    int plant_cost = 10;
    int toadstool_cost = 1;
    int fungus_cost = 5;

    possible_monster.base_monster = input;
    switch (input->mons_species())
    {
    case MONS_PLANT:
        possible_monster.cost = plant_cost;
        possible_monster.new_type = MONS_OKLOB_PLANT;
        break;

    case MONS_FUNGUS:
    case MONS_BALLISTOMYCETE:
        possible_monster.cost = fungus_cost;
        possible_monster.new_type = MONS_WANDERING_MUSHROOM;
        break;

    case MONS_TOADSTOOL:
        possible_monster.cost = toadstool_cost;
        possible_monster.new_type = MONS_BALLISTOMYCETE;
        break;

    default:
        return (false);
    }

    return (true);
}

bool evolve_flora()
{
    int rc;
    int available_count;

    int points_per_fruit = 8;
    int oklob_cost = 10;

    float approx_oklob_rate = float(points_per_fruit)/float(oklob_cost);

    char prompt_string[100];
    memset(prompt_string,0,100);
    sprintf(prompt_string,
            "Use which fruit?  %1.1f oklob plants per fruit, [0-9] specify amount",
            approx_oklob_rate);

    rc = _prompt_for_fruit(available_count, prompt_string);

    // Prompt failed?
    if (rc < 0)
        return (false);

    int points = points_per_fruit * available_count;
    int starting_points = points;

    std::priority_queue<monster_conversion> available_targets;

    monster_conversion temp_conversion;

    for (radius_iterator rad(you.pos(), LOS_RADIUS, true, true, true);
         rad; ++rad)
    {
        monsters * target = monster_at(*rad);

        if (!target)
            continue;

        if (_possible_evolution(target, temp_conversion))
            available_targets.push(temp_conversion);
    }

    // Nothing available to upgrade.
    if (available_targets.empty())
    {
        mpr("No flora in sight can be evolved.");
        return (false);
    }

    int plants_evolved = 0;
    int toadstools_evolved = 0;
    int fungi_evolved = 0;

    while (!available_targets.empty() && points > 0)
    {
        monster_conversion current_target = available_targets.top();

        monsters * current_plant = current_target.base_monster;
        available_targets.pop();

        // Can we afford this thing?
        if (current_target.cost > points)
            continue;

        points -= current_target.cost;

        switch (current_plant->mons_species())
        {
        case MONS_PLANT:
            plants_evolved++;
            break;

        case MONS_FUNGUS:
        case MONS_BALLISTOMYCETE:
            fungi_evolved++;
            break;

        case MONS_TOADSTOOL:
            toadstools_evolved++;
            break;
        };

        current_plant->upgrade_type(current_target.new_type, true, true);
        current_plant->god = GOD_FEDHAS;
        current_plant->attitude = ATT_FRIENDLY;
        current_plant->flags |= MF_CREATED_FRIENDLY;
        current_plant->flags |= MF_ATT_CHANGE_ATTEMPT;

        // Try to remove slowly dying in case we are upgrading a
        // toadstool, and spore production in case we are upgrading a
        // fungus.
        current_plant->del_ench(ENCH_SLOWLY_DYING);
        current_plant->del_ench(ENCH_SPORE_PRODUCTION);

        // Maybe we can upgrade it again?
        if (_possible_evolution(current_plant, temp_conversion)
            && temp_conversion.cost <= points)
        {
            available_targets.push(temp_conversion);
        }
    }

    // How many pieces of fruit did we use up?
    int points_used = starting_points - points;
    int fruit_used = points_used / points_per_fruit;
    if (points_used % points_per_fruit)
        fruit_used++;

    // The player didn't have enough points to upgrade anything (probably
    // supplied only one fruit).
    if (!fruit_used)
    {
        mpr("Not enough fruit to cause evolution.");
        return (false);
    }

    dec_inv_item_quantity(rc, fruit_used);

    // Mention how many plants were used.
    if (fruit_used > 1)
        mprf("%d pieces of fruit are consumed!", fruit_used);
    else
        mpr("A piece of fruit is consumed!");

    // Messaging for generated plants.
    if (plants_evolved > 1)
        mprf("%d plants can now spit acid.", plants_evolved);
    else if (plants_evolved == 1)
        mpr("A plant can now spit acid.");

    if (toadstools_evolved > 1)
        mprf("%d toadstools gained stability.", toadstools_evolved);
    else if (toadstools_evolved == 1)
        mpr("A toadstool gained stability.");

    if (fungi_evolved > 1)
    {
        mprf("%d fungal colonies can now pick up their mycelia and move.",
             fungi_evolved);
    }
    else if (fungi_evolved == 1)
        mpr("A fungal colony can now pick up its mycelia and move.");

    return (true);
}

bool ponderousify_armour()
{
    int item_slot = -1;
    do
    {
        if (item_slot == -1)
        {
            item_slot = prompt_invent_item("Make which item ponderous?",
                            MT_INVLIST, OSEL_PONDER_ARM, true, true, false);
        }

        if (prompt_failed(item_slot))
            return (false);

        item_def& arm(you.inv[item_slot]);

        if (!is_enchantable_armour(arm, true, true)
            || get_armour_ego_type(arm) != SPARM_NORMAL
            || get_armour_slot(arm) != EQ_BODY_ARMOUR)
        {
            mpr("This armour can't be made ponderous. "
                "Choose a different one, or Esc to abort.");
            if (Options.auto_list)
                more();

            item_slot = -1;
            mpr("You can't enchant that."); //does not appear
            continue;
        }

        //make item desc runed if desc was vanilla?

        set_item_ego_type(arm, OBJ_ARMOUR, SPARM_PONDEROUSNESS);

        you.redraw_armour_class = true;
        you.redraw_evasion = true;

        simple_god_message(" says: Use this wisely!");

        return (true);
    }
    while (true);

    return true;
}

static int _slouch_monsters(coord_def where, int pow, int, actor* agent)
{
    monsters* mon = monster_at(where);
<<<<<<< HEAD
    if (mon == NULL || mons_is_stationary(mon) || mons_is_projectile(mon->type))
=======
    if (mon == NULL || mons_is_stationary(mon) || mon->cannot_move())
>>>>>>> dc3e12a4
        return (0);

    int dmg = (mon->speed - 1000/player_movement_speed()/player_speed());
    dmg = (dmg > 0 ? roll_dice(dmg*4, 3)/2 : 0);

    mon->hurt(agent, dmg, BEAM_MMISSILE, true);
    return (1);
}

int cheibriados_slouch(int pow)
{
    return (apply_area_visible(_slouch_monsters, pow));
}

////////////////////////////////////////////////////////////////////////////

static int _lugonu_warp_monster(coord_def where, int pow, int, actor *)
{
    if (!in_bounds(where))
        return (0);

    monsters* mon = monster_at(where);
    if (mon == NULL)
        return (0);

    if (!mon->friendly())
        behaviour_event(mon, ME_ANNOY, MHITYOU);

    if (mon->check_res_magic(pow * 2))
    {
        mprf("%s %s.",
             mon->name(DESC_CAP_THE).c_str(), mons_resist_string(mon));
        return (1);
    }

    const int damage = 1 + random2(pow / 6);
    if (mons_genus(mon->type) == MONS_BLINK_FROG)
        mon->heal(damage, false);
    else if (!mon->check_res_magic(pow))
    {
        mon->hurt(&you, damage);
        if (!mon->alive())
            return (1);
    }

    mon->blink();

    return (1);
}

static void _lugonu_warp_area(int pow)
{
    apply_area_around_square(_lugonu_warp_monster, you.pos(), pow);
}

void lugonu_bends_space()
{
    const int pow = 4 + skill_bump(SK_INVOCATIONS);
    const bool area_warp = random2(pow) > 9;

    mprf("Space bends %saround you!", area_warp ? "sharply " : "");

    if (area_warp)
        _lugonu_warp_area(pow);

    random_blink(false, true);

    const int damage = roll_dice(1, 4);
    ouch(damage, NON_MONSTER, KILLED_BY_WILD_MAGIC, "a spatial distortion");
}

////////////////////////////////////////////////////////////////////////

void cheibriados_time_bend(int pow)
{
    mpr("The flow of time bends around you.");

    for (adjacent_iterator ai(you.pos()); ai; ++ai)
    {
        monsters* mon = monster_at(*ai);
        if (mon && !mons_is_stationary(mon))
        {
            if (roll_dice(mon->hit_dice, 3) > random2avg(pow, 2))
            {
                mprf("%s %s.",
                     mon->name(DESC_CAP_THE).c_str(), mons_resist_string(mon));
                continue;
            }

            simple_god_message(
                make_stringf(" rebukes %s.",
                             mon->name(DESC_NOCAP_THE).c_str()).c_str(),
                             GOD_CHEIBRIADOS);
            do_slow_monster(mon, KC_YOU);
        }
    }
}

void cheibriados_time_step(int pow) // pow is the number of turns to skip
{
    coord_def old_pos = you.pos();

    mpr("You step out of the flow of time.");
    flash_view(LIGHTBLUE);
    you.moveto(coord_def(0, 0));
    you.duration[DUR_TIME_STEP] = pow;

    you.time_taken = 10;
    do
    {
        run_environment_effects();
        handle_monsters();
        manage_clouds();
    }
    while (--you.duration[DUR_TIME_STEP] > 0);
    // Update corpses, etc.  This does also shift monsters, but only by
    // a tiny bit.
    update_level(pow * 10);

#ifndef USE_TILE
    delay(1000);
#endif

    you.moveto(old_pos);
    you.duration[DUR_TIME_STEP] = 0;

    flash_view(0);
    mpr("You return to the normal time flow.");
}<|MERGE_RESOLUTION|>--- conflicted
+++ resolved
@@ -1256,11 +1256,8 @@
 static int _slouch_monsters(coord_def where, int pow, int, actor* agent)
 {
     monsters* mon = monster_at(where);
-<<<<<<< HEAD
-    if (mon == NULL || mons_is_stationary(mon) || mons_is_projectile(mon->type))
-=======
-    if (mon == NULL || mons_is_stationary(mon) || mon->cannot_move())
->>>>>>> dc3e12a4
+    if (mon == NULL || mons_is_stationary(mon) || mon->cannot_move()
+        || mons_is_projectile(mon->type))
         return (0);
 
     int dmg = (mon->speed - 1000/player_movement_speed()/player_speed());
