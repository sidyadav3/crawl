/*
 *  File:       mon-data.h
 */

#ifndef MONDATA_H
#define MONDATA_H

#define AT_NO_ATK       {AT_NONE, AF_PLAIN, 0}

#include "enum.h"

// This whole file was very generously condensed from its initial ugly form
// by Wladimir van der Laan ($pellbinder).

/* ******************************************************************

   (see "mon-util.h" for the gory details)

 - ordering does not matter, because seekmonster() searches the entire
   array ... probably not to most efficient thing to do, but so it goes

 - Here are the rows:
    - row 1: monster id, display character, display colour, name
    - row 2: monster flags
    - row 3: monster resistance flags
    - row 4: mass, experience modifier, genus, species, holiness, resist magic
    - row 5: damage for each of four attacks
    - row 6: hit dice, described by four parameters
    - row 7: AC, evasion, sec(spell), corpse_thingy, zombie size, shouts
    - row 8: intel, habitat, flight class, speed, energy_usage
    - row 9: gmon_use class, gmon_eat class, body size


 - Some further explanations:

    - colour: if BLACK, monster uses value of mons_sec
    - name: if an empty string, name generated automagically (see moname)
    - mass: if zero, the monster never leaves a corpse (also corpse_thingy)
    - genus: base monster "type" for a classed monsters (i.e. jackal as hound)
    - species: corpse type of monster (i.e. orc for orc wizard)
    - holiness:
       MH_HOLY       - irritates some gods when killed, immunity from
                        holy wrath weapons
       MH_NATURAL    - baseline monster type
       MH_UNDEAD     - immunity from draining, pain, torment; extra
                        damage from holy wrath/disruption; affected by
                        repel undead and holy word
       MH_DEMONIC    - similar to undead, but repel undead effects are
                        ignored - *no* automatic hellfire resistance
       MH_NONLIVING  - golems and other constructs
       MH_PLANT      - plants

   exp_mod: see give_adjusted_experience() in mon-stuff.cc
   - the experience given for killing this monster is calculated something
   like this:

    experience = (16 + maxhp) * HD * HD * exp_mod * (100 + diff. score) * speed
                 / 100000
    with a minimum of 1, and maximum 15000 (jpeg)

   resist_magic: see mons_resist_magic() in mon-util.cc
   - If -x calculate (-x * hit dice * 4/3), else simply x

   damage [4]
   - up to 4 different attacks

   hp_dice [4]
   - hit dice, min hp per HD, extra random hp per HD, fixed HP (unique mons)

    Further explanations copied from mon-util.h:
        hpdice[4]: [0]=HD [1]=min_hp [2]=rand_hp [3]=add_hp
        min hp = [0]*[1]+[3] & max hp = [0]*([1]+[2])+[3])
        example: the Iron Golem, hpdice={15,7,4,0}
           15*7 < hp < 15*(7+4),
           105 < hp < 165
        hp will be around 135 each time.

   corpse_thingy
   - err, bad name. Describes effects of eating corpses.
     CE_NOCORPSE,        leaves no corpse (mass == 0)
     CE_CLEAN,           can be healthily eaten by non-Ghouls
     CE_CONTAMINATED,    occasionally causes sickness
     CE_POISONOUS,       hazardous to characters without poison resistance
     CE_HCL,             causes rotting in non-Ghouls
     CE_MUTAGEN_RANDOM,  mutagenic
     CE_MUTAGEN_GOOD,  // may be worth implementing {dlb}
     CE_MUTAGEN_BAD,   // may be worth implementing {dlb}
     CE_RANDOM,        // not used, but may be worth implementing {dlb}
     CE_ROTTEN           always causes sickness (good for Ghouls)

   zombie_size
     Z_NOZOMBIE
     Z_SMALL    (z)
     Z_BIG      (Z)

   shouts
   - various things monsters can do upon seeing you

   intel explanation:
   - How smart it is: I_PLANT < I_INSECT < I_ANIMAL < I_NORMAL < I_HIGH.
   So far, differences here have little effects except for monster's chance
   of seeing you if stealthy and rudimentary trap handling; really stupid
   monsters will walk through clouds.

   speed
   - Increases the store of energy that the monster uses for doing things.
   less = slower. 5 = half speed, 10 = normal, 20 = double speed.

   energy usage
   - How quickly the energy granted by speed is used up.  Most monsters
   should just use DEFAULT_ENERGY, where all the different types of actions
   use 10 energy units.

   gmon_use explanation:
     MONUSE_NOTHING,
     MONUSE_OPEN_DOORS,
     MONUSE_STARTING_EQUIPMENT,
     MONUSE_WEAPONS_ARMOUR,
     MONUSE_MAGIC_ITEMS

    From MONUSE_STARTING_EQUIPMENT on, monsters are capable of handling
    items.  Contrary to what one might expect, MONUSE_WEAPONS_ARMOUR
    also means a monster is capable of using wands and will also pick
    them up, something that those with MONUSE_STARTING_EQUIPMENT won't
    do.  MONUSE_MAGIC_ITEMS is currently never used anywhere.

   gmon_eat explanation:
     MONEAT_ITEMS,
     MONEAT_CORPSES,
     MONEAT_FOOD

    Monsters with MONEAT_ITEMS are capable of eating most items,
    monsters with MONEAT_CORPSES are capable of eating corpses, and
    monsters with MONEAT_FOOD are capable of eating food (note that
    corpses also count as food).

   size:
     SIZE_TINY,              // rats/bats
     SIZE_LITTLE,            // spriggans
     SIZE_SMALL,             // halflings/kobolds
     SIZE_MEDIUM,            // humans/elves/dwarves
     SIZE_LARGE,             // trolls/ogres/centaurs/nagas
     SIZE_BIG,               // large quadrupeds
     SIZE_GIANT,             // giants
     SIZE_HUGE               // dragons

*/

const mon_energy_usage DEFAULT_ENERGY;

static inline mon_energy_usage MOVE_ENERGY(int me)
{
    return mon_energy_usage::move_cost(me, me);
}

// Energy required for all non-movement action.
static inline mon_energy_usage ACTION_ENERGY(int ae)
{
    return mon_energy_usage(10, 10, ae, ae, ae, ae, ae, ae * 10);
}

static inline mon_energy_usage ATTACK_ENERGY(int ae)
{
    return mon_energy_usage::attack_cost(ae);
}

static inline mon_energy_usage MISSILE_ENERGY(int ae)
{
    return mon_energy_usage::missile_cost(ae);
}

static inline mon_energy_usage SWIM_ENERGY(int ae)
{
    return mon_energy_usage::swim_cost(ae);
}

static monsterentry mondata[] = {

// monster 250: The Thing That Should Not Be(tm)
// NOTE: Do not remove, or seekmonster will crash on unknown mc request!
// It is also a good prototype for new monsters.
{
    // id, glyph, colour, name
    MONS_PROGRAM_BUG, 'B', LIGHTRED, "program bug",
    // monster flags
    M_NO_EXP_GAIN | M_NO_POLY_TO,
    // resistance flags
    MR_NO_FLAGS,
    // mass, xp modifier, genus, species, holiness, magic resistance
    0, 10, MONS_PROGRAM_BUG, MONS_PROGRAM_BUG, MH_NATURAL, -3,
    // up to four attacks
    { AT_NO_ATK, AT_NO_ATK, AT_NO_ATK, AT_NO_ATK },
    // hit points
    { 0, 0, 0, 0 },
    // AC, EV, spells, corpse type, zombie size, shout type, intelligence
    0, 0, MST_NO_SPELLS, CE_CONTAMINATED, Z_NOZOMBIE, S_SILENT,
    // intelligence, habitat, speed, energy usage, use type
    I_PLANT, HT_LAND, FL_NONE, 0, DEFAULT_ENERGY,
    // use type, eat type, body size
    MONUSE_NOTHING, MONEAT_NOTHING, SIZE_HUGE
},


// Use this to replace removed monsters, to retain save compatibility.
// Please put it in #if (TAG_MAJOR_VERSION <= X), so they will go away
// after save compat is broken.
#define AXED_MON(id) \
{ \
    id, 'X', LIGHTRED, "removed "#id, \
    M_NO_EXP_GAIN, \
    MR_NO_FLAGS, \
    0, 10, MONS_PROGRAM_BUG, MONS_PROGRAM_BUG, MH_NONLIVING, -3, \
    { AT_NO_ATK, AT_NO_ATK, AT_NO_ATK, AT_NO_ATK }, \
    { 0, 0, 0, 0 }, \
    0, 0, MST_NO_SPELLS, CE_CONTAMINATED, Z_NOZOMBIE, S_SILENT, \
    I_PLANT, HT_LAND, FL_NONE, 0, DEFAULT_ENERGY, \
    MONUSE_NOTHING, MONEAT_NOTHING, SIZE_HUGE \
},


// Real monsters begin here {dlb}:

// ants ('a')
{
    MONS_GIANT_ANT, 'a', RED, "giant ant",
    M_NO_SKELETON,
    MR_VUL_POISON,
    450, 10, MONS_GIANT_ANT, MONS_GIANT_ANT, MH_NATURAL, -3,
    { {AT_BITE, AF_POISON, 8}, AT_NO_ATK, AT_NO_ATK, AT_NO_ATK },
    { 3, 3, 5, 0 },
    4, 10, MST_NO_SPELLS, CE_CLEAN, Z_SMALL, S_SILENT,
    I_INSECT, HT_LAND, FL_NONE, 12, DEFAULT_ENERGY,
    MONUSE_NOTHING, MONEAT_NOTHING, SIZE_SMALL
},

{
    MONS_QUEEN_ANT, 'a', LIGHTRED, "queen ant",
    M_NO_SKELETON | M_NO_FLAGS,
    MR_VUL_POISON,
    900, 10, MONS_GIANT_ANT, MONS_QUEEN_ANT, MH_NATURAL, -3,
    { {AT_STING, AF_POISON_NASTY, 20}, AT_NO_ATK, AT_NO_ATK, AT_NO_ATK },
    { 13, 3, 5, 0 },
    14, 3, MST_NO_SPELLS, CE_POISONOUS, Z_BIG, S_SILENT,
    I_INSECT, HT_LAND, FL_NONE, 7, DEFAULT_ENERGY,
    MONUSE_NOTHING, MONEAT_NOTHING, SIZE_LARGE
},

{
    MONS_SOLDIER_ANT, 'a', WHITE, "soldier ant",
    M_NO_SKELETON,
    MR_VUL_POISON,
    600, 10, MONS_GIANT_ANT, MONS_SOLDIER_ANT, MH_NATURAL, -3,
    { {AT_STING, AF_POISON_NASTY, 14}, AT_NO_ATK, AT_NO_ATK, AT_NO_ATK },
    { 6, 3, 5, 0 },
    8, 10, MST_NO_SPELLS, CE_POISONOUS, Z_SMALL, S_SILENT,
    I_INSECT, HT_LAND, FL_NONE, 10, DEFAULT_ENERGY,
    MONUSE_NOTHING, MONEAT_NOTHING, SIZE_MEDIUM
},

{
    MONS_ANT_LARVA, 'a', LIGHTGREY, "ant larva",
    M_NO_SKELETON,
    MR_VUL_POISON,
    150, 5, MONS_GIANT_ANT, MONS_ANT_LARVA, MH_NATURAL, -3,
    { {AT_BITE, AF_PLAIN, 5}, AT_NO_ATK, AT_NO_ATK, AT_NO_ATK },
    { 2, 3, 5, 0 },
    2, 6, MST_NO_SPELLS, CE_POISONOUS, Z_SMALL, S_SILENT,
    I_PLANT, HT_LAND, FL_NONE, 6, DEFAULT_ENERGY,
    MONUSE_NOTHING, MONEAT_NOTHING, SIZE_TINY
},

// batty monsters ('b')
{
    MONS_GIANT_BAT, 'b', LIGHTGREY, "giant bat",
    M_SENSE_INVIS | M_WARM_BLOOD | M_BATTY,
    MR_NO_FLAGS,
    150, 4, MONS_GIANT_BAT, MONS_GIANT_BAT, MH_NATURAL, -1,
    { {AT_HIT, AF_PLAIN, 1}, AT_NO_ATK, AT_NO_ATK, AT_NO_ATK },
    { 1, 2, 3, 0 },
    1, 14, MST_NO_SPELLS, CE_CLEAN, Z_SMALL, S_SILENT,
    I_ANIMAL, HT_LAND, FL_FLY, 30, DEFAULT_ENERGY,
    MONUSE_NOTHING, MONEAT_NOTHING, SIZE_TINY
},

{
    MONS_BUTTERFLY, 'b', BLACK, "butterfly",
    M_NO_SKELETON | M_CONFUSED | M_NO_EXP_GAIN,
    MR_VUL_POISON | MR_RES_ASPHYX,
    0, 10, MONS_BUTTERFLY, MONS_BUTTERFLY, MH_NATURAL, -3,
    { AT_NO_ATK, AT_NO_ATK, AT_NO_ATK, AT_NO_ATK },
    { 1, 3, 5, 0 },
    0, 25, MST_NO_SPELLS, CE_NOCORPSE, Z_NOZOMBIE, S_SILENT,
    I_INSECT, HT_LAND, FL_FLY, 25, DEFAULT_ENERGY,
    MONUSE_NOTHING, MONEAT_NOTHING, SIZE_TINY
},

{
    MONS_VAMPIRE_BAT, 'b', DARKGREY, "vampire bat",
    M_SENSE_INVIS | M_WARM_BLOOD | M_BATTY,
    MR_NO_FLAGS,
    150, 8, MONS_GIANT_BAT, MONS_VAMPIRE_BAT, MH_NATURAL, -1,
    { {AT_HIT, AF_DRAIN_XP, 3}, AT_NO_ATK, AT_NO_ATK, AT_NO_ATK },
    { 3, 2, 3, 0 },
    1, 14, MST_NO_SPELLS, CE_CLEAN, Z_SMALL, S_SILENT,
    I_ANIMAL, HT_LAND, FL_FLY, 30, DEFAULT_ENERGY,
    MONUSE_NOTHING, MONEAT_NOTHING, SIZE_TINY
},

// centaurs ('c')
{
    MONS_CENTAUR, 'c', BROWN, "centaur",
    M_WARM_BLOOD | M_SPEAKS,
    MR_NO_FLAGS,
    1500, 10, MONS_CENTAUR, MONS_CENTAUR, MH_NATURAL, -3,
    { {AT_HIT, AF_PLAIN, 10}, AT_NO_ATK, AT_NO_ATK, AT_NO_ATK },
    { 4, 3, 5, 0 },
    3, 7, MST_NO_SPELLS, CE_CLEAN, Z_BIG, S_SHOUT,
    I_NORMAL, HT_LAND, FL_NONE, 15, DEFAULT_ENERGY,
    MONUSE_WEAPONS_ARMOUR, MONEAT_NOTHING, SIZE_LARGE
},

{
    MONS_CENTAUR_WARRIOR, 'c', YELLOW, "centaur warrior",
    M_WARM_BLOOD | M_FIGHTER | M_SPEAKS,
    MR_NO_FLAGS,
    1500, 12, MONS_CENTAUR, MONS_CENTAUR, MH_NATURAL, -3,
    { {AT_HIT, AF_PLAIN, 16}, AT_NO_ATK, AT_NO_ATK, AT_NO_ATK },
    { 9, 3, 5, 0 },
    4, 8, MST_NO_SPELLS, CE_CLEAN, Z_NOZOMBIE, S_SHOUT,
    I_NORMAL, HT_LAND, FL_NONE, 15, DEFAULT_ENERGY,
    MONUSE_WEAPONS_ARMOUR, MONEAT_NOTHING, SIZE_LARGE
},

{
    MONS_YAKTAUR, 'c', RED, "yaktaur",
    M_WARM_BLOOD | M_SPEAKS,
    MR_NO_FLAGS,
    1900, 10, MONS_YAKTAUR, MONS_YAKTAUR, MH_NATURAL, -3,
    { {AT_HIT, AF_PLAIN, 15}, AT_NO_ATK, AT_NO_ATK, AT_NO_ATK },
    { 8, 3, 5, 0 },
    4, 4, MST_NO_SPELLS, CE_CLEAN, Z_BIG, S_SHOUT,
    I_NORMAL, HT_LAND, FL_NONE, 10, DEFAULT_ENERGY,
    MONUSE_WEAPONS_ARMOUR, MONEAT_NOTHING, SIZE_BIG
},

{
    MONS_YAKTAUR_CAPTAIN, 'c', LIGHTRED, "yaktaur captain",
    M_WARM_BLOOD | M_FIGHTER | M_SPEAKS,
    MR_NO_FLAGS,
    1900, 10, MONS_YAKTAUR, MONS_YAKTAUR, MH_NATURAL, -3,
    { {AT_HIT, AF_PLAIN, 23}, AT_NO_ATK, AT_NO_ATK, AT_NO_ATK },
    { 14, 3, 5, 0 },
    5, 5, MST_NO_SPELLS, CE_CLEAN, Z_NOZOMBIE, S_SHOUT,
    I_NORMAL, HT_LAND, FL_NONE, 10, DEFAULT_ENERGY,
    MONUSE_WEAPONS_ARMOUR, MONEAT_NOTHING, SIZE_BIG
},

// draconians ('d')
{   // Base draconian - for use like MONS_HUMAN, MONS_ELF although we
    // now store the draconian subspecies in base_monster for those
    // listed as species MONS_DRACONIAN.
    MONS_DRACONIAN, 'd', BROWN, "draconian",
    M_COLD_BLOOD | M_SPEAKS,
    MR_NO_FLAGS,
    900, 10, MONS_DRACONIAN, MONS_DRACONIAN, MH_NATURAL, -1,
    { {AT_HIT, AF_PLAIN, 15}, AT_NO_ATK, AT_NO_ATK, AT_NO_ATK },
    { 7, 6, 4, 0 },
    9, 10, MST_NO_SPELLS, CE_CONTAMINATED, Z_SMALL, S_ROAR,
    I_HIGH, HT_LAND, FL_NONE, 10, DEFAULT_ENERGY,
    MONUSE_STARTING_EQUIPMENT, MONEAT_NOTHING, SIZE_MEDIUM
},

{
    MONS_BLACK_DRACONIAN, 'd', BLUE, "black draconian",
    M_COLD_BLOOD | M_SPEAKS,
    MR_RES_ELEC,
    900, 10, MONS_DRACONIAN, MONS_BLACK_DRACONIAN, MH_NATURAL, -2,
    { {AT_HIT, AF_PLAIN, 20}, AT_NO_ATK, AT_NO_ATK, AT_NO_ATK },
    { 14, 5, 4, 0 },
    9, 10, MST_NO_SPELLS, CE_CONTAMINATED, Z_SMALL, S_ROAR,
    I_HIGH, HT_LAND, FL_NONE, 10, DEFAULT_ENERGY,
    MONUSE_STARTING_EQUIPMENT, MONEAT_NOTHING, SIZE_MEDIUM
},

{
    MONS_YELLOW_DRACONIAN, 'd', YELLOW, "yellow draconian",
    M_COLD_BLOOD | M_SPECIAL_ABILITY | M_SPEAKS,
    MR_RES_ACID,
    900, 10, MONS_DRACONIAN, MONS_YELLOW_DRACONIAN, MH_NATURAL, -2,
    { {AT_HIT, AF_PLAIN, 20}, AT_NO_ATK, AT_NO_ATK, AT_NO_ATK },
    { 14, 5, 4, 0 },
    9, 10, MST_NO_SPELLS, CE_CONTAMINATED, Z_SMALL, S_ROAR,
    I_HIGH, HT_LAND, FL_NONE, 10, DEFAULT_ENERGY,
    MONUSE_STARTING_EQUIPMENT, MONEAT_NOTHING, SIZE_MEDIUM
},

{
    MONS_PALE_DRACONIAN, 'd', LIGHTGREY, "pale draconian",
    M_COLD_BLOOD | M_SPEAKS,
    MR_RES_STEAM,
    900, 10, MONS_DRACONIAN, MONS_PALE_DRACONIAN, MH_NATURAL, -2,
    { {AT_HIT, AF_PLAIN, 20}, AT_NO_ATK, AT_NO_ATK, AT_NO_ATK },
    { 14, 5, 4, 0 },
    9, 14, MST_NO_SPELLS, CE_CONTAMINATED, Z_SMALL, S_ROAR,
    I_HIGH, HT_LAND, FL_NONE, 10, DEFAULT_ENERGY,
    MONUSE_STARTING_EQUIPMENT, MONEAT_NOTHING, SIZE_MEDIUM
},

{
    MONS_GREEN_DRACONIAN, 'd', GREEN, "green draconian",
    M_COLD_BLOOD | M_SPEAKS,
    MR_RES_POISON,
    900, 10, MONS_DRACONIAN, MONS_GREEN_DRACONIAN, MH_NATURAL, -2,
    { {AT_HIT, AF_PLAIN, 20}, AT_NO_ATK, AT_NO_ATK, AT_NO_ATK },
    { 14, 5, 4, 0 },
    9, 10, MST_NO_SPELLS, CE_POISONOUS, Z_SMALL, S_ROAR,
    I_HIGH, HT_LAND, FL_NONE, 10, DEFAULT_ENERGY,
    MONUSE_STARTING_EQUIPMENT, MONEAT_NOTHING, SIZE_MEDIUM
},

{
    MONS_PURPLE_DRACONIAN, 'd', MAGENTA, "purple draconian",
    M_COLD_BLOOD | M_SPEAKS,
    MR_NO_FLAGS,
    900, 10, MONS_DRACONIAN, MONS_PURPLE_DRACONIAN, MH_NATURAL, -8,
    { {AT_HIT, AF_PLAIN, 20}, AT_NO_ATK, AT_NO_ATK, AT_NO_ATK },
    { 14, 5, 4, 0 },
    8, 10, MST_NO_SPELLS, CE_CONTAMINATED, Z_SMALL, S_ROAR,
    I_HIGH, HT_LAND, FL_NONE, 10, DEFAULT_ENERGY,
    MONUSE_STARTING_EQUIPMENT, MONEAT_NOTHING, SIZE_MEDIUM
},

{
    MONS_RED_DRACONIAN, 'd', RED, "red draconian",
    M_COLD_BLOOD | M_SPECIAL_ABILITY | M_SPEAKS,
    MR_RES_FIRE,
    900, 10, MONS_DRACONIAN, MONS_RED_DRACONIAN, MH_NATURAL, -2,
    { {AT_HIT, AF_PLAIN, 20}, AT_NO_ATK, AT_NO_ATK, AT_NO_ATK },
    { 14, 5, 4, 0 },
    9, 10, MST_NO_SPELLS, CE_CONTAMINATED, Z_SMALL, S_ROAR,
    I_HIGH, HT_LAND, FL_NONE, 10, DEFAULT_ENERGY,
    MONUSE_STARTING_EQUIPMENT, MONEAT_NOTHING, SIZE_MEDIUM
},

{
    MONS_WHITE_DRACONIAN, 'd', WHITE, "white draconian",
    M_COLD_BLOOD | M_SPECIAL_ABILITY | M_SPEAKS,
    MR_RES_COLD,
    900, 10, MONS_DRACONIAN, MONS_WHITE_DRACONIAN, MH_NATURAL, -2,
    { {AT_HIT, AF_PLAIN, 20}, AT_NO_ATK, AT_NO_ATK, AT_NO_ATK },
    { 14, 5, 4, 0 },
    9, 10, MST_NO_SPELLS, CE_CONTAMINATED, Z_SMALL, S_ROAR,
    I_HIGH, HT_LAND, FL_NONE, 10, DEFAULT_ENERGY,
    MONUSE_STARTING_EQUIPMENT, MONEAT_NOTHING, SIZE_MEDIUM
},

{
    MONS_GREY_DRACONIAN, 'd', LIGHTGREY, "grey draconian",
    M_COLD_BLOOD | M_SPEAKS,
    MR_NO_FLAGS,
    900, 10, MONS_DRACONIAN, MONS_GREY_DRACONIAN, MH_NATURAL, -2,
    { {AT_HIT, AF_PLAIN, 25}, {AT_TAIL_SLAP, AF_PLAIN, 15}, AT_NO_ATK, AT_NO_ATK },
    { 14, 5, 4, 0 },
    16, 10, MST_NO_SPELLS, CE_CONTAMINATED, Z_SMALL, S_ROAR,
    I_HIGH, HT_LAND, FL_NONE, 10, DEFAULT_ENERGY,
    MONUSE_STARTING_EQUIPMENT, MONEAT_NOTHING, SIZE_MEDIUM
},

{
    MONS_MOTTLED_DRACONIAN, 'd', LIGHTMAGENTA, "mottled draconian",
    M_COLD_BLOOD | M_SPEAKS,
    MR_RES_FIRE | MR_RES_STICKY_FLAME,
    900, 10, MONS_DRACONIAN, MONS_MOTTLED_DRACONIAN, MH_NATURAL, -2,
    { {AT_HIT, AF_PLAIN, 20}, AT_NO_ATK, AT_NO_ATK, AT_NO_ATK },
    { 14, 5, 4, 0 },
    9, 10, MST_NO_SPELLS, CE_CONTAMINATED, Z_SMALL, S_ROAR,
    I_HIGH, HT_LAND, FL_NONE, 10, DEFAULT_ENERGY,
    MONUSE_STARTING_EQUIPMENT, MONEAT_NOTHING, SIZE_MEDIUM
},

{
    MONS_DRACONIAN_CALLER, 'd', BROWN, "draconian caller",
    M_SPELLCASTER | M_ACTUAL_SPELLS | M_COLD_BLOOD | M_SPEAKS,
    MR_NO_FLAGS,
    900, 10, MONS_DRACONIAN, MONS_DRACONIAN, MH_NATURAL, -3,
    { {AT_HIT, AF_PLAIN, 20}, AT_NO_ATK, AT_NO_ATK, AT_NO_ATK },
    { 16, 4, 3, 0 },
    9, 10, MST_DRAC_CALLER, CE_CONTAMINATED, Z_NOZOMBIE, S_ROAR,
    I_HIGH, HT_LAND, FL_NONE, 10, DEFAULT_ENERGY,
    MONUSE_STARTING_EQUIPMENT, MONEAT_NOTHING, SIZE_MEDIUM
},

{
    MONS_DRACONIAN_MONK, 'd', BLUE, "draconian monk",
    M_FIGHTER | M_COLD_BLOOD | M_SPEAKS,
    MR_NO_FLAGS,
    900, 10, MONS_DRACONIAN, MONS_DRACONIAN, MH_NATURAL, -3,
    { {AT_PUNCH, AF_PLAIN, 35}, {AT_KICK, AF_PLAIN, 20},
      {AT_TAIL_SLAP, AF_PLAIN, 15}, AT_NO_ATK },
    { 16, 6, 3, 0 },
    6, 20, MST_NO_SPELLS, CE_CONTAMINATED, Z_NOZOMBIE, S_ROAR,
    I_HIGH, HT_LAND, FL_NONE, 10, DEFAULT_ENERGY,
    MONUSE_STARTING_EQUIPMENT, MONEAT_NOTHING, SIZE_MEDIUM
},

{
    MONS_DRACONIAN_ZEALOT, 'd', LIGHTGREEN, "draconian zealot",
    M_SPELLCASTER | M_PRIEST | M_COLD_BLOOD | M_SPEAKS,
    MR_NO_FLAGS,
    900, 10, MONS_DRACONIAN, MONS_DRACONIAN, MH_NATURAL, -3,
    { {AT_HIT, AF_PLAIN, 15}, AT_NO_ATK, AT_NO_ATK, AT_NO_ATK },
    { 16, 4, 2, 0 },
    12, 10, MST_DEEP_ELF_HIGH_PRIEST, CE_CONTAMINATED, Z_NOZOMBIE, S_ROAR,
    I_HIGH, HT_LAND, FL_NONE, 10, DEFAULT_ENERGY,
    MONUSE_STARTING_EQUIPMENT, MONEAT_NOTHING, SIZE_MEDIUM
},

{
    MONS_DRACONIAN_SHIFTER, 'd', LIGHTCYAN, "draconian shifter",
    M_SPELLCASTER | M_ACTUAL_SPELLS | M_COLD_BLOOD | M_SPEAKS,
    MR_NO_FLAGS,
    900, 10, MONS_DRACONIAN, MONS_DRACONIAN, MH_NATURAL, -4,
    { {AT_HIT, AF_PLAIN, 15}, AT_NO_ATK, AT_NO_ATK, AT_NO_ATK },
    { 16, 4, 4, 0 },
    8, 16, MST_DRAC_SHIFTER, CE_CONTAMINATED, Z_NOZOMBIE, S_ROAR,
    I_HIGH, HT_LAND, FL_NONE, 10, DEFAULT_ENERGY,
    MONUSE_STARTING_EQUIPMENT, MONEAT_NOTHING, SIZE_MEDIUM
},

{
    MONS_DRACONIAN_ANNIHILATOR, 'd', LIGHTBLUE, "draconian annihilator",
    M_SPELLCASTER | M_ACTUAL_SPELLS | M_COLD_BLOOD | M_SPEAKS,
    MR_NO_FLAGS,
    900, 10, MONS_DRACONIAN, MONS_DRACONIAN, MH_NATURAL, -4,
    { {AT_HIT, AF_PLAIN, 15}, AT_NO_ATK, AT_NO_ATK, AT_NO_ATK },
    { 16, 4, 2, 0 },
    8, 10, MST_DEEP_ELF_ANNIHILATOR, CE_CONTAMINATED, Z_NOZOMBIE, S_ROAR,
    I_HIGH, HT_LAND, FL_NONE, 10, DEFAULT_ENERGY,
    MONUSE_STARTING_EQUIPMENT, MONEAT_NOTHING, SIZE_MEDIUM
},

{
    MONS_DRACONIAN_KNIGHT, 'd', CYAN, "draconian knight",
    M_SPELLCASTER | M_ACTUAL_SPELLS | M_FIGHTER | M_COLD_BLOOD | M_SPEAKS,
    MR_NO_FLAGS,
    900, 10, MONS_DRACONIAN, MONS_DRACONIAN, MH_NATURAL, -4,
    { {AT_HIT, AF_PLAIN, 15}, AT_NO_ATK, AT_NO_ATK, AT_NO_ATK },
    { 16, 6, 4, 0 },
    12, 12, MST_NO_SPELLS, CE_CONTAMINATED, Z_NOZOMBIE, S_ROAR,
    I_HIGH, HT_LAND, FL_NONE, 10, DEFAULT_ENERGY,
    MONUSE_STARTING_EQUIPMENT, MONEAT_NOTHING, SIZE_MEDIUM
},

{
    MONS_DRACONIAN_SCORCHER, 'd', LIGHTRED, "draconian scorcher",
    M_SPELLCASTER | M_ACTUAL_SPELLS | M_COLD_BLOOD | M_SPEAKS,
    MR_RES_FIRE | MR_RES_HELLFIRE,
    900, 10, MONS_DRACONIAN, MONS_DRACONIAN, MH_NATURAL, -4,
    { {AT_HIT, AF_PLAIN, 15}, AT_NO_ATK, AT_NO_ATK, AT_NO_ATK },
    { 16, 4, 2, 0 },
    8, 12, MST_DRAC_SCORCHER, CE_CONTAMINATED, Z_NOZOMBIE, S_ROAR,
    I_HIGH, HT_LAND, FL_NONE, 10, DEFAULT_ENERGY,
    MONUSE_STARTING_EQUIPMENT, MONEAT_NOTHING, SIZE_MEDIUM
},

// elves ('e')
//mv: have to exist because it's (and should be) a valid polymorph target.
{
    MONS_ELF, 'e', RED, "elf",
    M_WARM_BLOOD | M_SPEAKS,
    MR_NO_FLAGS,
    450, 10, MONS_ELF, MONS_ELF, MH_NATURAL, -3,
    { {AT_HIT, AF_PLAIN, 10}, AT_NO_ATK, AT_NO_ATK, AT_NO_ATK },
    { 7, 3, 3, 0 },
    2, 14, MST_NO_SPELLS, CE_CONTAMINATED, Z_SMALL, S_SHOUT,
    I_HIGH, HT_LAND, FL_NONE, 10, DEFAULT_ENERGY,
    MONUSE_WEAPONS_ARMOUR, MONEAT_NOTHING, SIZE_MEDIUM
},

{
    MONS_DEEP_ELF_SOLDIER, 'e', RED, "deep elf soldier",
    M_SPELLCASTER | M_ACTUAL_SPELLS | M_WARM_BLOOD | M_FIGHTER | M_SPEAKS,
    MR_NO_FLAGS,
    450, 10, MONS_ELF, MONS_ELF, MH_NATURAL, -6,
    { {AT_HIT, AF_PLAIN, 6}, AT_NO_ATK, AT_NO_ATK, AT_NO_ATK },
    { 3, 3, 3, 0 },
    0, 12, MST_NO_SPELLS, CE_CONTAMINATED, Z_NOZOMBIE, S_SHOUT,
    I_HIGH, HT_LAND, FL_NONE, 10, DEFAULT_ENERGY,
    MONUSE_WEAPONS_ARMOUR, MONEAT_NOTHING, SIZE_MEDIUM
},

{
    MONS_DEEP_ELF_FIGHTER, 'e', LIGHTRED, "deep elf fighter",
    M_SPELLCASTER | M_ACTUAL_SPELLS | M_WARM_BLOOD | M_FIGHTER | M_SPEAKS,
    MR_NO_FLAGS,
    450, 10, MONS_ELF, MONS_ELF, MH_NATURAL, -6,
    { {AT_HIT, AF_PLAIN, 9}, AT_NO_ATK, AT_NO_ATK, AT_NO_ATK },
    { 6, 3, 3, 0 },
    0, 13, MST_NO_SPELLS, CE_CONTAMINATED, Z_NOZOMBIE, S_SHOUT,
    I_HIGH, HT_LAND, FL_NONE, 10, DEFAULT_ENERGY,
    MONUSE_WEAPONS_ARMOUR, MONEAT_NOTHING, SIZE_MEDIUM
},

{
    MONS_DEEP_ELF_KNIGHT, 'e', CYAN, "deep elf knight",
    M_SPELLCASTER | M_ACTUAL_SPELLS | M_WARM_BLOOD | M_FIGHTER | M_SPEAKS,
    MR_NO_FLAGS,
    450, 10, MONS_ELF, MONS_ELF, MH_NATURAL, -6,
    { {AT_HIT, AF_PLAIN, 14}, AT_NO_ATK, AT_NO_ATK, AT_NO_ATK },
    { 11, 3, 3, 0 },
    0, 15, MST_NO_SPELLS, CE_CONTAMINATED, Z_NOZOMBIE, S_SHOUT,
    I_HIGH, HT_LAND, FL_NONE, 11, DEFAULT_ENERGY,
    MONUSE_WEAPONS_ARMOUR, MONEAT_NOTHING, SIZE_MEDIUM
},

{
    MONS_DEEP_ELF_BLADEMASTER, 'e', LIGHTCYAN, "deep elf blademaster",
    M_WARM_BLOOD | M_FIGHTER | M_TWOWEAPON | M_SPEAKS,
    MR_NO_FLAGS,
    450, 10, MONS_ELF, MONS_ELF, MH_NATURAL, -6,
    { {AT_HIT, AF_PLAIN, 25}, {AT_HIT, AF_PLAIN, 25}, AT_NO_ATK, AT_NO_ATK },
    { 16, 5, 3, 0 },
    0, 25, MST_NO_SPELLS, CE_CONTAMINATED, Z_NOZOMBIE, S_SHOUT,
    I_HIGH, HT_LAND, FL_NONE, 15, DEFAULT_ENERGY,
    MONUSE_WEAPONS_ARMOUR, MONEAT_NOTHING, SIZE_MEDIUM
},

{
    MONS_DEEP_ELF_MASTER_ARCHER, 'e', LIGHTGREY, "deep elf master archer",
    M_WARM_BLOOD | M_ARCHER | M_SPEAKS,
    MR_NO_FLAGS,
    450, 10, MONS_ELF, MONS_ELF, MH_NATURAL, -5,
    // Attack damage gets rolled into their ranged attacks.
    { {AT_SHOOT, AF_PLAIN, 25}, {AT_HIT, AF_PLAIN, 5}, AT_NO_ATK, AT_NO_ATK },
    { 15, 4, 2, 0 },
    0, 15, MST_NO_SPELLS, CE_CONTAMINATED, Z_NOZOMBIE, S_SHOUT,
    I_HIGH, HT_LAND, FL_NONE, 10, MISSILE_ENERGY(6),
    MONUSE_WEAPONS_ARMOUR, MONEAT_NOTHING, SIZE_MEDIUM
},

{
    MONS_DEEP_ELF_MAGE, 'e', MAGENTA, "deep elf mage",
    M_SPELLCASTER | M_ACTUAL_SPELLS | M_WARM_BLOOD | M_SPEAKS,
    MR_NO_FLAGS,
    450, 12, MONS_ELF, MONS_ELF, MH_NATURAL, -6,
    { {AT_HIT, AF_PLAIN, 5}, AT_NO_ATK, AT_NO_ATK, AT_NO_ATK },
    { 4, 3, 3, 0 },
    0, 13, MST_NO_SPELLS, CE_CONTAMINATED, Z_NOZOMBIE, S_SHOUT,
    I_HIGH, HT_LAND, FL_NONE, 10, DEFAULT_ENERGY,
    MONUSE_WEAPONS_ARMOUR, MONEAT_NOTHING, SIZE_MEDIUM
},

{
    MONS_DEEP_ELF_SUMMONER, 'e', BROWN, "deep elf summoner",
    M_SPELLCASTER | M_ACTUAL_SPELLS | M_WARM_BLOOD | M_SPEAKS,
    MR_NO_FLAGS,
    450, 10, MONS_ELF, MONS_ELF, MH_NATURAL, -6,
    { {AT_HIT, AF_PLAIN, 5}, AT_NO_ATK, AT_NO_ATK, AT_NO_ATK },
    { 6, 3, 3, 0 },
    0, 13, MST_DEEP_ELF_SUMMONER, CE_CONTAMINATED, Z_NOZOMBIE, S_SHOUT,
    I_HIGH, HT_LAND, FL_NONE, 10, DEFAULT_ENERGY,
    MONUSE_WEAPONS_ARMOUR, MONEAT_NOTHING, SIZE_MEDIUM
},

{
    MONS_DEEP_ELF_CONJURER, 'e', BLUE, "deep elf conjurer",
    M_SPELLCASTER | M_ACTUAL_SPELLS | M_WARM_BLOOD | M_SPEAKS,
    MR_NO_FLAGS,
    450, 10, MONS_ELF, MONS_ELF, MH_NATURAL, -6,
    { {AT_HIT, AF_PLAIN, 5}, AT_NO_ATK, AT_NO_ATK, AT_NO_ATK },
    { 6, 3, 3, 0 },
    0, 13, MST_NO_SPELLS, CE_CONTAMINATED, Z_NOZOMBIE, S_SHOUT,
    I_HIGH, HT_LAND, FL_NONE, 10, DEFAULT_ENERGY,
    MONUSE_WEAPONS_ARMOUR, MONEAT_NOTHING, SIZE_MEDIUM
},

{
    MONS_DEEP_ELF_PRIEST, 'e', GREEN, "deep elf priest",
    M_SPELLCASTER | M_PRIEST | M_WARM_BLOOD | M_SPEAKS,
    MR_NO_FLAGS,
    450, 10, MONS_ELF, MONS_ELF, MH_NATURAL, -6,
    { {AT_HIT, AF_PLAIN, 9}, AT_NO_ATK, AT_NO_ATK, AT_NO_ATK },
    { 5, 3, 3, 0 },
    0, 13, MST_DEEP_ELF_PRIEST, CE_CONTAMINATED, Z_NOZOMBIE, S_SHOUT,
    I_HIGH, HT_LAND, FL_NONE, 10, DEFAULT_ENERGY,
    MONUSE_WEAPONS_ARMOUR, MONEAT_NOTHING, SIZE_MEDIUM
},

{
    MONS_DEEP_ELF_HIGH_PRIEST, 'e', LIGHTGREEN, "deep elf high priest",
    M_SPELLCASTER | M_SPEAKS | M_PRIEST | M_WARM_BLOOD | M_SEE_INVIS,
    MR_RES_HELLFIRE,
    450, 10, MONS_ELF, MONS_ELF, MH_NATURAL, -6,
    { {AT_HIT, AF_PLAIN, 14}, AT_NO_ATK, AT_NO_ATK, AT_NO_ATK },
    { 11, 3, 3, 0 },
    3, 13, MST_DEEP_ELF_HIGH_PRIEST, CE_CONTAMINATED, Z_NOZOMBIE, S_SHOUT,
    I_HIGH, HT_LAND, FL_NONE, 10, DEFAULT_ENERGY,
    MONUSE_WEAPONS_ARMOUR, MONEAT_NOTHING, SIZE_MEDIUM
},

{
    MONS_DEEP_ELF_DEMONOLOGIST, 'e', YELLOW, "deep elf demonologist",
    M_SPELLCASTER | M_ACTUAL_SPELLS | M_WARM_BLOOD | M_SEE_INVIS | M_SPEAKS,
    MR_NO_FLAGS,
    450, 10, MONS_ELF, MONS_ELF, MH_NATURAL, -6,
    { {AT_HIT, AF_PLAIN, 12}, AT_NO_ATK, AT_NO_ATK, AT_NO_ATK },
    { 12, 3, 3, 0 },
    0, 13, MST_DEEP_ELF_DEMONOLOGIST, CE_CONTAMINATED, Z_NOZOMBIE, S_SHOUT,
    I_HIGH, HT_LAND, FL_NONE, 10, DEFAULT_ENERGY,
    MONUSE_WEAPONS_ARMOUR, MONEAT_NOTHING, SIZE_MEDIUM
},

{
    MONS_DEEP_ELF_ANNIHILATOR, 'e', LIGHTBLUE, "deep elf annihilator",
    M_SPELLCASTER | M_ACTUAL_SPELLS | M_WARM_BLOOD | M_SEE_INVIS | M_SPEAKS,
    MR_NO_FLAGS,
    450, 10, MONS_ELF, MONS_ELF, MH_NATURAL, -6,
    { {AT_HIT, AF_PLAIN, 12}, AT_NO_ATK, AT_NO_ATK, AT_NO_ATK },
    { 15, 3, 3, 0 },
    0, 13, MST_DEEP_ELF_ANNIHILATOR, CE_CONTAMINATED, Z_NOZOMBIE, S_SHOUT,
    I_HIGH, HT_LAND, FL_NONE, 10, DEFAULT_ENERGY,
    MONUSE_WEAPONS_ARMOUR, MONEAT_NOTHING, SIZE_MEDIUM
},

{
    MONS_DEEP_ELF_SORCERER, 'e', LIGHTMAGENTA, "deep elf sorcerer",
    M_SPELLCASTER | M_ACTUAL_SPELLS | M_WARM_BLOOD | M_SEE_INVIS | M_SPEAKS,
    MR_NO_FLAGS,
    450, 10, MONS_ELF, MONS_ELF, MH_NATURAL, -6,
    { {AT_HIT, AF_PLAIN, 12}, AT_NO_ATK, AT_NO_ATK, AT_NO_ATK },
    { 14, 3, 3, 0 },
    0, 13, MST_DEEP_ELF_SORCERER, CE_CONTAMINATED, Z_NOZOMBIE, S_SHOUT,
    I_HIGH, HT_LAND, FL_NONE, 10, DEFAULT_ENERGY,
    MONUSE_WEAPONS_ARMOUR, MONEAT_NOTHING, SIZE_MEDIUM
},

{
    MONS_DEEP_ELF_DEATH_MAGE, 'e', WHITE, "deep elf death mage",
    M_SPELLCASTER | M_ACTUAL_SPELLS | M_WARM_BLOOD | M_SEE_INVIS | M_SPEAKS,
    MR_NO_FLAGS,
    450, 10, MONS_ELF, MONS_ELF, MH_NATURAL, -6,
    { {AT_HIT, AF_PLAIN, 12}, AT_NO_ATK, AT_NO_ATK, AT_NO_ATK },
    { 15, 3, 3, 0 },
    0, 13, MST_DEEP_ELF_DEATH_MAGE, CE_CONTAMINATED, Z_NOZOMBIE, S_SHOUT,
    I_HIGH, HT_LAND, FL_NONE, 10, DEFAULT_ENERGY,
    MONUSE_WEAPONS_ARMOUR, MONEAT_NOTHING, SIZE_MEDIUM
},

// fungi ('f')
{
    MONS_TOADSTOOL, 'f', BLACK, "toadstool",
    M_NO_EXP_GAIN | M_STATIONARY,
    MR_RES_POISON,
    0, 10, MONS_FUNGUS, MONS_TOADSTOOL, MH_PLANT, MAG_IMMUNE,
    { AT_NO_ATK, AT_NO_ATK, AT_NO_ATK, AT_NO_ATK },
    { 1, 2, 2, 0 },
    1, 0, MST_NO_SPELLS, CE_NOCORPSE, Z_NOZOMBIE, S_SILENT,
    I_PLANT, HT_LAND, FL_NONE, 10, DEFAULT_ENERGY,
    MONUSE_NOTHING, MONEAT_NOTHING, SIZE_TINY
},

{
    MONS_FUNGUS, 'f', LIGHTGREY, "fungus",
    M_NO_EXP_GAIN | M_STATIONARY,
    MR_RES_POISON,
    0, 10, MONS_FUNGUS, MONS_FUNGUS, MH_PLANT, MAG_IMMUNE,
    { AT_NO_ATK, AT_NO_ATK, AT_NO_ATK, AT_NO_ATK },
    { 8, 3, 5, 0 },
    1, 0, MST_NO_SPELLS, CE_NOCORPSE, Z_NOZOMBIE, S_SILENT,
    I_PLANT, HT_LAND, FL_NONE, 0, DEFAULT_ENERGY,
    MONUSE_NOTHING, MONEAT_NOTHING, SIZE_TINY
},

{
    MONS_BALLISTOMYCETE, 'f', MAGENTA, "ballistomycete",
    M_NO_EXP_GAIN | M_STATIONARY,
    MR_RES_POISON,
    0, 10, MONS_FUNGUS, MONS_BALLISTOMYCETE, MH_PLANT, MAG_IMMUNE,
    { AT_NO_ATK, AT_NO_ATK, AT_NO_ATK, AT_NO_ATK },
    { 4, 5, 3, 0 },
    1, 0, MST_NO_SPELLS, CE_NOCORPSE, Z_NOZOMBIE, S_SILENT,
    I_PLANT, HT_LAND, FL_NONE, 0, DEFAULT_ENERGY,
    MONUSE_NOTHING, MONEAT_NOTHING, SIZE_TINY
},

{
    MONS_HYPERACTIVE_BALLISTOMYCETE, 'f', LIGHTRED, "hyperactive ballistomycete",
    M_STATIONARY,
    MR_RES_POISON,
    0, 10, MONS_FUNGUS, MONS_BALLISTOMYCETE, MH_PLANT, MAG_IMMUNE,
    { AT_NO_ATK, AT_NO_ATK, AT_NO_ATK, AT_NO_ATK },
    // expected explosion damage: 25, expected HP: 60
    { 6, 5, 10, 0 },
    1, 0, MST_NO_SPELLS, CE_NOCORPSE, Z_NOZOMBIE, S_SILENT,
    I_PLANT, HT_LAND, FL_NONE, 0, DEFAULT_ENERGY,
    MONUSE_NOTHING, MONEAT_NOTHING, SIZE_TINY
},

{
    MONS_WANDERING_MUSHROOM, 'f', BROWN, "wandering mushroom",
    M_NO_FLAGS,
    MR_RES_POISON,
    0, 10, MONS_FUNGUS, MONS_WANDERING_MUSHROOM, MH_PLANT, -3,
    { {AT_SPORE, AF_CONFUSE, 20}, AT_NO_ATK, AT_NO_ATK, AT_NO_ATK },
    { 8, 3, 5, 0 },
    5, 0, MST_NO_SPELLS, CE_NOCORPSE, Z_NOZOMBIE, S_SILENT,
    I_PLANT, HT_LAND, FL_NONE, 10, DEFAULT_ENERGY,
    MONUSE_NOTHING, MONEAT_NOTHING, SIZE_TINY
},

// goblins ('g')
{
    MONS_GOBLIN, 'g', LIGHTGREY, "goblin",
    M_WARM_BLOOD | M_SPEAKS,
    MR_NO_FLAGS,
    400, 10, MONS_GOBLIN, MONS_GOBLIN, MH_NATURAL, -1,
    { {AT_HIT, AF_PLAIN, 4}, AT_NO_ATK, AT_NO_ATK, AT_NO_ATK },
    { 1, 2, 4, 0 },
    0, 12, MST_NO_SPELLS, CE_CONTAMINATED, Z_SMALL, S_SHOUT,
    I_NORMAL, HT_LAND, FL_NONE, 10, DEFAULT_ENERGY,
    MONUSE_WEAPONS_ARMOUR, MONEAT_NOTHING, SIZE_SMALL
},

{
    MONS_HOBGOBLIN, 'g', BROWN, "hobgoblin",
    M_WARM_BLOOD | M_SPEAKS,
    MR_NO_FLAGS,
    500, 10, MONS_GOBLIN, MONS_HOBGOBLIN, MH_NATURAL, -1,
    { {AT_HIT, AF_PLAIN, 5}, AT_NO_ATK, AT_NO_ATK, AT_NO_ATK },
    { 1, 4, 3, 0 },
    2, 10, MST_NO_SPELLS, CE_CONTAMINATED, Z_SMALL, S_SHOUT,
    I_NORMAL, HT_LAND, FL_NONE, 10, DEFAULT_ENERGY,
    MONUSE_WEAPONS_ARMOUR, MONEAT_NOTHING, SIZE_MEDIUM
},

{
    MONS_GNOLL, 'g', YELLOW, "gnoll",
    M_WARM_BLOOD | M_SPEAKS,
    MR_NO_FLAGS,
    680, 10, MONS_GNOLL, MONS_GNOLL, MH_NATURAL, -3,
    { {AT_HIT, AF_PLAIN, 9}, AT_NO_ATK, AT_NO_ATK, AT_NO_ATK },
    { 2, 4, 5, 0 },
    2, 9, MST_NO_SPELLS, CE_CONTAMINATED, Z_SMALL, S_SHOUT,
    I_NORMAL, HT_LAND, FL_NONE, 10, DEFAULT_ENERGY,
    MONUSE_WEAPONS_ARMOUR, MONEAT_NOTHING, SIZE_MEDIUM
},

{
    MONS_BOGGART, 'g', MAGENTA, "boggart",
    M_SPELLCASTER | M_ACTUAL_SPELLS | M_SEE_INVIS | M_WARM_BLOOD,
    MR_NO_FLAGS,
    0, 14, MONS_BOGGART, MONS_BOGGART, MH_NATURAL, -7,
    { {AT_HIT, AF_PLAIN, 5}, AT_NO_ATK, AT_NO_ATK, AT_NO_ATK },
    { 2, 3, 5, 0 },
    0, 12, MST_BOGGART, CE_CONTAMINATED, Z_NOZOMBIE, S_SHOUT,
    I_NORMAL, HT_LAND, FL_NONE, 12, DEFAULT_ENERGY,
    MONUSE_WEAPONS_ARMOUR, MONEAT_NOTHING, SIZE_LITTLE
},

// hounds and hogs ('h')
{
    MONS_JACKAL, 'h', BROWN, "jackal",
    M_WARM_BLOOD | M_BLOOD_SCENT,
    MR_NO_FLAGS,
    360, 10, MONS_HOUND, MONS_JACKAL, MH_NATURAL, -1,
    { {AT_BITE, AF_PLAIN, 3}, AT_NO_ATK, AT_NO_ATK, AT_NO_ATK },
    { 1, 3, 5, 0 },
    2, 12, MST_NO_SPELLS, CE_CONTAMINATED, Z_SMALL, S_BARK,
    I_ANIMAL, HT_LAND, FL_NONE, 14, DEFAULT_ENERGY,
    MONUSE_NOTHING, MONEAT_NOTHING, SIZE_SMALL
},

{
    MONS_HOUND, 'h', YELLOW, "hound",
    M_SENSE_INVIS | M_WARM_BLOOD | M_BLOOD_SCENT,
    MR_NO_FLAGS,
    300, 10, MONS_HOUND, MONS_HOUND, MH_NATURAL, -3,
    { {AT_BITE, AF_PLAIN, 6}, AT_NO_ATK, AT_NO_ATK, AT_NO_ATK },
    { 3, 3, 5, 0 },
    2, 13, MST_NO_SPELLS, CE_CLEAN, Z_SMALL, S_BARK,
    I_ANIMAL, HT_LAND, FL_NONE, 15, DEFAULT_ENERGY,
    MONUSE_NOTHING, MONEAT_NOTHING, SIZE_SMALL
},

{
    MONS_WARG, 'h', WHITE, "warg",
    M_SENSE_INVIS | M_WARM_BLOOD | M_BLOOD_SCENT,
    MR_RES_POISON,
    750, 12, MONS_HOUND, MONS_WARG, MH_NATURAL, -6,
    { {AT_BITE, AF_PLAIN, 12}, {AT_CLAW, AF_PLAIN, 3}, {AT_CLAW, AF_PLAIN, 3},
       AT_NO_ATK },
    { 4, 4, 5, 0 },
    4, 12, MST_NO_SPELLS, CE_CONTAMINATED, Z_BIG, S_BARK,
    I_ANIMAL, HT_LAND, FL_NONE, 13, DEFAULT_ENERGY,
    MONUSE_NOTHING, MONEAT_NOTHING, SIZE_LARGE
},

{
    MONS_WOLF, 'h', LIGHTGREY, "wolf",
    M_SENSE_INVIS | M_WARM_BLOOD | M_BLOOD_SCENT,
    MR_NO_FLAGS,
    450, 10, MONS_HOUND, MONS_WOLF, MH_NATURAL, -3,
    { {AT_BITE, AF_PLAIN, 8}, {AT_CLAW, AF_PLAIN, 2}, {AT_CLAW, AF_PLAIN, 2},
       AT_NO_ATK },
    { 4, 3, 5, 0 },
    3, 15, MST_NO_SPELLS, CE_CLEAN, Z_SMALL, S_BARK,
    I_ANIMAL, HT_LAND, FL_NONE, 17, DEFAULT_ENERGY,
    MONUSE_NOTHING, MONEAT_NOTHING, SIZE_MEDIUM
},

{
    MONS_WAR_DOG, 'h', CYAN, "war dog",
    M_SENSE_INVIS | M_WARM_BLOOD | M_BLOOD_SCENT,
    MR_NO_FLAGS,
    450, 19, MONS_HOUND, MONS_WAR_DOG, MH_NATURAL, -3,
    { {AT_BITE, AF_PLAIN, 12}, AT_NO_ATK, AT_NO_ATK, AT_NO_ATK },
    { 4, 3, 5, 0 },
    4, 15, MST_NO_SPELLS, CE_CONTAMINATED, Z_SMALL, S_BARK,
    I_ANIMAL, HT_LAND, FL_NONE, 17, DEFAULT_ENERGY,
    MONUSE_NOTHING, MONEAT_NOTHING, SIZE_MEDIUM
},

{
    MONS_HOG, 'h', RED, "hog",
    M_WARM_BLOOD,
    MR_NO_FLAGS,
    450, 10, MONS_HOG, MONS_HOG, MH_NATURAL, -3,
    { {AT_BITE, AF_PLAIN, 14}, AT_NO_ATK, AT_NO_ATK, AT_NO_ATK },
    { 6, 3, 5, 0 },
    2, 9, MST_NO_SPELLS, CE_CLEAN, Z_SMALL, S_SILENT,
    I_ANIMAL, HT_LAND, FL_NONE, 13, DEFAULT_ENERGY,
    MONUSE_NOTHING, MONEAT_NOTHING, SIZE_SMALL
},

{
    MONS_HELL_HOUND, 'h', LIGHTCYAN, "hell hound",
    M_SENSE_INVIS | M_SPECIAL_ABILITY | M_BLOOD_SCENT,
    MR_RES_POISON | MR_RES_HELLFIRE | MR_VUL_COLD,
    450, 10, MONS_HOUND, MONS_HELL_HOUND, MH_DEMONIC, -3,
    { {AT_BITE, AF_PLAIN, 13}, AT_NO_ATK, AT_NO_ATK, AT_NO_ATK },
    { 5, 3, 5, 0 },
    6, 13, MST_NO_SPELLS, CE_CLEAN, Z_NOZOMBIE, S_BARK,
    I_ANIMAL, HT_LAND, FL_NONE, 15, DEFAULT_ENERGY,
    MONUSE_NOTHING, MONEAT_NOTHING, SIZE_MEDIUM
},

{
    MONS_HELL_HOG, 'h', LIGHTRED, "hell hog",
    M_SPELLCASTER,
    MR_NO_FLAGS,
    450, 10, MONS_HOG, MONS_HELL_HOG, MH_DEMONIC, -3,
    { {AT_BITE, AF_PLAIN, 20}, AT_NO_ATK, AT_NO_ATK, AT_NO_ATK },
    { 11, 3, 5, 0 },
    2, 9, MST_HELL_HOG, CE_CLEAN, Z_NOZOMBIE, S_SILENT,
    I_ANIMAL, HT_LAND, FL_NONE, 14, DEFAULT_ENERGY,
    MONUSE_NOTHING, MONEAT_NOTHING, SIZE_MEDIUM
},

// spriggans ('i')
{
    MONS_SPRIGGAN, 'i', LIGHTGREY, "spriggan",
    M_WARM_BLOOD | M_SPEAKS | M_SEE_INVIS,
    MR_NO_FLAGS,
    200, 10, MONS_SPRIGGAN, MONS_SPRIGGAN, MH_NATURAL, -7,
    { {AT_HIT, AF_PLAIN, 10}, AT_NO_ATK, AT_NO_ATK, AT_NO_ATK },
    { 7, 2, 2, 0 },
    1, 20, MST_NO_SPELLS, CE_CONTAMINATED, Z_SMALL, S_SHOUT,
    I_HIGH, HT_LAND, FL_NONE, 16, DEFAULT_ENERGY,
    MONUSE_WEAPONS_ARMOUR, MONEAT_NOTHING, SIZE_LITTLE
},

{   // both the guy and his ride as one monster
    MONS_SPRIGGAN_RIDER, 'i', LIGHTBLUE, "spriggan rider",
    M_WARM_BLOOD | M_SPEAKS | M_SEE_INVIS | M_FIGHTER,
    MR_VUL_POISON, // the mount
    200, 10, MONS_SPRIGGAN, MONS_SPRIGGAN, MH_NATURAL, -7,
    { {AT_HIT, AF_PLAIN, 21}, AT_NO_ATK, AT_NO_ATK, AT_NO_ATK },
    { 11, 3, 2, 0 },
    1, 16, MST_NO_SPELLS, CE_CONTAMINATED, Z_NOZOMBIE, S_SHOUT,
    I_HIGH, HT_LAND, FL_FLY, 16, DEFAULT_ENERGY,
    MONUSE_WEAPONS_ARMOUR, MONEAT_NOTHING, SIZE_SMALL
},

{
    MONS_SPRIGGAN_DRUID, 'i', GREEN, "spriggan druid",
    M_WARM_BLOOD | M_SPEAKS | M_SEE_INVIS | M_SPELLCASTER | M_ACTUAL_SPELLS,
    MR_NO_FLAGS,
    200, 10, MONS_SPRIGGAN, MONS_SPRIGGAN, MH_NATURAL, -7,
    { {AT_HIT, AF_PLAIN, 16}, AT_NO_ATK, AT_NO_ATK, AT_NO_ATK },
    { 12, 2, 2, 0 },
    1, 25, MST_SPRIGGAN_DRUID, CE_CONTAMINATED, Z_SMALL, S_SHOUT,
    I_HIGH, HT_LAND, FL_NONE, 16, DEFAULT_ENERGY,
    MONUSE_WEAPONS_ARMOUR, MONEAT_NOTHING, SIZE_LITTLE
},

{
    MONS_SPRIGGAN_DEFENDER, 'i', YELLOW, "spriggan defender",
    M_WARM_BLOOD | M_SPEAKS | M_SEE_INVIS | M_FIGHTER,
    MR_NO_FLAGS,
    200, 10, MONS_SPRIGGAN, MONS_SPRIGGAN, MH_NATURAL, -7,
    { {AT_HIT, AF_PLAIN, 30}, AT_NO_ATK, AT_NO_ATK, AT_NO_ATK },
    { 15, 2, 2, 0 },
    3, 30, MST_NO_SPELLS, CE_CONTAMINATED, Z_SMALL, S_SHOUT,
    I_HIGH, HT_LAND, FL_NONE, 16, DEFAULT_ENERGY,
    MONUSE_WEAPONS_ARMOUR, MONEAT_NOTHING, SIZE_LITTLE
},

{
    MONS_THE_ENCHANTRESS, 'i', LIGHTMAGENTA, "the Enchantress",
    M_WARM_BLOOD | M_SPEAKS | M_SEE_INVIS | M_UNIQUE
        | M_SPELLCASTER | M_ACTUAL_SPELLS | M_DEFLECT_MISSILES
        | M_PHASE_SHIFT,
    MR_NO_FLAGS,
    200, 10, MONS_SPRIGGAN, MONS_SPRIGGAN, MH_NATURAL, -7,
    { {AT_HIT, AF_PLAIN, 26}, AT_NO_ATK, AT_NO_ATK, AT_NO_ATK },
    { 15, 2, 2, 0 },
    1, 40, MST_THE_ENCHANTRESS, CE_CONTAMINATED, Z_SMALL, S_SHOUT,
    I_HIGH, HT_LAND, FL_NONE, 16, DEFAULT_ENERGY,
    MONUSE_WEAPONS_ARMOUR, MONEAT_NOTHING, SIZE_LITTLE
},

// slugs ('j')
{
    MONS_GIANT_SLUG, 'j', GREEN, "giant slug",
    M_NO_SKELETON,
    MR_NO_FLAGS,
    850, 4, MONS_GIANT_SLUG, MONS_GIANT_SLUG, MH_NATURAL, -3,
    { {AT_BITE, AF_PLAIN, 23}, AT_NO_ATK, AT_NO_ATK, AT_NO_ATK },
    { 10, 5, 3, 0 },
    0, 2, MST_NO_SPELLS, CE_POISONOUS, Z_BIG, S_SILENT,
    I_INSECT, HT_AMPHIBIOUS, FL_NONE, 6, DEFAULT_ENERGY,
    MONUSE_NOTHING, MONEAT_NOTHING, SIZE_LARGE
},

{
    MONS_GIANT_SNAIL, 'j', LIGHTGREEN, "giant snail",
    M_NO_SKELETON,
    MR_NO_FLAGS,
    950, 2, MONS_GIANT_SLUG, MONS_GIANT_SNAIL, MH_NATURAL, -3,
    { {AT_BITE, AF_PLAIN, 18}, AT_NO_ATK, AT_NO_ATK, AT_NO_ATK },
    { 14, 5, 3, 0 },
    7, 2, MST_NO_SPELLS, CE_POISONOUS, Z_BIG, S_SILENT,
    I_INSECT, HT_AMPHIBIOUS, FL_NONE, 4, DEFAULT_ENERGY,
    MONUSE_NOTHING, MONEAT_NOTHING, SIZE_LARGE
},

{
    MONS_ELEPHANT_SLUG, 'j', LIGHTGREY, "elephant slug",
    M_NO_SKELETON,
    MR_VUL_POISON,
    1800, 5, MONS_GIANT_SLUG, MONS_ELEPHANT_SLUG, MH_NATURAL, -3,
    { {AT_BITE, AF_PLAIN, 40}, AT_NO_ATK, AT_NO_ATK, AT_NO_ATK },
    { 20, 5, 3, 0 },
    2, 1, MST_NO_SPELLS, CE_POISONOUS, Z_BIG, S_SILENT,
    I_INSECT, HT_LAND, FL_NONE, 4, DEFAULT_ENERGY,
    MONUSE_NOTHING, MONEAT_NOTHING, SIZE_BIG
},

// killer bees ('k')
{
    MONS_QUEEN_BEE, 'k', YELLOW, "queen bee",
    M_NO_SKELETON,
    MR_VUL_POISON,
    300, 14, MONS_KILLER_BEE, MONS_QUEEN_BEE, MH_NATURAL, -3,
    { {AT_STING, AF_POISON_NASTY, 20}, AT_NO_ATK, AT_NO_ATK, AT_NO_ATK },
    { 7, 3, 5, 0 },
    10, 10, MST_NO_SPELLS, CE_POISONOUS, Z_SMALL, S_SILENT,
    I_INSECT, HT_LAND, FL_FLY, 10, DEFAULT_ENERGY,
    MONUSE_NOTHING, MONEAT_NOTHING, SIZE_LITTLE
},

{
    MONS_KILLER_BEE, 'k', BROWN, "killer bee",
    M_NO_SKELETON,
    MR_VUL_POISON,
    150, 11, MONS_KILLER_BEE, MONS_KILLER_BEE, MH_NATURAL, -3,
    { {AT_STING, AF_POISON, 10}, AT_NO_ATK, AT_NO_ATK, AT_NO_ATK },
    { 3, 3, 5, 0 },
    2, 18, MST_NO_SPELLS, CE_POISONOUS, Z_SMALL, S_BUZZ,
    I_INSECT, HT_LAND, FL_FLY, 20, DEFAULT_ENERGY,
    MONUSE_NOTHING, MONEAT_NOTHING, SIZE_TINY
},

{
    MONS_BUMBLEBEE, 'k', RED, "bumblebee",
    M_NO_SKELETON,
    MR_VUL_POISON,
    200, 10, MONS_KILLER_BEE, MONS_BUMBLEBEE, MH_NATURAL, -3,
    { {AT_STING, AF_POISON_MEDIUM, 20}, AT_NO_ATK, AT_NO_ATK, AT_NO_ATK },
    { 7, 3, 5, 0 },
    4, 15, MST_NO_SPELLS, CE_POISONOUS, Z_SMALL, S_BUZZ,
    I_INSECT, HT_LAND, FL_FLY, 10, DEFAULT_ENERGY,
    MONUSE_NOTHING, MONEAT_NOTHING, SIZE_TINY
},

{
    MONS_KILLER_BEE_LARVA, 'k', LIGHTGREY, "killer bee larva",
    M_NO_SKELETON,
    MR_VUL_POISON,
    100, 5, MONS_KILLER_BEE, MONS_KILLER_BEE_LARVA, MH_NATURAL, -3,
    { {AT_BITE, AF_PLAIN, 3}, AT_NO_ATK, AT_NO_ATK, AT_NO_ATK },
    { 1, 3, 5, 0 },
    1, 5, MST_NO_SPELLS, CE_POISONOUS, Z_SMALL, S_SILENT,
    I_PLANT, HT_LAND, FL_NONE, 5, DEFAULT_ENERGY,
    MONUSE_NOTHING, MONEAT_NOTHING, SIZE_TINY
},

{
    MONS_FIREFLY, 'k', LIGHTBLUE, "giant firefly",
    M_NO_SKELETON,
    MR_VUL_POISON,
    200, 10, MONS_FIREFLY, MONS_FIREFLY, MH_NATURAL, -7,
    { {AT_BITE, AF_PLAIN, 8}, AT_NO_ATK, AT_NO_ATK, AT_NO_ATK },
    { 7, 2, 2, 0 },
    1, 18, MST_NO_SPELLS, CE_CONTAMINATED, Z_SMALL, S_SILENT,
    I_INSECT, HT_LAND, FL_FLY, 16, DEFAULT_ENERGY,
    MONUSE_NOTHING, MONEAT_NOTHING, SIZE_TINY
},

// lizards ('l')
{
    MONS_GIANT_NEWT, 'l', GREEN, "giant newt",
    M_COLD_BLOOD,
    MR_NO_FLAGS,
    170, 10, MONS_GIANT_NEWT, MONS_GIANT_NEWT, MH_NATURAL, -3,
    { {AT_BITE, AF_PLAIN, 3}, AT_NO_ATK, AT_NO_ATK, AT_NO_ATK },
    { 1, 1, 2, 0 },
    0, 15, MST_NO_SPELLS, CE_CLEAN, Z_SMALL, S_SILENT,
    I_INSECT, HT_AMPHIBIOUS, FL_NONE, 10, SWIM_ENERGY(6),
    MONUSE_NOTHING, MONEAT_NOTHING, SIZE_TINY
},

{
    MONS_GIANT_GECKO, 'l', YELLOW, "giant gecko",
    M_COLD_BLOOD,
    MR_NO_FLAGS,
    250, 16, MONS_GIANT_NEWT, MONS_GIANT_GECKO, MH_NATURAL, -3,
    { {AT_BITE, AF_PLAIN, 5}, AT_NO_ATK, AT_NO_ATK, AT_NO_ATK },
    { 1, 3, 5, 0 },
    1, 14, MST_NO_SPELLS, CE_CLEAN, Z_SMALL, S_SILENT,
    I_INSECT, HT_LAND, FL_NONE, 12, DEFAULT_ENERGY,
    MONUSE_NOTHING, MONEAT_NOTHING, SIZE_LITTLE
},

{
    MONS_IGUANA, 'l', BLUE, "iguana",
    M_COLD_BLOOD,
    MR_NO_FLAGS,
    400, 13, MONS_GIANT_NEWT, MONS_IGUANA, MH_NATURAL, -3,
    { {AT_BITE, AF_PLAIN, 15}, AT_NO_ATK, AT_NO_ATK, AT_NO_ATK },
    { 3, 3, 5, 0 },
    5, 9, MST_NO_SPELLS, CE_CLEAN, Z_SMALL, S_HISS,
    I_INSECT, HT_LAND, FL_NONE, 10, DEFAULT_ENERGY,
    MONUSE_NOTHING, MONEAT_NOTHING, SIZE_SMALL
},

{
    // Old gila monster colour: a random color from ETC_GILA.
    MONS_GILA_MONSTER, 'l', MAGENTA, "gila monster",
    M_COLD_BLOOD,
    MR_NO_FLAGS,
    450, 10, MONS_GIANT_NEWT, MONS_GILA_MONSTER, MH_NATURAL, -3,
    { {AT_BITE, AF_PLAIN, 20}, AT_NO_ATK, AT_NO_ATK, AT_NO_ATK },
    { 5, 4, 4, 0 },
    3, 12, MST_NO_SPELLS, CE_POISONOUS, Z_SMALL, S_HISS,
    I_INSECT, HT_LAND, FL_NONE, 10, DEFAULT_ENERGY,
    MONUSE_NOTHING, MONEAT_NOTHING, SIZE_SMALL
},

{
    MONS_KOMODO_DRAGON, 'l', LIGHTRED, "komodo dragon",
    M_COLD_BLOOD,
    MR_NO_FLAGS,
    800, 10, MONS_GIANT_NEWT, MONS_KOMODO_DRAGON, MH_NATURAL, -3,
    { {AT_BITE, AF_DISEASE, 30}, AT_NO_ATK, AT_NO_ATK, AT_NO_ATK },
    { 8, 3, 5, 0 },
    7, 8, MST_NO_SPELLS, CE_CONTAMINATED, Z_BIG, S_HISS,
    I_INSECT, HT_AMPHIBIOUS, FL_NONE, 10, SWIM_ENERGY(6),
    MONUSE_NOTHING, MONEAT_NOTHING, SIZE_LARGE
},

// drakes (also 'l', but dragon type)
{
    MONS_SWAMP_DRAKE, 'l', BROWN, "swamp drake",
    M_SPELLCASTER | M_WARM_BLOOD,
    MR_RES_POISON,
    900, 16, MONS_DRAGON, MONS_SWAMP_DRAKE, MH_NATURAL, -3,
    { {AT_BITE, AF_PLAIN, 14}, AT_NO_ATK, AT_NO_ATK, AT_NO_ATK },
    { 4, 5, 5, 0 },
    3, 11, MST_SWAMP_DRAKE, CE_POISONOUS, Z_BIG, S_ROAR,
    I_ANIMAL, HT_LAND, FL_FLY, 11, DEFAULT_ENERGY,
    MONUSE_NOTHING, MONEAT_NOTHING, SIZE_LARGE
},

{
    MONS_FIRE_DRAKE, 'l', RED, "fire drake",
    M_SPECIAL_ABILITY | M_WARM_BLOOD,
    MR_RES_FIRE,
    1000, 10, MONS_DRAGON, MONS_FIRE_DRAKE, MH_NATURAL, -3,
    { {AT_BITE, AF_PLAIN, 8}, AT_NO_ATK, AT_NO_ATK, AT_NO_ATK },
    { 6, 3, 5, 0 },
    3, 12, MST_NO_SPELLS, CE_CONTAMINATED, Z_BIG, S_SILENT,
    I_ANIMAL, HT_LAND, FL_FLY, 12, DEFAULT_ENERGY,
    MONUSE_NOTHING, MONEAT_NOTHING, SIZE_LARGE
},

{
    MONS_LINDWURM, 'l', LIGHTCYAN, "lindwurm",
    M_SPECIAL_ABILITY | M_WARM_BLOOD,
    MR_NO_FLAGS,
    950, 13, MONS_DRAGON, MONS_LINDWURM, MH_NATURAL, -3,
    { {AT_BITE, AF_PLAIN, 20}, {AT_CLAW, AF_PLAIN, 10},
      {AT_CLAW, AF_PLAIN, 10}, AT_NO_ATK },
    { 9, 3, 5, 0 },
    8, 6, MST_NO_SPELLS, CE_CLEAN, Z_BIG, S_ROAR,
    I_INSECT, HT_LAND, FL_NONE, 10, DEFAULT_ENERGY,
    MONUSE_NOTHING, MONEAT_NOTHING, SIZE_LARGE
},

{
    MONS_DEATH_DRAKE, 'l', LIGHTGREY, "death drake",
    M_SPELLCASTER | M_COLD_BLOOD,
    MR_RES_POISON | MR_RES_ROTTING,
    900, 11, MONS_DRAGON, MONS_DEATH_DRAKE, MH_NATURAL, -3,
    { {AT_BITE, AF_PLAIN, 12}, AT_NO_ATK, AT_NO_ATK, AT_NO_ATK },
    { 9, 5, 7, 0 },
    6, 14, MST_DEATH_DRAKE, CE_HCL, Z_BIG, S_ROAR,
    I_ANIMAL, HT_LAND, FL_FLY, 13, DEFAULT_ENERGY,
    MONUSE_NOTHING, MONEAT_NOTHING, SIZE_LARGE
},

// merfolk ('m')
{
    MONS_MERFOLK, 'm', BLUE, "merfolk",
    M_WARM_BLOOD | M_SPEAKS,
    MR_NO_FLAGS,
    500, 4, MONS_MERFOLK, MONS_MERFOLK, MH_NATURAL, -3,
    { {AT_HIT, AF_PLAIN, 18}, AT_NO_ATK, AT_NO_ATK, AT_NO_ATK },
    { 9, 2, 4, 0 },
    4, 12, MST_NO_SPELLS, CE_CONTAMINATED, Z_SMALL, S_SHOUT,
    I_NORMAL, HT_AMPHIBIOUS, FL_NONE, 10, SWIM_ENERGY(6),
    MONUSE_WEAPONS_ARMOUR, MONEAT_NOTHING, SIZE_MEDIUM
},

{
    MONS_MERFOLK_IMPALER, 'm', LIGHTBLUE, "merfolk impaler",
    M_WARM_BLOOD | M_SPEAKS,
    MR_NO_FLAGS,
    500, 8, MONS_MERFOLK, MONS_MERFOLK, MH_NATURAL, -3,
    { {AT_HIT, AF_PLAIN, 26}, AT_NO_ATK, AT_NO_ATK, AT_NO_ATK },
    { 12, 5, 4, 0 },
    // Impalers prefer light armour, and are dodging experts.
    0, 18, MST_NO_SPELLS, CE_CONTAMINATED, Z_NOZOMBIE, S_SHOUT,
    I_NORMAL, HT_AMPHIBIOUS, FL_NONE, 10, ATTACK_ENERGY(6) | SWIM_ENERGY(6),
    MONUSE_MAGIC_ITEMS, MONEAT_NOTHING, SIZE_MEDIUM
},

{
    MONS_MERFOLK_JAVELINEER, 'm', LIGHTGREY, "merfolk javelineer",
    M_WARM_BLOOD | M_ARCHER | M_SPEAKS,
    MR_NO_FLAGS,
    500, 8, MONS_MERFOLK, MONS_MERFOLK, MH_NATURAL, -4,
    { {AT_SHOOT, AF_PLAIN, 16}, {AT_HIT, AF_PLAIN, 17}, AT_NO_ATK, AT_NO_ATK },
    { 13, 5, 2, 0 },
    0, 14, MST_NO_SPELLS, CE_CONTAMINATED, Z_NOZOMBIE, S_SHOUT,
    I_NORMAL, HT_AMPHIBIOUS, FL_NONE, 10, SWIM_ENERGY(6),
    MONUSE_MAGIC_ITEMS, MONEAT_NOTHING, SIZE_MEDIUM
},

{
    MONS_MERFOLK_AQUAMANCER, 'm', GREEN, "merfolk aquamancer",
    M_WARM_BLOOD | M_SPELLCASTER | M_ACTUAL_SPELLS | M_SPEAKS,
    MR_NO_FLAGS,
    500, 8, MONS_MERFOLK, MONS_MERFOLK, MH_NATURAL, -4,
    { {AT_HIT, AF_PLAIN, 15}, AT_NO_ATK, AT_NO_ATK, AT_NO_ATK },
    { 15, 3, 3, 0 },
    0, 12, MST_MERFOLK_AQUAMANCER, CE_CONTAMINATED, Z_NOZOMBIE, S_SHOUT,
    I_NORMAL, HT_AMPHIBIOUS, FL_NONE, 10, SWIM_ENERGY(6),
    MONUSE_MAGIC_ITEMS, MONEAT_NOTHING, SIZE_MEDIUM
},

{
    MONS_MERMAID, 'm', CYAN, "mermaid",
    M_SPELLCASTER | M_WARM_BLOOD | M_SPEAKS,
    MR_NO_FLAGS,
    500, 10, MONS_MERMAID, MONS_MERMAID, MH_NATURAL, -5,
    { {AT_HIT, AF_PLAIN, 10}, AT_NO_ATK, AT_NO_ATK, AT_NO_ATK },
    { 8, 3, 3, 0 },
    4, 12, MST_NO_SPELLS, CE_CONTAMINATED, Z_SMALL, S_SHOUT,
    I_NORMAL, HT_AMPHIBIOUS, FL_NONE, 10, SWIM_ENERGY(6),
    MONUSE_WEAPONS_ARMOUR, MONEAT_NOTHING, SIZE_MEDIUM
},

{
    MONS_SIREN, 'm', LIGHTCYAN, "siren",
    M_SPELLCASTER | M_WARM_BLOOD | M_SPEAKS,
    MR_NO_FLAGS,
    500, 10, MONS_MERMAID, MONS_SIREN, MH_NATURAL, -7,
    { {AT_HIT, AF_PLAIN, 10}, AT_NO_ATK, AT_NO_ATK, AT_NO_ATK },
    { 13, 5, 3, 0 },
    4, 12, MST_NO_SPELLS, CE_CONTAMINATED, Z_SMALL, S_SHOUT,
    I_NORMAL, HT_AMPHIBIOUS, FL_NONE, 10, SWIM_ENERGY(6),
    MONUSE_WEAPONS_ARMOUR, MONEAT_NOTHING, SIZE_MEDIUM
},

// rotting monsters ('n')
{
    MONS_NECROPHAGE, 'n', LIGHTGREY, "necrophage",
    M_NO_FLAGS,
    MR_RES_POISON | MR_RES_COLD,
    500, 12, MONS_GHOUL, MONS_NECROPHAGE, MH_UNDEAD, -5,
    { {AT_HIT, AF_ROT, 8}, AT_NO_ATK, AT_NO_ATK, AT_NO_ATK },
    { 5, 3, 5, 0 },
    2, 10, MST_NO_SPELLS, CE_HCL, Z_NOZOMBIE, S_SILENT,
    I_NORMAL, HT_LAND, FL_NONE, 10, DEFAULT_ENERGY,
    MONUSE_WEAPONS_ARMOUR, MONEAT_CORPSES, SIZE_MEDIUM
},

{
    MONS_GHOUL, 'n', RED, "ghoul",
    M_NO_FLAGS,
    MR_RES_POISON | MR_RES_COLD,
    500, 24, MONS_GHOUL, MONS_GHOUL, MH_UNDEAD, -5,
    { {AT_HIT, AF_PLAIN, 4}, {AT_CLAW, AF_ROT, 9}, AT_NO_ATK, AT_NO_ATK },
    { 4, 3, 5, 0 },
    4, 10, MST_NO_SPELLS, CE_HCL, Z_NOZOMBIE, S_SILENT,
    I_NORMAL, HT_LAND, FL_NONE, 10, DEFAULT_ENERGY,
    MONUSE_WEAPONS_ARMOUR, MONEAT_CORPSES, SIZE_MEDIUM
},

{
    MONS_ROTTING_HULK, 'n', BROWN, "rotting hulk",
    M_NO_FLAGS,
    MR_RES_POISON | MR_RES_COLD,
    780, 10, MONS_GHOUL, MONS_ROTTING_HULK, MH_UNDEAD, -5,
    { {AT_HIT, AF_DISEASE, 25}, AT_NO_ATK, AT_NO_ATK, AT_NO_ATK },
    { 10, 3, 5, 0 },
    5, 7, MST_NO_SPELLS, CE_HCL, Z_NOZOMBIE, S_SILENT,
    I_NORMAL, HT_LAND, FL_NONE, 8, DEFAULT_ENERGY,
    MONUSE_OPEN_DOORS, MONEAT_NOTHING, SIZE_LARGE
},

// orcs ('o')
{
    MONS_ORC, 'o', LIGHTRED, "orc",
    M_WARM_BLOOD | M_SPEAKS,
    MR_NO_FLAGS,
    600, 10, MONS_ORC, MONS_ORC, MH_NATURAL, -3,
    { {AT_HIT, AF_PLAIN, 5}, AT_NO_ATK, AT_NO_ATK, AT_NO_ATK },
    { 1, 4, 6, 0 },
    0, 10, MST_NO_SPELLS, CE_CONTAMINATED, Z_SMALL, S_SHOUT,
    I_NORMAL, HT_LAND, FL_NONE, 10, DEFAULT_ENERGY,
    MONUSE_WEAPONS_ARMOUR, MONEAT_NOTHING, SIZE_MEDIUM
},

{
    MONS_ORC_WIZARD, 'o', MAGENTA, "orc wizard",
    M_SPELLCASTER | M_ACTUAL_SPELLS | M_WARM_BLOOD | M_SPEAKS,
    MR_NO_FLAGS,
    600, 10, MONS_ORC, MONS_ORC, MH_NATURAL, -5,
    { {AT_HIT, AF_PLAIN, 5}, AT_NO_ATK, AT_NO_ATK, AT_NO_ATK },
    { 3, 3, 4, 0 },
    1, 12, MST_NO_SPELLS, CE_CONTAMINATED, Z_NOZOMBIE, S_SHOUT,
    I_NORMAL, HT_LAND, FL_NONE, 10, DEFAULT_ENERGY,
    MONUSE_WEAPONS_ARMOUR, MONEAT_NOTHING, SIZE_MEDIUM
},

{
    MONS_ORC_PRIEST, 'o', GREEN, "orc priest",
    M_SPELLCASTER | M_PRIEST | M_WARM_BLOOD | M_SPEAKS,
    MR_NO_FLAGS,
    600, 10, MONS_ORC, MONS_ORC, MH_NATURAL, -4,
    { {AT_HIT, AF_PLAIN, 6}, AT_NO_ATK, AT_NO_ATK, AT_NO_ATK },
    { 3, 3, 4, 0 },
    1, 10, MST_ORC_PRIEST, CE_CONTAMINATED, Z_NOZOMBIE, S_SHOUT,
    I_NORMAL, HT_LAND, FL_NONE, 10, DEFAULT_ENERGY,
    MONUSE_WEAPONS_ARMOUR, MONEAT_NOTHING, SIZE_MEDIUM
},

{
    MONS_ORC_WARRIOR, 'o', YELLOW, "orc warrior",
    M_FIGHTER | M_WARM_BLOOD | M_SPEAKS,
    MR_NO_FLAGS,
    600, 16, MONS_ORC, MONS_ORC, MH_NATURAL, -3,
    { {AT_HIT, AF_PLAIN, 20}, AT_NO_ATK, AT_NO_ATK, AT_NO_ATK },
    { 4, 4, 6, 0 },
    0, 13, MST_NO_SPELLS, CE_CONTAMINATED, Z_NOZOMBIE, S_SHOUT,
    I_NORMAL, HT_LAND, FL_NONE, 10, DEFAULT_ENERGY,
    MONUSE_WEAPONS_ARMOUR, MONEAT_NOTHING, SIZE_MEDIUM
},

{
    MONS_ORC_KNIGHT, 'o', CYAN, "orc knight",
    M_FIGHTER | M_WARM_BLOOD | M_SPEAKS,
    MR_NO_FLAGS,
    600, 10, MONS_ORC, MONS_ORC, MH_NATURAL, -3,
    { {AT_HIT, AF_PLAIN, 25}, AT_NO_ATK, AT_NO_ATK, AT_NO_ATK },
    { 9, 4, 7, 0 },
    2, 13, MST_NO_SPELLS, CE_CONTAMINATED, Z_NOZOMBIE, S_SHOUT,
    I_NORMAL, HT_LAND, FL_NONE, 10, DEFAULT_ENERGY,
    MONUSE_WEAPONS_ARMOUR, MONEAT_NOTHING, SIZE_MEDIUM
},

{
    MONS_ORC_WARLORD, 'o', LIGHTCYAN, "orc warlord",
    M_FIGHTER | M_WARM_BLOOD | M_SPEAKS,
    MR_NO_FLAGS,
    600, 11, MONS_ORC, MONS_ORC, MH_NATURAL, -3,
    { {AT_HIT, AF_PLAIN, 32}, AT_NO_ATK, AT_NO_ATK, AT_NO_ATK },
    { 15, 4, 7, 0 },
    3, 10, MST_NO_SPELLS, CE_CONTAMINATED, Z_NOZOMBIE, S_SHOUT,
    I_NORMAL, HT_LAND, FL_NONE, 10, DEFAULT_ENERGY,
    MONUSE_WEAPONS_ARMOUR, MONEAT_NOTHING, SIZE_MEDIUM
},

{
    MONS_ORC_SORCERER, 'o', LIGHTMAGENTA, "orc sorcerer",
    M_SPELLCASTER | M_SEE_INVIS | M_SPEAKS | M_ACTUAL_SPELLS
        | M_WARM_BLOOD,
    MR_RES_FIRE,
    600, 12, MONS_ORC, MONS_ORC, MH_NATURAL, -3,
    { {AT_HIT, AF_PLAIN, 7}, AT_NO_ATK, AT_NO_ATK, AT_NO_ATK },
    { 9, 2, 3, 0 },
    5, 12, MST_ORC_SORCERER, CE_CONTAMINATED, Z_NOZOMBIE, S_SHOUT,
    I_HIGH, HT_LAND, FL_NONE, 10, DEFAULT_ENERGY,
    MONUSE_WEAPONS_ARMOUR, MONEAT_NOTHING, SIZE_MEDIUM
},

{
    MONS_ORC_HIGH_PRIEST, 'o', LIGHTGREEN, "orc high priest",
    M_SPELLCASTER | M_SEE_INVIS | M_SPEAKS | M_PRIEST | M_WARM_BLOOD,
    MR_RES_HELLFIRE,
    600, 10, MONS_ORC, MONS_ORC, MH_NATURAL, -4,
    { {AT_HIT, AF_PLAIN, 7}, AT_NO_ATK, AT_NO_ATK, AT_NO_ATK },
    { 11, 3, 4, 0 },
    1, 12, MST_ORC_HIGH_PRIEST, CE_CONTAMINATED, Z_NOZOMBIE, S_SHOUT,
    I_HIGH, HT_LAND, FL_NONE, 10, DEFAULT_ENERGY,
    MONUSE_WEAPONS_ARMOUR, MONEAT_NOTHING, SIZE_MEDIUM
},

// phantoms and ghosts ('p')

// Dummy monster, just for the genus.
{
    MONS_GHOST, 'p', LIGHTGREY, "ghost",
    M_INSUBSTANTIAL,
    MR_RES_POISON,
    0, 0, MONS_GHOST, MONS_GHOST, MH_UNDEAD, 0,
    { AT_NO_ATK, AT_NO_ATK, AT_NO_ATK, AT_NO_ATK },
    { 1, 1, 0, 0 },
    0, 0, MST_NO_SPELLS, CE_NOCORPSE, Z_NOZOMBIE, S_SILENT,
    I_NORMAL, HT_LAND, FL_LEVITATE, 10, DEFAULT_ENERGY,
    MONUSE_OPEN_DOORS, MONEAT_NOTHING, SIZE_MEDIUM
},

// XP modifier is 5 for these, because they really aren't all that
// dangerous, but still come out at 200+ XP
{
    MONS_PHANTOM, 'p', BLUE, "phantom",
    M_SPECIAL_ABILITY | M_INSUBSTANTIAL,
    MR_RES_POISON | mrd(MR_RES_COLD, 2),
    0, 5, MONS_GHOST, MONS_PHANTOM, MH_UNDEAD, -4,
    { {AT_HIT, AF_BLINK, 10}, AT_NO_ATK, AT_NO_ATK, AT_NO_ATK },
    { 7, 3, 5, 0 },
    3, 13, MST_NO_SPELLS, CE_NOCORPSE, Z_NOZOMBIE, S_SILENT,
    I_NORMAL, HT_LAND, FL_LEVITATE, 10, DEFAULT_ENERGY,
    MONUSE_OPEN_DOORS, MONEAT_NOTHING, SIZE_MEDIUM
},

{
    MONS_HUNGRY_GHOST, 'p', GREEN, "hungry ghost",
    M_SENSE_INVIS | M_INSUBSTANTIAL | M_SPEAKS,
    MR_RES_POISON | mrd(MR_RES_COLD, 2),
    0, 8, MONS_GHOST, MONS_HUNGRY_GHOST, MH_UNDEAD, -4,
    { {AT_HIT, AF_HUNGER, 5}, AT_NO_ATK, AT_NO_ATK, AT_NO_ATK },
    { 7, 3, 5, 0 },
    0, 17, MST_NO_SPELLS, CE_NOCORPSE, Z_NOZOMBIE, S_SILENT,
    I_NORMAL, HT_LAND, FL_LEVITATE, 10, DEFAULT_ENERGY,
    MONUSE_OPEN_DOORS, MONEAT_CORPSES, SIZE_MEDIUM
},

{
    MONS_FLAYED_GHOST, 'p', RED, "flayed ghost",
    M_SPEAKS | M_INSUBSTANTIAL,
    MR_RES_POISON,
    0, 10, MONS_GHOST, MONS_FLAYED_GHOST, MH_UNDEAD, -4,
    { {AT_HIT, AF_PLAIN, 30}, AT_NO_ATK, AT_NO_ATK, AT_NO_ATK },
    { 11, 3, 5, 0 },
    0, 14, MST_NO_SPELLS, CE_NOCORPSE, Z_NOZOMBIE, S_SILENT,
    I_NORMAL, HT_LAND, FL_LEVITATE, 10, DEFAULT_ENERGY,
    MONUSE_OPEN_DOORS, MONEAT_NOTHING, SIZE_MEDIUM
},

// player ghost - stats are stored in ghost struct
{
    MONS_PLAYER_GHOST, 'p', WHITE, "player ghost",
    M_FIGHTER | M_SPEAKS | M_SPELLCASTER | M_ACTUAL_SPELLS
        | M_INSUBSTANTIAL,
    MR_RES_POISON,
    0, 15, MONS_GHOST, MONS_PLAYER_GHOST, MH_UNDEAD, -5,
    { {AT_HIT, AF_PLAIN, 5}, AT_NO_ATK, AT_NO_ATK, AT_NO_ATK },
    { 4, 2, 3, 0 },
    1, 2, MST_GHOST, CE_NOCORPSE, Z_NOZOMBIE, S_SHOUT,
    I_HIGH, HT_LAND, FL_LEVITATE, 10, DEFAULT_ENERGY,
    MONUSE_OPEN_DOORS, MONEAT_NOTHING, SIZE_MEDIUM
},

// player illusion (Mara) - stats are stored in ghost struct. Undead/demonic
// flags are set based on the current player's species!
{
    MONS_PLAYER_ILLUSION, '@', WHITE, "player illusion",
    M_FIGHTER | M_SPEAKS | M_SPELLCASTER | M_ACTUAL_SPELLS | M_INSUBSTANTIAL,
    MR_RES_POISON,
    0, 15, MONS_PLAYER_ILLUSION, MONS_PLAYER_ILLUSION, MH_NATURAL, -5,
    { {AT_HIT, AF_PLAIN, 5}, AT_NO_ATK, AT_NO_ATK, AT_NO_ATK },
    { 4, 2, 3, 0 },
    1, 2, MST_GHOST, CE_NOCORPSE, Z_NOZOMBIE, S_SHOUT,
    I_HIGH, HT_LAND, FL_LEVITATE, 10, DEFAULT_ENERGY,
    MONUSE_OPEN_DOORS, MONEAT_NOTHING, SIZE_MEDIUM
},

{
    MONS_SHADOW, 'p', MAGENTA, "shadow",
    M_SEE_INVIS | M_INSUBSTANTIAL | M_GLOWS_LIGHT,
    MR_RES_POISON | mrd(MR_RES_COLD, 3),
    0, 16, MONS_WRAITH, MONS_SHADOW, MH_UNDEAD, -5,
    { {AT_HIT, AF_DRAIN_STR, 5}, AT_NO_ATK, AT_NO_ATK, AT_NO_ATK },
    { 3, 3, 5, 0 },
    12, 10, MST_NO_SPELLS, CE_NOCORPSE, Z_NOZOMBIE, S_SILENT,
    I_ANIMAL, HT_LAND, FL_LEVITATE, 10, DEFAULT_ENERGY,
    MONUSE_OPEN_DOORS, MONEAT_NOTHING, SIZE_SMALL
},

<<<<<<< HEAD
{
    MONS_SPIRIT, 'p', LIGHTGREY, "spirit",
    M_SPELLCASTER | M_INSUBSTANTIAL,
    MR_RES_POISON,
    0, 5, MONS_SPIRIT, MONS_SPIRIT, MH_HOLY, -4,
    { AT_NO_ATK, AT_NO_ATK, AT_NO_ATK, AT_NO_ATK },
    { 7, 5, 5, 0 },
    3, 19, MST_SPIRIT, CE_NOCORPSE, Z_NOZOMBIE, S_SILENT,
    I_NORMAL, HT_LAND, FL_LEVITATE, 10, DEFAULT_ENERGY,
    MONUSE_OPEN_DOORS, MONEAT_NOTHING, SIZE_MEDIUM
},


=======
// never spawned as a monster.
{
    MONS_PLAYER, '@', LIGHTGREY, "player",
    M_SPEAKS | M_NO_POLY_TO,
    MR_NO_FLAGS,
    0, 15, MONS_PLAYER_ILLUSION, MONS_PLAYER_ILLUSION, MH_NATURAL, -5,
    { {AT_HIT, AF_PLAIN, 5}, AT_NO_ATK, AT_NO_ATK, AT_NO_ATK },
    { 4, 2, 3, 0 },
    0, 10, MST_NO_SPELLS, CE_NOCORPSE, Z_NOZOMBIE, S_SHOUT,
    I_HIGH /*uh huh, sure sure*/, HT_LAND, FL_NONE, 10, DEFAULT_ENERGY,
    MONUSE_MAGIC_ITEMS, MONEAT_NOTHING, SIZE_MEDIUM
},

>>>>>>> d247c107
// rodents ('r')
{
    MONS_RAT, 'r', BROWN, "rat",
    M_WARM_BLOOD,
    MR_NO_FLAGS,
    200, 1, MONS_RAT, MONS_RAT, MH_NATURAL, -1,
    { {AT_BITE, AF_PLAIN, 3}, AT_NO_ATK, AT_NO_ATK, AT_NO_ATK },
    { 1, 1, 3, 0 },
    1, 10, MST_NO_SPELLS, CE_CLEAN, Z_SMALL, S_SILENT,
    I_ANIMAL, HT_LAND, FL_NONE, 10, DEFAULT_ENERGY,
    MONUSE_NOTHING, MONEAT_NOTHING, SIZE_TINY
},

{
    MONS_QUOKKA, 'r', WHITE, "quokka",
    M_WARM_BLOOD,
    MR_NO_FLAGS,
    300, 10, MONS_QUOKKA, MONS_QUOKKA, MH_NATURAL, -1,
    { {AT_BITE, AF_PLAIN, 5}, AT_NO_ATK, AT_NO_ATK, AT_NO_ATK },
    { 1, 3, 5, 0 },
    2, 13, MST_NO_SPELLS, CE_CLEAN, Z_SMALL, S_SILENT,
    I_ANIMAL, HT_LAND, FL_NONE, 10, DEFAULT_ENERGY,
    MONUSE_NOTHING, MONEAT_NOTHING, SIZE_LITTLE
},

{
    MONS_GREY_RAT, 'r', LIGHTGREY, "grey rat",
    M_WARM_BLOOD,
    MR_NO_FLAGS,
    220, 26, MONS_RAT, MONS_GREY_RAT, MH_NATURAL, -3,
    { {AT_BITE, AF_PLAIN, 5}, AT_NO_ATK, AT_NO_ATK, AT_NO_ATK },
    { 1, 3, 6, 0 },
    2, 12, MST_NO_SPELLS, CE_CONTAMINATED, Z_SMALL, S_SILENT,
    I_ANIMAL, HT_LAND, FL_NONE, 12, DEFAULT_ENERGY,
    MONUSE_NOTHING, MONEAT_NOTHING, SIZE_TINY
},

{
    MONS_GREEN_RAT, 'r', LIGHTGREEN, "green rat",
    M_WARM_BLOOD,
    MR_NO_FLAGS,
    220, 13, MONS_RAT, MONS_GREEN_RAT, MH_NATURAL, -3,
    { {AT_BITE, AF_PLAIN, 10}, AT_NO_ATK, AT_NO_ATK, AT_NO_ATK },
    { 2, 3, 5, 0 },
    5, 11, MST_NO_SPELLS, CE_POISONOUS, Z_SMALL, S_SILENT,
    I_ANIMAL, HT_LAND, FL_NONE, 10, DEFAULT_ENERGY,
    MONUSE_NOTHING, MONEAT_NOTHING, SIZE_TINY
},

{
    MONS_ORANGE_RAT, 'r', LIGHTRED, "orange rat",
    M_WARM_BLOOD | M_GLOWS_LIGHT,
    MR_NO_FLAGS,
    300, 10, MONS_RAT, MONS_ORANGE_RAT, MH_NATURAL, -3,
    { {AT_BITE, AF_DRAIN_XP, 20}, AT_NO_ATK, AT_NO_ATK, AT_NO_ATK },
    { 3, 3, 5, 0 },
    7, 10, MST_NO_SPELLS, CE_POISONOUS, Z_SMALL, S_ROAR,
    I_ANIMAL, HT_LAND, FL_NONE, 12, DEFAULT_ENERGY,
    MONUSE_NOTHING, MONEAT_NOTHING, SIZE_LITTLE
},

// spiders and insects ('s')
{
    MONS_GIANT_COCKROACH, 's', BROWN, "giant cockroach",
    M_NO_SKELETON,
    MR_NO_FLAGS,
    250, 10, MONS_GIANT_COCKROACH, MONS_GIANT_COCKROACH, MH_NATURAL, -1,
    { {AT_BITE, AF_PLAIN, 2}, AT_NO_ATK, AT_NO_ATK, AT_NO_ATK },
    { 1, 3, 4, 0 },
    3, 10, MST_NO_SPELLS, CE_CONTAMINATED, Z_SMALL, S_SILENT,
    I_INSECT, HT_LAND, FL_NONE, 12, DEFAULT_ENERGY,
    MONUSE_NOTHING, MONEAT_NOTHING, SIZE_LITTLE
},

{
    MONS_GIANT_MITE, 's', LIGHTRED, "giant mite",
    M_NO_SKELETON,
    MR_VUL_POISON,
    300, 10, MONS_GIANT_MITE, MONS_GIANT_MITE, MH_NATURAL, -1,
    { {AT_BITE, AF_POISON, 5}, AT_NO_ATK, AT_NO_ATK, AT_NO_ATK },
    { 2, 3, 5, 0 },
    1, 7, MST_NO_SPELLS, CE_POISONOUS, Z_SMALL, S_SILENT,
    I_INSECT, HT_LAND, FL_NONE, 10, DEFAULT_ENERGY,
    MONUSE_NOTHING, MONEAT_NOTHING, SIZE_LITTLE
},

{
    MONS_GIANT_CENTIPEDE, 's', GREEN, "giant centipede",
    M_NO_SKELETON,
    MR_VUL_POISON,
    250, 10, MONS_GIANT_CENTIPEDE, MONS_GIANT_CENTIPEDE, MH_NATURAL, -3,
    { {AT_STING, AF_POISON_NASTY, 2}, AT_NO_ATK, AT_NO_ATK, AT_NO_ATK },
    { 2, 3, 3, 0 },
    2, 14, MST_NO_SPELLS, CE_POISONOUS, Z_SMALL, S_SILENT,
    I_INSECT, HT_LAND, FL_NONE, 13, DEFAULT_ENERGY,
    MONUSE_NOTHING, MONEAT_NOTHING, SIZE_LITTLE
},

{
    MONS_SCORPION, 's', YELLOW, "scorpion",
    M_NO_SKELETON,
    MR_VUL_POISON,
    320, 13, MONS_SCORPION, MONS_SCORPION, MH_NATURAL, -3,
    { {AT_STING, AF_POISON_MEDIUM, 10}, AT_NO_ATK, AT_NO_ATK, AT_NO_ATK },
    { 3, 3, 5, 0 },
    5, 10, MST_NO_SPELLS, CE_POISONOUS, Z_SMALL, S_SILENT,
    I_INSECT, HT_LAND, FL_NONE, 10, DEFAULT_ENERGY,
    MONUSE_NOTHING, MONEAT_NOTHING, SIZE_SMALL
},

{
    MONS_GIANT_SCORPION, 's', LIGHTGREY, "giant scorpion",
    M_NO_SKELETON,
    MR_VUL_POISON,
    900, 10, MONS_SCORPION, MONS_GIANT_SCORPION, MH_NATURAL, -3,
    { {AT_STING, AF_POISON_STRONG, 30}, {AT_HIT, AF_PLAIN, 11},
      {AT_HIT, AF_PLAIN, 11}, AT_NO_ATK },
    { 11, 3, 5, 0 },
    5, 8, MST_NO_SPELLS, CE_POISONOUS, Z_BIG, S_SILENT,
    I_INSECT, HT_LAND, FL_NONE, 10, DEFAULT_ENERGY,
    MONUSE_NOTHING, MONEAT_NOTHING, SIZE_LARGE
},

{
    MONS_TARANTELLA, 's', LIGHTMAGENTA, "tarantella",
    M_NO_SKELETON,
    MR_VUL_POISON,
    300, 10, MONS_TARANTELLA, MONS_TARANTELLA, MH_NATURAL, -3,
    { {AT_BITE, AF_CONFUSE, 8}, AT_NO_ATK, AT_NO_ATK, AT_NO_ATK },
    { 4, 3, 5, 0 },
    3, 14, MST_NO_SPELLS, CE_POISONOUS, Z_SMALL, S_HISS,
    I_INSECT, HT_LAND, FL_NONE, 15, DEFAULT_ENERGY,
    MONUSE_NOTHING, MONEAT_NOTHING, SIZE_SMALL
},

{
    MONS_JUMPING_SPIDER, 's', LIGHTBLUE, "jumping spider",
    M_NO_SKELETON | M_SPELLCASTER,
    MR_VUL_POISON,
    300, 10, MONS_JUMPING_SPIDER, MONS_JUMPING_SPIDER, MH_NATURAL, -3,
    { {AT_BITE, AF_POISON_MEDIUM, 16}, AT_NO_ATK, AT_NO_ATK, AT_NO_ATK },
    { 5, 3, 5, 0 },
    6, 12, MST_JUMPING_SPIDER, CE_POISONOUS, Z_SMALL, S_HISS,
    I_INSECT, HT_LAND, FL_NONE, 15, DEFAULT_ENERGY,
    MONUSE_NOTHING, MONEAT_NOTHING, SIZE_SMALL
},

{
    MONS_WOLF_SPIDER, 's', WHITE, "wolf spider",
    M_NO_SKELETON,
    MR_VUL_POISON,
    900, 10, MONS_WOLF_SPIDER, MONS_WOLF_SPIDER, MH_NATURAL, -3,
    { {AT_BITE, AF_POISON_MEDIUM, 20}, AT_NO_ATK, AT_NO_ATK, AT_NO_ATK },
    { 8, 3, 5, 0 },
    3, 10, MST_NO_SPELLS, CE_POISONOUS, Z_BIG, S_HISS,
    I_INSECT, HT_LAND, FL_NONE, 15, DEFAULT_ENERGY,
    MONUSE_NOTHING, MONEAT_NOTHING, SIZE_LARGE
},

{
    MONS_TRAPDOOR_SPIDER, 's', LIGHTCYAN, "trapdoor spider",
    M_NO_SKELETON | M_SUBMERGES,
    MR_VUL_POISON,
    240, 10, MONS_TRAPDOOR_SPIDER, MONS_TRAPDOOR_SPIDER, MH_NATURAL, -3,
    { {AT_BITE, AF_POISON_MEDIUM, 20}, AT_NO_ATK, AT_NO_ATK, AT_NO_ATK },
    { 8, 3, 5, 0 },
    // XXX: Will be Z_SMALL, but is Z_NOZOMBIE until code for zombie
    // spawns is no longer based on zombie size.
    3, 10, MST_NO_SPELLS, CE_POISONOUS, Z_NOZOMBIE, S_HISS,
    I_INSECT, HT_LAND, FL_NONE, 15, DEFAULT_ENERGY,
    MONUSE_NOTHING, MONEAT_NOTHING, SIZE_LITTLE
},

{
    MONS_REDBACK, 's', RED, "redback",
    M_NO_SKELETON,
    MR_VUL_POISON,
    130, 14, MONS_WOLF_SPIDER, MONS_REDBACK, MH_NATURAL, -3,
    { {AT_BITE, AF_POISON_STRONG, 18}, AT_NO_ATK, AT_NO_ATK, AT_NO_ATK },
    { 6, 3, 5, 0 },
    2, 12, MST_NO_SPELLS, CE_POISONOUS, Z_SMALL, S_SILENT,
    I_INSECT, HT_LAND, FL_NONE, 15, DEFAULT_ENERGY,
    MONUSE_NOTHING, MONEAT_NOTHING, SIZE_TINY
},

{
    MONS_DEMONIC_CRAWLER, 's', LIGHTGREEN, "demonic crawler",
    M_NO_SKELETON | M_SEE_INVIS,
    MR_RES_ELEC | MR_RES_POISON | MR_RES_COLD | MR_RES_FIRE,
    900, 12, MONS_DEMONIC_CRAWLER, MONS_DEMONIC_CRAWLER, MH_DEMONIC, -6,
    { {AT_HIT, AF_PLAIN, 13}, {AT_HIT, AF_PLAIN, 13}, {AT_HIT, AF_PLAIN, 13},
       AT_NO_ATK },
    { 9, 3, 5, 0 },
    10, 6, MST_NO_SPELLS, CE_POISONOUS, Z_NOZOMBIE, S_SCREAM,
    I_INSECT, HT_LAND, FL_NONE, 9, DEFAULT_ENERGY,
    MONUSE_NOTHING, MONEAT_NOTHING, SIZE_BIG
},

// testudines and crocodiles ('t')
{
    MONS_CROCODILE, 't', BROWN, "crocodile",
    M_COLD_BLOOD | M_SUBMERGES,
    MR_NO_FLAGS,
    800, 10, MONS_CROCODILE, MONS_CROCODILE, MH_NATURAL, -3,
    { {AT_BITE, AF_PLAIN, 20}, AT_NO_ATK, AT_NO_ATK, AT_NO_ATK },
    { 5, 3, 5, 0 },
    4, 10, MST_NO_SPELLS, CE_CLEAN, Z_BIG, S_SILENT,
    I_ANIMAL, HT_AMPHIBIOUS, FL_NONE, 10, SWIM_ENERGY(6),
    MONUSE_NOTHING, MONEAT_NOTHING, SIZE_LARGE
},

{
    MONS_BABY_ALLIGATOR, 't', BLUE, "baby alligator",
    M_COLD_BLOOD | M_SPELLCASTER | M_SUBMERGES,
    MR_NO_FLAGS,
    300, 10, MONS_CROCODILE, MONS_BABY_ALLIGATOR, MH_NATURAL, -3,
    { {AT_BITE, AF_PLAIN, 20}, AT_NO_ATK, AT_NO_ATK, AT_NO_ATK },
    { 7, 3, 5, 0 },
    1, 11, MST_NO_SPELLS, CE_CLEAN, Z_SMALL, S_SILENT,
    I_ANIMAL, HT_AMPHIBIOUS, FL_NONE, 12, SWIM_ENERGY(6),
    MONUSE_NOTHING, MONEAT_NOTHING, SIZE_SMALL
},

{
    MONS_ALLIGATOR, 't', LIGHTBLUE, "alligator",
    M_COLD_BLOOD | M_SPELLCASTER | M_SUBMERGES,
    MR_NO_FLAGS,
    850, 10, MONS_CROCODILE, MONS_ALLIGATOR, MH_NATURAL, -3,
    { {AT_BITE, AF_PLAIN, 30}, {AT_TAIL_SLAP, AF_PLAIN, 15}, AT_NO_ATK,
       AT_NO_ATK },
    { 12, 3, 6, 0 },
    5, 9, MST_ALLIGATOR, CE_CLEAN, Z_BIG, S_SILENT,
    I_ANIMAL, HT_AMPHIBIOUS, FL_NONE, 10, ACTION_ENERGY(8) | SWIM_ENERGY(6),
    MONUSE_NOTHING, MONEAT_NOTHING, SIZE_LARGE
},

{
    MONS_SNAPPING_TURTLE, 't', GREEN, "snapping turtle",
    M_COLD_BLOOD,
    MR_NO_FLAGS,
    600, 10, MONS_SNAPPING_TURTLE, MONS_SNAPPING_TURTLE, MH_NATURAL, -3,
    { {AT_BITE, AF_REACH, 30}, AT_NO_ATK, AT_NO_ATK, AT_NO_ATK },
    { 10, 3, 6, 0 },
    // XXX: Will be Z_SMALL, but is Z_BIG until code for zombie spawns
    // is no longer based on zombie size.
    16, 5, MST_NO_SPELLS, CE_CLEAN, Z_BIG, S_HISS,
    I_ANIMAL, HT_AMPHIBIOUS, FL_NONE, 9, ACTION_ENERGY(8) | SWIM_ENERGY(6),
    MONUSE_NOTHING, MONEAT_NOTHING, SIZE_MEDIUM
},

{
    MONS_ALLIGATOR_SNAPPING_TURTLE, 't', LIGHTGREEN,
        "alligator snapping turtle",
    M_COLD_BLOOD,
    MR_NO_FLAGS,
    1100, 10, MONS_SNAPPING_TURTLE, MONS_ALLIGATOR_SNAPPING_TURTLE,
        MH_NATURAL, -3,
    { {AT_BITE, AF_REACH, 50}, AT_NO_ATK, AT_NO_ATK, AT_NO_ATK },
    { 16, 7, 4, 0 },
    19, 1, MST_NO_SPELLS, CE_CLEAN, Z_BIG, S_HISS,
    I_ANIMAL, HT_AMPHIBIOUS, FL_NONE, 8, SWIM_ENERGY(6),
    MONUSE_NOTHING, MONEAT_NOTHING, SIZE_LARGE
},

// ugly things ('u')
{
    MONS_UGLY_THING, 'u', BLACK, "ugly thing",
    M_WARM_BLOOD | M_GLOWS_RADIATION,
    MR_NO_FLAGS,
    600, 10, MONS_UGLY_THING, MONS_UGLY_THING, MH_NATURAL, -3,
    { {AT_HIT, AF_PLAIN, 12}, AT_NO_ATK, AT_NO_ATK, AT_NO_ATK },
    { 8, 3, 5, 0 },
    3, 10, MST_NO_SPELLS, CE_MUTAGEN_RANDOM, Z_NOZOMBIE, S_GURGLE,
    I_ANIMAL, HT_LAND, FL_NONE, 11, ACTION_ENERGY(11),
    MONUSE_OPEN_DOORS, MONEAT_NOTHING, SIZE_MEDIUM
},

{
    MONS_VERY_UGLY_THING, 'u', BLACK, "very ugly thing",
    M_WARM_BLOOD | M_GLOWS_RADIATION,
    MR_NO_FLAGS,
    830, 10, MONS_UGLY_THING, MONS_VERY_UGLY_THING, MH_NATURAL, -3,
    { {AT_HIT, AF_PLAIN, 17}, AT_NO_ATK, AT_NO_ATK, AT_NO_ATK },
    { 12, 3, 5, 0 },
    4, 10, MST_NO_SPELLS, CE_MUTAGEN_RANDOM, Z_NOZOMBIE, S_GURGLE,
    I_ANIMAL, HT_LAND, FL_NONE, 11, ACTION_ENERGY(11),
    MONUSE_OPEN_DOORS, MONEAT_NOTHING, SIZE_LARGE
},

// vortices ('v')
{
    MONS_FIRE_VORTEX, 'v', RED, "fire vortex",
    M_CONFUSED | M_INSUBSTANTIAL | M_GLOWS_LIGHT,
    MR_RES_POISON | mrd(MR_RES_FIRE, 3) | MR_VUL_COLD | MR_RES_ELEC,
    0, 5, MONS_FIRE_VORTEX, MONS_FIRE_VORTEX, MH_NONLIVING, MAG_IMMUNE,
    { {AT_HIT, AF_FIRE, 30}, AT_NO_ATK, AT_NO_ATK, AT_NO_ATK },
    { 3, 3, 5, 0 },
    0, 5, MST_NO_SPELLS, CE_NOCORPSE, Z_NOZOMBIE, S_SILENT,
    I_PLANT, HT_LAND, FL_LEVITATE, 15, DEFAULT_ENERGY,
    MONUSE_NOTHING, MONEAT_NOTHING, SIZE_LARGE
},

{
    MONS_SPATIAL_VORTEX, 'v', BLACK, "spatial vortex",
    M_CONFUSED | M_INSUBSTANTIAL | M_GLOWS_LIGHT,
    MR_RES_POISON | MR_RES_FIRE | MR_RES_COLD | MR_RES_ELEC,
    0, 5, MONS_FIRE_VORTEX, MONS_SPATIAL_VORTEX, MH_NONLIVING, MAG_IMMUNE,
    { {AT_HIT, AF_DISTORT, 30}, AT_NO_ATK, AT_NO_ATK, AT_NO_ATK },
    { 6, 6, 6, 0 },
    0, 5, MST_NO_SPELLS, CE_NOCORPSE, Z_NOZOMBIE, S_SILENT,
    I_PLANT, HT_LAND, FL_LEVITATE, 15, DEFAULT_ENERGY,
    MONUSE_NOTHING, MONEAT_NOTHING, SIZE_LARGE
},

{
    MONS_VAPOUR, 'v', LIGHTCYAN, "vapour",
    M_SPELLCASTER | M_SEE_INVIS | M_INVIS | M_CONFUSED | M_INSUBSTANTIAL,
    mrd(MR_RES_ELEC, 3) | MR_RES_POISON,
    0, 10, MONS_VAPOUR, MONS_VAPOUR, MH_NONLIVING, MAG_IMMUNE,
    { AT_NO_ATK, AT_NO_ATK, AT_NO_ATK, AT_NO_ATK },
    { 12, 2, 3, 0 },
    0, 12, MST_STORM_DRAGON, CE_NOCORPSE, Z_NOZOMBIE, S_SILENT,
    I_PLANT, HT_LAND, FL_LEVITATE, 10, DEFAULT_ENERGY,
    MONUSE_NOTHING, MONEAT_NOTHING, SIZE_LITTLE
},

{
    MONS_INSUBSTANTIAL_WISP, 'v', LIGHTGREY, "insubstantial wisp",
    M_SPECIAL_ABILITY | M_INSUBSTANTIAL,
    mrd(MR_RES_ELEC | MR_RES_POISON | MR_RES_FIRE | MR_RES_COLD, 2),
    0, 15, MONS_INSUBSTANTIAL_WISP, MONS_INSUBSTANTIAL_WISP, MH_NONLIVING,
        MAG_IMMUNE,
    { {AT_HIT, AF_BLINK, 12}, AT_NO_ATK, AT_NO_ATK, AT_NO_ATK },
    { 6, 1, 2, 0 },
    20, 20, MST_NO_SPELLS, CE_NOCORPSE, Z_NOZOMBIE, S_MOAN,
    I_PLANT, HT_LAND, FL_LEVITATE, 10, DEFAULT_ENERGY,
    MONUSE_NOTHING, MONEAT_NOTHING, SIZE_TINY
},

// worms ('w')
{
    MONS_WORM, 'w', LIGHTRED, "worm",
    M_NO_SKELETON,
    MR_NO_FLAGS,
    400, 3, MONS_WORM, MONS_WORM, MH_NATURAL, -2,
    { {AT_BITE, AF_PLAIN, 12}, AT_NO_ATK, AT_NO_ATK, AT_NO_ATK },
    { 5, 3, 5, 0 },
    1, 5, MST_NO_SPELLS, CE_CLEAN, Z_SMALL, S_SILENT,
    I_PLANT, HT_LAND, FL_NONE, 6, DEFAULT_ENERGY,
    MONUSE_NOTHING, MONEAT_NOTHING, SIZE_SMALL
},

{
    MONS_BRAIN_WORM, 'w', LIGHTMAGENTA, "brain worm",
    M_NO_SKELETON | M_SPELLCASTER,
    MR_NO_FLAGS,
    280, 10, MONS_WORM, MONS_BRAIN_WORM, MH_NATURAL, -3,
    { {AT_BITE, AF_PLAIN, 6}, AT_NO_ATK, AT_NO_ATK, AT_NO_ATK },
    { 5, 3, 3, 0 },
    1, 5, MST_BRAIN_WORM, CE_POISONOUS, Z_SMALL, S_SILENT,
    I_INSECT, HT_LAND, FL_NONE, 10, DEFAULT_ENERGY,
    MONUSE_NOTHING, MONEAT_NOTHING, SIZE_SMALL
},

{
    MONS_SWAMP_WORM, 'w', BROWN, "swamp worm",
    M_NO_SKELETON | M_SUBMERGES,
    MR_NO_FLAGS,
    450, 10, MONS_WORM, MONS_SWAMP_WORM, MH_NATURAL, -3,
    { {AT_BITE, AF_PLAIN, 26}, AT_NO_ATK, AT_NO_ATK, AT_NO_ATK },
    { 5, 5, 5, 0 },
    3, 12, MST_NO_SPELLS, CE_CONTAMINATED, Z_SMALL, S_SILENT,
    I_PLANT, HT_WATER, FL_NONE, 12, DEFAULT_ENERGY,
    MONUSE_NOTHING, MONEAT_NOTHING, SIZE_MEDIUM
},

{
    MONS_SPINY_WORM, 'w', LIGHTGREEN, "spiny worm",
    M_NO_SKELETON,
    MR_VUL_POISON | MR_RES_ACID,
    1650, 13, MONS_WORM, MONS_SPINY_WORM, MH_NATURAL, -3,
    { {AT_STING, AF_ACID, 32}, AT_NO_ATK, AT_NO_ATK, AT_NO_ATK },
    { 12, 3, 5, 0 },
    10, 6, MST_NO_SPELLS, CE_POISONOUS, Z_BIG, S_SILENT,
    I_PLANT, HT_LAND, FL_NONE, 9, DEFAULT_ENERGY,
    MONUSE_NOTHING, MONEAT_NOTHING, SIZE_BIG
},

{
    MONS_GIANT_LEECH, 'w', RED, "giant leech",
    M_NO_SKELETON | M_BLOOD_SCENT,
    MR_NO_FLAGS,
    1000, 10, MONS_WORM, MONS_GIANT_LEECH, MH_NATURAL, -3,
    { {AT_BITE, AF_VAMPIRIC, 20}, AT_NO_ATK, AT_NO_ATK, AT_NO_ATK },
    { 6, 5, 5, 0 },
    5, 15, MST_NO_SPELLS, CE_CONTAMINATED, Z_BIG, S_SILENT,
    I_PLANT, HT_AMPHIBIOUS, FL_NONE, 8, DEFAULT_ENERGY,
    MONUSE_NOTHING, MONEAT_NOTHING, SIZE_LARGE
},

// small abominations ('x')
{
    MONS_UNSEEN_HORROR, 'x', MAGENTA, "unseen horror",
    M_SEE_INVIS | M_INVIS | M_BATTY,
    MR_NO_FLAGS,
    0, 12, MONS_UNSEEN_HORROR, MONS_UNSEEN_HORROR, MH_NATURAL, -3,
    { {AT_HIT, AF_PLAIN, 12}, AT_NO_ATK, AT_NO_ATK, AT_NO_ATK },
    { 7, 3, 5, 0 },
    5, 10, MST_NO_SPELLS, CE_NOCORPSE, Z_NOZOMBIE, S_SILENT,
    I_ANIMAL, HT_LAND, FL_NONE, 30, DEFAULT_ENERGY,
    MONUSE_NOTHING, MONEAT_NOTHING, SIZE_MEDIUM
},

{
    MONS_ABOMINATION_SMALL, 'x', BLACK, "small abomination",
    M_NO_FLAGS,
    MR_RES_POISON,
    0, 10, MONS_ABOMINATION_SMALL, MONS_ABOMINATION_SMALL, MH_DEMONIC, -5,
    { {AT_HIT, AF_PLAIN, 23}, AT_NO_ATK, AT_NO_ATK, AT_NO_ATK },
    { 6, 2, 5, 0 },
    0, 0, MST_NO_SPELLS, CE_NOCORPSE, Z_NOZOMBIE, S_SILENT,
    I_PLANT, HT_LAND, FL_NONE, 10, DEFAULT_ENERGY,
    MONUSE_NOTHING, MONEAT_NOTHING, SIZE_LARGE
},

// flying insects ('y')
{
    MONS_YELLOW_WASP, 'y', YELLOW, "yellow wasp",
    M_NO_SKELETON,
    MR_VUL_POISON,
    170, 15, MONS_YELLOW_WASP, MONS_YELLOW_WASP, MH_NATURAL, -3,
    { {AT_STING, AF_PARALYSE, 13}, AT_NO_ATK, AT_NO_ATK, AT_NO_ATK },
    { 4, 3, 5, 0 },
    5, 14, MST_NO_SPELLS, CE_POISONOUS, Z_SMALL, S_SILENT,
    I_PLANT, HT_LAND, FL_FLY, 15, DEFAULT_ENERGY,
    MONUSE_NOTHING, MONEAT_NOTHING, SIZE_TINY
},

{
    MONS_GIANT_MOSQUITO, 'y', WHITE, "giant mosquito",
    M_NO_SKELETON | M_BLOOD_SCENT,
    MR_VUL_POISON,
    50, 48, MONS_GIANT_MOSQUITO, MONS_GIANT_MOSQUITO, MH_NATURAL, -3,
    { {AT_BITE, AF_DISEASE, 10}, AT_NO_ATK, AT_NO_ATK, AT_NO_ATK },
    { 1, 3, 5, 0 },
    0, 13, MST_NO_SPELLS, CE_CONTAMINATED, Z_SMALL, S_WHINE,
    I_PLANT, HT_LAND, FL_FLY, 12, DEFAULT_ENERGY,
    MONUSE_NOTHING, MONEAT_NOTHING, SIZE_TINY
},

{
    MONS_GIANT_BLOWFLY, 'y', LIGHTGREY, "giant blowfly",
    M_NO_SKELETON | M_BATTY,
    MR_VUL_POISON,
    200, 10, MONS_GIANT_BLOWFLY, MONS_GIANT_BLOWFLY, MH_NATURAL, -3,
    { {AT_BITE, AF_PLAIN, 13}, AT_NO_ATK, AT_NO_ATK, AT_NO_ATK },
    { 5, 3, 5, 0 },
    2, 15, MST_NO_SPELLS, CE_CONTAMINATED, Z_SMALL, S_BUZZ,
    I_PLANT, HT_LAND, FL_FLY, 19, DEFAULT_ENERGY,
    MONUSE_NOTHING, MONEAT_NOTHING, SIZE_LITTLE
},

{
    MONS_RED_WASP, 'y', RED, "red wasp",
    M_NO_SKELETON,
    MR_VUL_POISON,
    180, 12, MONS_YELLOW_WASP, MONS_RED_WASP, MH_NATURAL, -3,
    { {AT_STING, AF_PARALYSE, 23}, AT_NO_ATK, AT_NO_ATK, AT_NO_ATK },
    { 8, 3, 5, 0 },
    7, 14, MST_NO_SPELLS, CE_POISONOUS, Z_SMALL, S_BUZZ,
    I_PLANT, HT_LAND, FL_FLY, 15, DEFAULT_ENERGY,
    MONUSE_NOTHING, MONEAT_NOTHING, SIZE_TINY
},

{
    MONS_GHOST_MOTH, 'y', MAGENTA, "ghost moth",
    M_NO_SKELETON | M_INVIS,
    MR_RES_POISON | MR_RES_COLD,
    600, 30, MONS_GHOST_MOTH, MONS_GHOST_MOTH, MH_NATURAL, -6,
    { {AT_HIT, AF_DRAIN_STAT, 24}, {AT_HIT, AF_DRAIN_STAT, 24},
      {AT_STING, AF_POISON_STRONG, 12}, AT_NO_ATK },
    { 13, 3, 5, 0 },
    16, 10, MST_NO_SPELLS, CE_MUTAGEN_RANDOM, Z_NOZOMBIE, S_SILENT,
    I_INSECT, HT_LAND, FL_FLY, 12, DEFAULT_ENERGY,
    MONUSE_NOTHING, MONEAT_NOTHING, SIZE_LARGE
},

{
    MONS_MOTH_OF_WRATH, 'y', BROWN, "moth of wrath",
    M_NO_SKELETON | M_SPECIAL_ABILITY,
    MR_NO_FLAGS,
    300, 10, MONS_MOTH_OF_WRATH, MONS_MOTH_OF_WRATH, MH_NATURAL, -3,
    { {AT_BITE, AF_RAGE, 25}, AT_NO_ATK, AT_NO_ATK, AT_NO_ATK },
    { 9, 3, 5, 0 },
    // XXX: Will be Z_SMALL, but is Z_NOZOMBIE until code for zombie
    // spawns is no longer based on zombie size.
    0, 10, MST_NO_SPELLS, CE_CONTAMINATED, Z_NOZOMBIE, S_SILENT,
    I_HIGH, HT_LAND, FL_FLY, 12, DEFAULT_ENERGY,
    MONUSE_NOTHING, MONEAT_NOTHING, SIZE_SMALL
},

// small zombies etc. ('z')
// zombie, skeleton and simulacra species depend on corpse species,
// or else are chosen randomly
{
    MONS_ZOMBIE_SMALL, 'z', BROWN, "small zombie",
    M_NO_REGEN,
    MR_RES_POISON | mrd(MR_RES_COLD, 2),
    0, 9, MONS_ZOMBIE_SMALL, MONS_ZOMBIE_SMALL, MH_UNDEAD, -1,
    { {AT_HIT, AF_PLAIN, 10}, AT_NO_ATK, AT_NO_ATK, AT_NO_ATK },
    { 1, 5, 5, 0 },
    0, 4, MST_NO_SPELLS, CE_NOCORPSE, Z_NOZOMBIE, S_SILENT,
    I_PLANT, HT_LAND, FL_NONE, 5, DEFAULT_ENERGY,
    MONUSE_NOTHING, MONEAT_NOTHING, SIZE_SMALL
},

{
    MONS_SKELETON_SMALL, 'z', LIGHTGREY, "small skeleton",
    M_NO_REGEN,
    MR_RES_POISON | mrd(MR_RES_COLD, 2),
    0, 9, MONS_SKELETON_SMALL, MONS_SKELETON_SMALL, MH_UNDEAD, -1,
    { AT_NO_ATK, AT_NO_ATK, AT_NO_ATK, AT_NO_ATK },
    { 0, 0, 0, 0 },
    0, 0, MST_NO_SPELLS, CE_NOCORPSE, Z_NOZOMBIE, S_SILENT,
    I_PLANT, HT_LAND, FL_NONE, 5, DEFAULT_ENERGY,
    MONUSE_NOTHING, MONEAT_NOTHING, SIZE_SMALL
},

{
    MONS_SIMULACRUM_SMALL, 'z', ETC_ICE, "small simulacrum",
    M_NO_REGEN,
    MR_RES_POISON | MR_VUL_FIRE | mrd(MR_RES_COLD, 3),
    0, 9, MONS_SIMULACRUM_SMALL, MONS_SIMULACRUM_SMALL, MH_UNDEAD, -1,
    { {AT_HIT, AF_PLAIN, 6}, AT_NO_ATK, AT_NO_ATK, AT_NO_ATK },
    { 2, 3, 5, 0 },
    10, 4, MST_NO_SPELLS, CE_NOCORPSE, Z_NOZOMBIE, S_SILENT,
    I_PLANT, HT_LAND, FL_NONE, 7, DEFAULT_ENERGY,
    MONUSE_NOTHING, MONEAT_NOTHING, SIZE_SMALL
},

{
    MONS_SKELETAL_WARRIOR, 'z', CYAN, "skeletal warrior",
    M_FIGHTER | M_SPELLCASTER,
    MR_RES_POISON | MR_RES_COLD,
    0, 10, MONS_SKELETAL_WARRIOR, MONS_SKELETAL_WARRIOR, MH_UNDEAD, -7,
    { {AT_HIT, AF_PLAIN, 25}, AT_NO_ATK, AT_NO_ATK, AT_NO_ATK },
    { 10, 5, 3, 0 },
    15, 10, MST_SKELETAL_WARRIOR, CE_NOCORPSE, Z_NOZOMBIE, S_SILENT,
    I_NORMAL, HT_LAND, FL_NONE, 10, DEFAULT_ENERGY,
    MONUSE_WEAPONS_ARMOUR, MONEAT_NOTHING, SIZE_MEDIUM
},

{
    MONS_FLYING_SKULL, 'z', WHITE, "flying skull",
    M_NO_FLAGS,
    MR_RES_POISON | MR_RES_FIRE | MR_RES_COLD | MR_RES_ELEC,
    0, 10, MONS_SKELETON_SMALL, MONS_FLYING_SKULL, MH_UNDEAD, -3,
    { {AT_HIT, AF_PLAIN, 7}, AT_NO_ATK, AT_NO_ATK, AT_NO_ATK },
    { 2, 3, 5, 0 },
    10, 17, MST_NO_SPELLS, CE_NOCORPSE, Z_NOZOMBIE, S_SCREAM,
    I_ANIMAL, HT_LAND, FL_LEVITATE, 15, DEFAULT_ENERGY,
    MONUSE_NOTHING, MONEAT_NOTHING, SIZE_TINY
},

{
    MONS_FLAMING_CORPSE, 'z', RED, "flaming corpse",
    M_SENSE_INVIS | M_GLOWS_LIGHT,
    MR_RES_POISON | mrd(MR_RES_FIRE, 3) | MR_RES_STICKY_FLAME,
    0, 17, MONS_FLAMING_CORPSE, MONS_FLAMING_CORPSE, MH_UNDEAD, -4,
    { {AT_HIT, AF_NAPALM, 20}, AT_NO_ATK, AT_NO_ATK, AT_NO_ATK },
    { 8, 3, 5, 0 },
    12, 13, MST_NO_SPELLS, CE_NOCORPSE, Z_NOZOMBIE, S_SCREAM,
    I_ANIMAL, HT_LAND, FL_NONE, 12, DEFAULT_ENERGY,
    MONUSE_NOTHING, MONEAT_NOTHING, SIZE_MEDIUM
},

// These nasties are never randomly generated, only sometimes specially
// placed in the Crypt.
{
    MONS_CURSE_SKULL, 'z', LIGHTCYAN, "curse skull",
    M_SPELLCASTER | M_SEE_INVIS | M_STATIONARY | M_SPEAKS | M_NOISY_SPELLS,
    MR_RES_ELEC | MR_RES_POISON | MR_RES_HELLFIRE | mrd(MR_RES_COLD, 2),
    0, 50, MONS_LICH, MONS_CURSE_SKULL, MH_UNDEAD, MAG_IMMUNE,
    { AT_NO_ATK, AT_NO_ATK, AT_NO_ATK, AT_NO_ATK },
    { 13, 0, 0, 66 },
    40, 3, MST_CURSE_SKULL, CE_NOCORPSE, Z_NOZOMBIE, S_MOAN,
    I_HIGH, HT_LAND, FL_LEVITATE, 10, DEFAULT_ENERGY,
    MONUSE_NOTHING, MONEAT_NOTHING, SIZE_TINY
},

// Curse toes move at half the speed with which they attack.
{
    MONS_CURSE_TOE, 'z', YELLOW, "curse toe",
    M_SPELLCASTER | M_SEE_INVIS | M_SPEAKS,
    MR_RES_ELEC | MR_RES_POISON | MR_RES_HELLFIRE | MR_RES_COLD,
    0, 60, MONS_LICH, MONS_CURSE_TOE, MH_UNDEAD, MAG_IMMUNE,
    { AT_NO_ATK, AT_NO_ATK, AT_NO_ATK, AT_NO_ATK },
    { 14, 0, 0, 77 },
    50, 1, MST_CURSE_TOE, CE_NOCORPSE, Z_NOZOMBIE, S_MOAN,
    I_HIGH, HT_LAND, FL_LEVITATE, 12, MOVE_ENERGY(20),
    MONUSE_NOTHING, MONEAT_NOTHING, SIZE_TINY
},

// angelic beings ('A')
{
    MONS_ANGEL, 'A', WHITE, "Angel",
    M_FIGHTER | M_SPELLCASTER | M_SEE_INVIS | M_SPEAKS | M_GLOWS_LIGHT,
    MR_RES_POISON | MR_RES_ELEC,
    0, 10, MONS_ANGEL, MONS_ANGEL, MH_HOLY, -8,
    { {AT_HIT, AF_PLAIN, 25}, {AT_HIT, AF_PLAIN, 10}, AT_NO_ATK,
       AT_NO_ATK },
    { 12, 6, 5, 0 },
    10, 20, MST_ANGEL, CE_NOCORPSE, Z_NOZOMBIE, S_SHOUT,
    I_HIGH, HT_LAND, FL_FLY, 15, DEFAULT_ENERGY,
    MONUSE_WEAPONS_ARMOUR, MONEAT_NOTHING, SIZE_MEDIUM
},

{
    MONS_CHERUB, 'A', WHITE, "Cherub",
    M_FIGHTER | M_SPELLCASTER | M_SEE_INVIS | M_SPEAKS | M_GLOWS_LIGHT,
    MR_RES_POISON | MR_RES_ELEC,
    0, 10, MONS_CHERUB, MONS_CHERUB, MH_HOLY, -8,
    { {AT_HIT, AF_PLAIN, 25}, {AT_HIT, AF_PLAIN, 10}, AT_NO_ATK,
       AT_NO_ATK },
    { 12, 6, 5, 0 },
    10, 20, MST_ANGEL, CE_NOCORPSE, Z_NOZOMBIE, S_SHOUT,
    I_HIGH, HT_LAND, FL_FLY, 15, DEFAULT_ENERGY,
    MONUSE_WEAPONS_ARMOUR, MONEAT_NOTHING, SIZE_MEDIUM
},

{
    MONS_DAEVA, 'A', YELLOW, "Daeva",
    M_FIGHTER | M_SPELLCASTER | M_SEE_INVIS | M_SPEAKS | M_GLOWS_LIGHT,
    MR_RES_POISON,
    0, 12, MONS_CHERUB, MONS_DAEVA, MH_HOLY, -8,
    { {AT_HIT, AF_PLAIN, 25}, {AT_HIT, AF_PLAIN, 10}, AT_NO_ATK,
       AT_NO_ATK },
    { 14, 6, 5, 0 },
    10, 13, MST_DAEVA, CE_NOCORPSE, Z_NOZOMBIE, S_SHOUT,
    I_HIGH, HT_LAND, FL_LEVITATE, 10, DEFAULT_ENERGY,
    MONUSE_WEAPONS_ARMOUR, MONEAT_NOTHING, SIZE_MEDIUM
},

// beetles ('B')
{
    MONS_GIANT_BEETLE, 'B', BLUE, "giant beetle",
    M_NO_SKELETON,
    MR_VUL_POISON,
    800, 12, MONS_GIANT_BEETLE, MONS_GIANT_BEETLE, MH_NATURAL, -3,
    { {AT_BITE, AF_PLAIN, 30}, AT_NO_ATK, AT_NO_ATK, AT_NO_ATK },
    { 5, 7, 6, 0 },
    10, 3, MST_NO_SPELLS, CE_POISONOUS, Z_SMALL, S_SILENT,
    I_INSECT, HT_LAND, FL_NONE, 5, DEFAULT_ENERGY,
    MONUSE_NOTHING, MONEAT_NOTHING, SIZE_MEDIUM
},

{
    MONS_BOULDER_BEETLE, 'B', LIGHTGREY, "boulder beetle",
    M_NO_SKELETON,
    MR_VUL_POISON,
    2050, 8, MONS_GIANT_BEETLE, MONS_BOULDER_BEETLE, MH_NATURAL, -3,
    { {AT_BITE, AF_PLAIN, 45}, AT_NO_ATK, AT_NO_ATK, AT_NO_ATK },
    { 9, 3, 5, 0 },
    20, 2, MST_NO_SPELLS, CE_POISONOUS, Z_BIG, S_SILENT,
    I_INSECT, HT_LAND, FL_NONE, 3, DEFAULT_ENERGY,
    MONUSE_NOTHING, MONEAT_NOTHING, SIZE_BIG
},

{
    MONS_BORING_BEETLE, 'B', BROWN, "boring beetle",
    M_NO_SKELETON | M_BURROWS,
    MR_VUL_POISON,
    1300, 10, MONS_GIANT_BEETLE, MONS_BORING_BEETLE, MH_NATURAL, -3,
    { {AT_BITE, AF_PLAIN, 35}, AT_NO_ATK, AT_NO_ATK, AT_NO_ATK },
    { 8, 3, 5, 0 },
    13, 4, MST_NO_SPELLS, CE_POISONOUS, Z_BIG, S_SILENT,
    I_INSECT, HT_LAND, FL_NONE, 6, DEFAULT_ENERGY,
    MONUSE_NOTHING, MONEAT_NOTHING, SIZE_LARGE
},

// cyclops and giants ('C')
{
    MONS_HILL_GIANT, 'C', LIGHTRED, "hill giant",
    M_WARM_BLOOD | M_SPEAKS,
    MR_NO_FLAGS,
    1700, 7, MONS_HILL_GIANT, MONS_HILL_GIANT, MH_NATURAL, -3,
    { {AT_HIT, AF_PLAIN, 30}, AT_NO_ATK, AT_NO_ATK, AT_NO_ATK },
    { 11, 3, 5, 0 },
    3, 4, MST_NO_SPELLS, CE_CONTAMINATED, Z_BIG, S_SHOUT,
    I_NORMAL, HT_LAND, FL_NONE, 10, DEFAULT_ENERGY,
    MONUSE_STARTING_EQUIPMENT, MONEAT_NOTHING, SIZE_GIANT
},

{
    MONS_ETTIN, 'C', BROWN, "ettin",
    M_WARM_BLOOD | M_TWOWEAPON | M_SPEAKS,
    MR_NO_FLAGS,
    1820, 10, MONS_HILL_GIANT, MONS_ETTIN, MH_NATURAL, -3,
    { {AT_HIT, AF_PLAIN, 18}, {AT_HIT, AF_PLAIN, 12}, AT_NO_ATK, AT_NO_ATK },
    { 7, 3, 5, 0 },
    3, 4, MST_NO_SPELLS, CE_CONTAMINATED, Z_BIG, S_SHOUT2,
    I_NORMAL, HT_LAND, FL_NONE, 10, DEFAULT_ENERGY,
    MONUSE_STARTING_EQUIPMENT, MONEAT_NOTHING, SIZE_GIANT
},

{
    MONS_CYCLOPS, 'C', YELLOW, "cyclops",
    M_WARM_BLOOD | M_SPEAKS,
    MR_NO_FLAGS,
    2200, 14, MONS_HILL_GIANT, MONS_CYCLOPS, MH_NATURAL, -3,
    { {AT_HIT, AF_PLAIN, 35}, AT_NO_ATK, AT_NO_ATK, AT_NO_ATK },
    { 9, 3, 5, 0 },
    5, 3, MST_NO_SPELLS, CE_CLEAN, Z_BIG, S_SHOUT,
    I_NORMAL, HT_LAND, FL_NONE, 7, DEFAULT_ENERGY,
    MONUSE_STARTING_EQUIPMENT, MONEAT_NOTHING, SIZE_GIANT
},

{
    MONS_FIRE_GIANT, 'C', RED, "fire giant",
    M_FIGHTER | M_SPELLCASTER | M_WARM_BLOOD | M_SENSE_INVIS | M_SPEAKS,
    mrd(MR_RES_FIRE, 2),
    2000, 11, MONS_HILL_GIANT, MONS_FIRE_GIANT, MH_NATURAL, -4,
    { {AT_HIT, AF_PLAIN, 30}, AT_NO_ATK, AT_NO_ATK, AT_NO_ATK },
    { 16, 3, 6, 0 },
    8, 4, MST_EFREET, CE_CONTAMINATED, Z_BIG, S_SHOUT,
    I_NORMAL, HT_LAND, FL_NONE, 10, DEFAULT_ENERGY,
    MONUSE_WEAPONS_ARMOUR, MONEAT_NOTHING, SIZE_GIANT
},

{
    MONS_FROST_GIANT, 'C', LIGHTBLUE, "frost giant",
    M_FIGHTER | M_SPELLCASTER | M_WARM_BLOOD | M_SENSE_INVIS | M_SPEAKS,
    mrd(MR_RES_COLD, 2),
    2100, 11, MONS_HILL_GIANT, MONS_FROST_GIANT, MH_NATURAL, -4,
    { {AT_HIT, AF_PLAIN, 35}, AT_NO_ATK, AT_NO_ATK, AT_NO_ATK },
    { 16, 4, 5, 0 },
    9, 3, MST_FROST_GIANT, CE_CONTAMINATED, Z_BIG, S_SHOUT,
    I_NORMAL, HT_LAND, FL_NONE, 10, DEFAULT_ENERGY,
    MONUSE_WEAPONS_ARMOUR, MONEAT_NOTHING, SIZE_GIANT
},

{
    MONS_STONE_GIANT, 'C', LIGHTGREY, "stone giant",
    M_WARM_BLOOD | M_SPEAKS,
    MR_NO_FLAGS,
    2700, 10, MONS_HILL_GIANT, MONS_STONE_GIANT, MH_NATURAL, -4,
    { {AT_HIT, AF_PLAIN, 45}, AT_NO_ATK, AT_NO_ATK, AT_NO_ATK },
    { 16, 3, 5, 0 },
    12, 2, MST_NO_SPELLS, CE_CONTAMINATED, Z_BIG, S_SHOUT,
    I_NORMAL, HT_LAND, FL_NONE, 10, DEFAULT_ENERGY,
    MONUSE_STARTING_EQUIPMENT, MONEAT_NOTHING, SIZE_HUGE
},

{
    MONS_TITAN, 'C', MAGENTA, "titan",
    M_FIGHTER | M_SPELLCASTER | M_WARM_BLOOD | M_SENSE_INVIS | M_SPEAKS,
    mrd(MR_RES_ELEC, 2),
    3200, 12, MONS_HILL_GIANT, MONS_TITAN, MH_NATURAL, -7,
    { {AT_HIT, AF_PLAIN, 55}, AT_NO_ATK, AT_NO_ATK, AT_NO_ATK },
    { 20, 3, 5, 0 },
    10, 3, MST_TITAN, CE_CLEAN, Z_BIG, S_SHOUT,
    I_HIGH, HT_LAND, FL_NONE, 10, DEFAULT_ENERGY,
    MONUSE_OPEN_DOORS, MONEAT_NOTHING, SIZE_HUGE
},

// dragons ('D')
{
    MONS_WYVERN, 'D', LIGHTRED, "wyvern",
    M_WARM_BLOOD,
    MR_NO_FLAGS,
    1200, 15, MONS_WYVERN, MONS_WYVERN, MH_NATURAL, -3,
    { {AT_BITE, AF_PLAIN, 20}, AT_NO_ATK, AT_NO_ATK, AT_NO_ATK },
    { 5, 3, 5, 0 },
    5, 10, MST_NO_SPELLS, CE_CLEAN, Z_BIG, S_SILENT,
    I_ANIMAL, HT_LAND, FL_NONE, 15, DEFAULT_ENERGY,
    MONUSE_NOTHING, MONEAT_NOTHING, SIZE_LARGE
},

{
    MONS_DRAGON, 'D', GREEN, "dragon",
    M_SPECIAL_ABILITY | M_WARM_BLOOD,
    MR_RES_POISON | mrd(MR_RES_FIRE, 2) | MR_VUL_COLD,
    2400, 12, MONS_DRAGON, MONS_DRAGON, MH_NATURAL, -4,
    { {AT_BITE, AF_PLAIN, 20}, {AT_CLAW, AF_PLAIN, 13},
      {AT_CLAW, AF_PLAIN, 13}, AT_NO_ATK },
    { 12, 5, 5, 0 },
    10, 8, MST_NO_SPELLS, CE_CLEAN, Z_BIG, S_SILENT,
    I_ANIMAL, HT_LAND, FL_FLY, 10, DEFAULT_ENERGY,
    MONUSE_NOTHING, MONEAT_NOTHING, SIZE_HUGE
},

{
    MONS_HYDRA, 'D', LIGHTGREEN, "hydra",
    M_WARM_BLOOD,
    MR_RES_POISON,
    1800, 11, MONS_HYDRA, MONS_HYDRA, MH_NATURAL, -3,
    { {AT_BITE, AF_PLAIN, 18}, AT_NO_ATK, AT_NO_ATK, AT_NO_ATK },
    { 13, 3, 5, 0 },
    0, 5, MST_NO_SPELLS, CE_POISONOUS, Z_BIG, S_ROAR,
    I_INSECT, HT_AMPHIBIOUS, FL_NONE, 10, SWIM_ENERGY(6),
    MONUSE_NOTHING, MONEAT_NOTHING, SIZE_BIG
},

{
    MONS_ICE_DRAGON, 'D', WHITE, "ice dragon",
    M_SPECIAL_ABILITY | M_COLD_BLOOD,
    MR_RES_POISON | MR_VUL_FIRE | mrd(MR_RES_COLD, 2),
    2400, 10, MONS_DRAGON, MONS_ICE_DRAGON, MH_NATURAL, -3,
    { {AT_BITE, AF_PLAIN, 17}, {AT_CLAW, AF_PLAIN, 17},
      {AT_CLAW, AF_PLAIN, 17}, AT_NO_ATK },
    { 12, 5, 5, 0 },
    10, 8, MST_NO_SPELLS, CE_CLEAN, Z_BIG, S_SILENT,
    I_ANIMAL, HT_LAND, FL_FLY, 10, DEFAULT_ENERGY,
    MONUSE_NOTHING, MONEAT_NOTHING, SIZE_HUGE
},

{
    MONS_STEAM_DRAGON, 'D', BLUE, "steam dragon",
    M_SPELLCASTER | M_WARM_BLOOD,
    MR_RES_STEAM,
    1500, 29, MONS_DRAGON, MONS_STEAM_DRAGON, MH_NATURAL, -3,
    { {AT_BITE, AF_PLAIN, 12}, {AT_CLAW, AF_PLAIN, 6}, AT_NO_ATK, AT_NO_ATK },
    { 4, 5, 5, 0 },
    5, 10, MST_STEAM_DRAGON, CE_CLEAN, Z_BIG, S_SILENT,
    I_ANIMAL, HT_LAND, FL_FLY, 10, DEFAULT_ENERGY,
    MONUSE_NOTHING, MONEAT_NOTHING, SIZE_BIG
},

{
    MONS_SWAMP_DRAGON, 'D', BROWN, "swamp dragon",
    M_SPELLCASTER | M_WARM_BLOOD,
    MR_RES_POISON,
    2200, 11, MONS_DRAGON, MONS_SWAMP_DRAGON, MH_NATURAL, -3,
    { {AT_BITE, AF_PLAIN, 18}, {AT_CLAW, AF_PLAIN, 9}, {AT_CLAW, AF_PLAIN, 9},
       AT_NO_ATK },
    { 9, 5, 5, 0 },
    7, 7, MST_SWAMP_DRAGON, CE_POISONOUS, Z_BIG, S_ROAR,
    I_ANIMAL, HT_LAND, FL_FLY, 10, DEFAULT_ENERGY,
    MONUSE_NOTHING, MONEAT_NOTHING, SIZE_HUGE
},

{
    MONS_MOTTLED_DRAGON, 'D', LIGHTMAGENTA, "mottled dragon",
    M_SPELLCASTER | M_WARM_BLOOD,
    MR_RES_POISON | MR_RES_FIRE | MR_RES_STICKY_FLAME,
    1300, 16, MONS_DRAGON, MONS_MOTTLED_DRAGON, MH_NATURAL, -3,
    { {AT_BITE, AF_PLAIN, 15}, {AT_CLAW, AF_PLAIN, 6}, AT_NO_ATK, AT_NO_ATK },
    { 5, 3, 5, 0 },
    5, 10, MST_MOTTLED_DRAGON, CE_POISONOUS, Z_BIG, S_SILENT,
    I_ANIMAL, HT_LAND, FL_FLY, 10, DEFAULT_ENERGY,
    MONUSE_NOTHING, MONEAT_NOTHING, SIZE_BIG
},

{
    MONS_QUICKSILVER_DRAGON, 'D', LIGHTCYAN, "quicksilver dragon",
    M_SPELLCASTER | M_SENSE_INVIS | M_WARM_BLOOD,
    MR_NO_FLAGS,
    1900, 14, MONS_DRAGON, MONS_QUICKSILVER_DRAGON, MH_NATURAL, -7,
    { {AT_BITE, AF_PLAIN, 25}, {AT_CLAW, AF_PLAIN, 20}, AT_NO_ATK, AT_NO_ATK },
    { 16, 3, 5, 0 },
    10, 15, MST_QUICKSILVER_DRAGON, CE_CONTAMINATED, Z_BIG, S_ROAR,
    I_ANIMAL, HT_LAND, FL_FLY, 15, DEFAULT_ENERGY,
    MONUSE_NOTHING, MONEAT_NOTHING, SIZE_GIANT
},

{
    MONS_IRON_DRAGON, 'D', CYAN, "iron dragon",
    M_SPELLCASTER | M_SENSE_INVIS | M_WARM_BLOOD,
    MR_RES_POISON | MR_RES_FIRE | MR_RES_COLD,
    2800, 14, MONS_DRAGON, MONS_IRON_DRAGON, MH_NATURAL, -7,
    { {AT_BITE, AF_PLAIN, 25}, {AT_CLAW, AF_PLAIN, 25},
      {AT_CLAW, AF_PLAIN, 25}, AT_NO_ATK },
    { 18, 5, 3, 0 },
    20, 6, MST_IRON_DRAGON, CE_CONTAMINATED, Z_BIG, S_ROAR,
    I_ANIMAL, HT_LAND, FL_NONE, 8, DEFAULT_ENERGY,
    MONUSE_NOTHING, MONEAT_NOTHING, SIZE_HUGE
},

{
    MONS_STORM_DRAGON, 'D', LIGHTBLUE, "storm dragon",
    M_SPELLCASTER | M_WARM_BLOOD,
    mrd(MR_RES_ELEC, 3) | MR_RES_COLD,
    2700, 12, MONS_DRAGON, MONS_STORM_DRAGON, MH_NATURAL, -5,
    { {AT_BITE, AF_PLAIN, 25}, {AT_CLAW, AF_PLAIN, 15},
      {AT_CLAW, AF_PLAIN, 15}, AT_NO_ATK },
    { 14, 5, 5, 0 },
    13, 10, MST_STORM_DRAGON, CE_CLEAN, Z_BIG, S_ROAR,
    I_ANIMAL, HT_LAND, FL_FLY, 12, DEFAULT_ENERGY,
    MONUSE_NOTHING, MONEAT_NOTHING, SIZE_HUGE
},

{
    MONS_GOLDEN_DRAGON, 'D', YELLOW, "golden dragon",
    M_SPELLCASTER | M_SENSE_INVIS | M_WARM_BLOOD,
    MR_RES_ELEC | MR_RES_POISON | MR_RES_FIRE | MR_RES_COLD,
    3000, 17, MONS_DRAGON, MONS_GOLDEN_DRAGON, MH_NATURAL, -8,
    { {AT_BITE, AF_PLAIN, 40}, {AT_CLAW, AF_PLAIN, 20},
      {AT_CLAW, AF_PLAIN, 20}, AT_NO_ATK },
    { 18, 4, 4, 0 },
    15, 7, MST_GOLDEN_DRAGON, CE_POISONOUS, Z_BIG, S_ROAR,
    I_ANIMAL, HT_LAND, FL_FLY, 10, DEFAULT_ENERGY,
    MONUSE_NOTHING, MONEAT_NOTHING, SIZE_HUGE
},

{
    MONS_SHADOW_DRAGON, 'D', MAGENTA, "shadow dragon",
    M_SPELLCASTER | M_SEE_INVIS | M_COLD_BLOOD,
    MR_RES_POISON | mrd(MR_RES_COLD, 2),
    1800, 12, MONS_DRAGON, MONS_SHADOW_DRAGON, MH_NATURAL, -5,
    { {AT_BITE, AF_DRAIN_XP, 20}, {AT_CLAW, AF_PLAIN, 15},
      {AT_CLAW, AF_PLAIN, 15}, AT_NO_ATK },
    { 17, 5, 5, 0 },
    15, 10, MST_SHADOW_DRAGON, CE_HCL, Z_BIG, S_ROAR,
    I_ANIMAL, HT_LAND, FL_FLY, 10, DEFAULT_ENERGY,
    MONUSE_NOTHING, MONEAT_NOTHING, SIZE_GIANT
},

{
    MONS_BONE_DRAGON, 'D', LIGHTGREY, "bone dragon",
    M_SENSE_INVIS,
    MR_RES_POISON | MR_RES_FIRE | MR_RES_COLD | MR_RES_ELEC,
    0, 12, MONS_DRAGON, MONS_BONE_DRAGON, MH_UNDEAD, -4,
    { {AT_BITE, AF_PLAIN, 30}, {AT_CLAW, AF_PLAIN, 20},
      {AT_CLAW, AF_PLAIN, 20}, AT_NO_ATK },
    { 20, 8, 8, 0 },
    20, 4, MST_NO_SPELLS, CE_NOCORPSE, Z_NOZOMBIE, S_SILENT,
    I_ANIMAL, HT_LAND, FL_FLY, 8, DEFAULT_ENERGY,
    MONUSE_NOTHING, MONEAT_NOTHING, SIZE_HUGE
},

{
    MONS_SERPENT_OF_HELL, 'D', RED, "Serpent of Hell",
    M_SPELLCASTER | M_SENSE_INVIS,
    MR_RES_POISON | MR_RES_HELLFIRE,
    0, 18, MONS_SERPENT_OF_HELL, MONS_SERPENT_OF_HELL, MH_DEMONIC, -13,
    { {AT_BITE, AF_PLAIN, 35}, {AT_CLAW, AF_PLAIN, 15},
      {AT_CLAW, AF_PLAIN, 15}, AT_NO_ATK },
    { 20, 4, 4, 0 },
    12, 9, MST_SERPENT_OF_HELL, CE_CLEAN, Z_NOZOMBIE, S_ROAR,
    I_HIGH, HT_LAND, FL_FLY, 14, DEFAULT_ENERGY,
    MONUSE_OPEN_DOORS, MONEAT_NOTHING, SIZE_HUGE
},

{
    MONS_HOLY_DRAGON, 'D', ETC_HOLY, "holy dragon",
    M_SPELLCASTER | M_SENSE_INVIS | M_WARM_BLOOD | M_GLOWS_LIGHT,
    MR_NO_FLAGS,
    1900, 14, MONS_DRAGON, MONS_HOLY_DRAGON, MH_HOLY, -7,
    { {AT_BITE, AF_HOLY, 35}, {AT_CLAW, AF_HOLY, 20}, AT_NO_ATK, AT_NO_ATK },
    { 18, 4, 5, 0 },
    10, 15, MST_HOLY_DRAGON, CE_CLEAN, Z_NOZOMBIE, S_ROAR,
    I_ANIMAL, HT_LAND, FL_FLY, 15, DEFAULT_ENERGY,
    MONUSE_NOTHING, MONEAT_NOTHING, SIZE_GIANT
},


// elementals (E)
{
    MONS_EARTH_ELEMENTAL, 'E', ETC_EARTH, "earth elemental",
    M_NO_FLAGS,
    mrd(MR_RES_POISON | MR_RES_FIRE | MR_RES_COLD | MR_RES_ELEC, 3),
    0, 13, MONS_EARTH_ELEMENTAL, MONS_EARTH_ELEMENTAL, MH_NONLIVING, MAG_IMMUNE,
    { {AT_HIT, AF_PLAIN, 40}, AT_NO_ATK, AT_NO_ATK, AT_NO_ATK },
    { 6, 5, 5, 0 },
    14, 4, MST_NO_SPELLS, CE_NOCORPSE, Z_NOZOMBIE, S_SILENT,
    I_PLANT, HT_LAND, FL_NONE, 6, DEFAULT_ENERGY,
    MONUSE_NOTHING, MONEAT_NOTHING, SIZE_BIG
},

{
    MONS_FIRE_ELEMENTAL, 'E', ETC_FIRE, "fire elemental",
    M_INSUBSTANTIAL | M_GLOWS_LIGHT,
    MR_RES_POISON | MR_RES_HELLFIRE | MR_VUL_COLD | MR_RES_ELEC,
    0, 10, MONS_EARTH_ELEMENTAL, MONS_FIRE_ELEMENTAL, MH_NONLIVING, MAG_IMMUNE,
    { {AT_HIT, AF_FIRE, 5}, AT_NO_ATK, AT_NO_ATK, AT_NO_ATK },
    { 6, 3, 5, 0 },
    4, 12, MST_NO_SPELLS, CE_NOCORPSE, Z_NOZOMBIE, S_SILENT,
    I_PLANT, HT_LAND, FL_LEVITATE, 13, DEFAULT_ENERGY,
    MONUSE_NOTHING, MONEAT_NOTHING, SIZE_BIG
},

{
    MONS_WATER_ELEMENTAL, 'E', ETC_WATER, "water elemental",
    M_NO_FLAGS,
    MR_RES_POISON | MR_VUL_FIRE | MR_RES_ELEC,
    0, 10, MONS_EARTH_ELEMENTAL, MONS_WATER_ELEMENTAL, MH_NONLIVING, MAG_IMMUNE,
    { {AT_HIT, AF_PLAIN, 25}, AT_NO_ATK, AT_NO_ATK, AT_NO_ATK },
    { 6, 5, 3, 0 },
    0, 7, MST_NO_SPELLS, CE_NOCORPSE, Z_NOZOMBIE, S_SILENT,
    I_PLANT, HT_AMPHIBIOUS, FL_LEVITATE, 10, SWIM_ENERGY(6),
    MONUSE_NOTHING, MONEAT_NOTHING, SIZE_BIG
},

{
    MONS_AIR_ELEMENTAL, 'E', ETC_AIR, "air elemental",
    M_SEE_INVIS | M_INSUBSTANTIAL | M_GLOWS_LIGHT,
    mrd(MR_RES_ELEC, 3) | MR_RES_POISON,
    0, 6, MONS_EARTH_ELEMENTAL, MONS_AIR_ELEMENTAL, MH_NONLIVING, MAG_IMMUNE,
    { {AT_HIT, AF_PLAIN, 15}, AT_NO_ATK, AT_NO_ATK, AT_NO_ATK },
    { 6, 3, 5, 0 },
    2, 18, MST_NO_SPELLS, CE_NOCORPSE, Z_NOZOMBIE, S_SILENT,
    I_PLANT, HT_LAND, FL_LEVITATE, 25, DEFAULT_ENERGY,
    MONUSE_NOTHING, MONEAT_NOTHING, SIZE_BIG
},

{
    MONS_IRON_ELEMENTAL, 'E', ETC_IRON, "iron elemental",
    M_SPELLCASTER,
    mrd(MR_RES_POISON | MR_RES_FIRE | MR_RES_COLD | MR_RES_ELEC, 3),
    0, 13, MONS_EARTH_ELEMENTAL, MONS_IRON_ELEMENTAL, MH_NONLIVING, MAG_IMMUNE,
    { {AT_HIT, AF_PLAIN, 40}, AT_NO_ATK, AT_NO_ATK, AT_NO_ATK },
    { 12, 6, 6, 0 },
    20, 2, MST_IRON_ELEMENTAL, CE_NOCORPSE, Z_NOZOMBIE, S_SILENT,
    I_PLANT, HT_LAND, FL_NONE, 6, DEFAULT_ENERGY,
    MONUSE_NOTHING, MONEAT_NOTHING, SIZE_BIG
},

// frogs ('F')
{
    MONS_GIANT_FROG, 'F', GREEN, "giant frog",
    M_COLD_BLOOD,
    MR_NO_FLAGS,
    600, 10, MONS_GIANT_FROG, MONS_GIANT_FROG, MH_NATURAL, -3,
    { {AT_HIT, AF_PLAIN, 9}, AT_NO_ATK, AT_NO_ATK, AT_NO_ATK },
    { 4, 3, 5, 0 },
    // XXX: Will be Z_SMALL, but is Z_BIG until code for zombie spawns
    // is no longer based on zombie size
    0, 12, MST_NO_SPELLS, CE_CLEAN, Z_BIG, S_CROAK,
    I_ANIMAL, HT_AMPHIBIOUS, FL_NONE, 15, SWIM_ENERGY(6),
    MONUSE_NOTHING, MONEAT_NOTHING, SIZE_MEDIUM
},

{
    MONS_GIANT_TOAD, 'F', BROWN, "giant toad",
    M_COLD_BLOOD,
    MR_NO_FLAGS,
    900, 6, MONS_GIANT_FROG, MONS_GIANT_TOAD, MH_NATURAL, -3,
    { {AT_HIT, AF_PLAIN, 14}, AT_NO_ATK, AT_NO_ATK, AT_NO_ATK },
    { 8, 3, 5, 0 },
    2, 11, MST_NO_SPELLS, CE_CLEAN, Z_BIG, S_CROAK,
    I_ANIMAL, HT_AMPHIBIOUS, FL_NONE, 13, SWIM_ENERGY(6),
    MONUSE_NOTHING, MONEAT_NOTHING, SIZE_LARGE
},

{
    MONS_SPINY_FROG, 'F', YELLOW, "spiny frog",
    M_COLD_BLOOD,
    MR_RES_POISON,
    700, 16, MONS_GIANT_FROG, MONS_SPINY_FROG, MH_NATURAL, -3,
    { {AT_STING, AF_POISON_MEDIUM, 26}, AT_NO_ATK, AT_NO_ATK, AT_NO_ATK },
    { 7, 3, 5, 0 },
    // XXX: Will be Z_SMALL, but is Z_BIG until code for zombie spawns
    // is no longer based on zombie size
    6, 9, MST_NO_SPELLS, CE_POISONOUS, Z_BIG, S_CROAK,
    I_ANIMAL, HT_AMPHIBIOUS, FL_NONE, 12, SWIM_ENERGY(6),
    MONUSE_NOTHING, MONEAT_NOTHING, SIZE_MEDIUM
},

{
    MONS_BLINK_FROG, 'F', LIGHTGREEN, "blink frog",
    M_COLD_BLOOD | M_SPECIAL_ABILITY | M_PHASE_SHIFT,
    MR_NO_FLAGS,
    450, 13, MONS_BLINK_FROG, MONS_BLINK_FROG, MH_NATURAL, -5,
    { {AT_HIT, AF_BLINK, 20}, AT_NO_ATK, AT_NO_ATK, AT_NO_ATK },
    { 6, 3, 5, 0 },
    0, 16, MST_NO_SPELLS, CE_CLEAN, Z_SMALL, S_CROAK,
    I_ANIMAL, HT_AMPHIBIOUS, FL_NONE, 14, SWIM_ENERGY(6),
    MONUSE_NOTHING, MONEAT_NOTHING, SIZE_SMALL
},

// eyes ('G')
{
    MONS_GIANT_EYEBALL, 'G', WHITE, "giant eyeball",
    M_NO_SKELETON,
    MR_RES_ASPHYX,
    400, 10, MONS_GIANT_EYEBALL, MONS_GIANT_EYEBALL, MH_NATURAL, -3,
    { AT_NO_ATK, AT_NO_ATK, AT_NO_ATK, AT_NO_ATK },
    { 3, 3, 5, 0 },
    0, 1, MST_NO_SPELLS, CE_CLEAN, Z_NOZOMBIE, S_SILENT,
    I_PLANT, HT_LAND, FL_LEVITATE, 3, DEFAULT_ENERGY,
    MONUSE_NOTHING, MONEAT_NOTHING, SIZE_MEDIUM
},

{
    MONS_EYE_OF_DRAINING, 'G', LIGHTGREY, "eye of draining",
    M_NO_SKELETON | M_SEE_INVIS | M_GLOWS_LIGHT,
    MR_RES_ASPHYX,
    400, 10, MONS_GIANT_EYEBALL, MONS_EYE_OF_DRAINING, MH_NATURAL, MAG_IMMUNE,
    { AT_NO_ATK, AT_NO_ATK, AT_NO_ATK, AT_NO_ATK },
    { 7, 3, 5, 0 },
    3, 1, MST_NO_SPELLS, CE_POISONOUS, Z_NOZOMBIE, S_SILENT,
    I_PLANT, HT_LAND, FL_LEVITATE, 5, DEFAULT_ENERGY,
    MONUSE_NOTHING, MONEAT_NOTHING, SIZE_MEDIUM
},

{
    MONS_GIANT_ORANGE_BRAIN, 'G', LIGHTRED, "giant orange brain",
    M_NO_SKELETON | M_SPELLCASTER | M_SEE_INVIS | M_WARM_BLOOD,
    MR_RES_ASPHYX,
    500, 13, MONS_GIANT_ORANGE_BRAIN, MONS_GIANT_ORANGE_BRAIN, MH_NATURAL, -8,
    { AT_NO_ATK, AT_NO_ATK, AT_NO_ATK, AT_NO_ATK },
    { 10, 3, 5, 0 },
    2, 4, MST_GIANT_ORANGE_BRAIN, CE_MUTAGEN_RANDOM, Z_NOZOMBIE, S_SILENT,
    I_HIGH, HT_LAND, FL_LEVITATE, 10, DEFAULT_ENERGY,
    MONUSE_OPEN_DOORS, MONEAT_NOTHING, SIZE_MEDIUM
},

{
    MONS_GREAT_ORB_OF_EYES, 'G', LIGHTGREEN, "great orb of eyes",
    M_NO_SKELETON | M_SPELLCASTER | M_SEE_INVIS,
    MR_RES_POISON,
    700, 13, MONS_GIANT_EYEBALL, MONS_GREAT_ORB_OF_EYES, MH_NATURAL, MAG_IMMUNE,
    { {AT_BITE, AF_PLAIN, 20}, AT_NO_ATK, AT_NO_ATK, AT_NO_ATK },
    { 12, 3, 5, 0 },
    10, 3, MST_GREAT_ORB_OF_EYES, CE_MUTAGEN_RANDOM, Z_NOZOMBIE, S_SILENT,
    I_HIGH, HT_LAND, FL_LEVITATE, 10, DEFAULT_ENERGY,
    MONUSE_NOTHING, MONEAT_NOTHING, SIZE_LARGE
},

{
    MONS_SHINING_EYE, 'G', LIGHTMAGENTA, "shining eye",
    M_NO_SKELETON | M_SPELLCASTER | M_SEE_INVIS | M_GLOWS_RADIATION,
    MR_RES_ASPHYX,
    450, 14, MONS_GIANT_EYEBALL, MONS_SHINING_EYE, MH_NATURAL, MAG_IMMUNE,
    { AT_NO_ATK, AT_NO_ATK, AT_NO_ATK, AT_NO_ATK },
    { 10, 3, 5, 0 },
    3, 1, MST_SHINING_EYE, CE_MUTAGEN_RANDOM, Z_NOZOMBIE, S_SILENT,
    I_PLANT, HT_LAND, FL_LEVITATE, 7, DEFAULT_ENERGY,
    MONUSE_NOTHING, MONEAT_NOTHING, SIZE_MEDIUM
},

{
    MONS_EYE_OF_DEVASTATION, 'G', YELLOW, "eye of devastation",
    M_NO_SKELETON | M_SPELLCASTER | M_SEE_INVIS | M_GLOWS_LIGHT,
    MR_RES_ASPHYX,
    450, 11, MONS_GIANT_EYEBALL, MONS_EYE_OF_DEVASTATION, MH_NATURAL, MAG_IMMUNE,
    { AT_NO_ATK, AT_NO_ATK, AT_NO_ATK, AT_NO_ATK },
    { 10, 3, 5, 0 },
    12, 1, MST_EYE_OF_DEVASTATION, CE_CLEAN, Z_NOZOMBIE, S_SILENT,
    I_PLANT, HT_LAND, FL_LEVITATE, 7, DEFAULT_ENERGY,
    MONUSE_NOTHING, MONEAT_NOTHING, SIZE_MEDIUM
},

{
    MONS_GOLDEN_EYE, 'G', ETC_GOLD, "golden eye",
    M_BATTY | M_GLOWS_LIGHT,
    MR_RES_ASPHYX,
    0, 17, MONS_GIANT_EYEBALL, MONS_GOLDEN_EYE, MH_NATURAL, MAG_IMMUNE,
    { AT_NO_ATK, AT_NO_ATK, AT_NO_ATK, AT_NO_ATK },
    { 6, 1, 2, 0 },
    0, 20, MST_NO_SPELLS, CE_POISONOUS, Z_NOZOMBIE, S_SILENT,
    I_PLANT, HT_LAND, FL_LEVITATE, 13, DEFAULT_ENERGY,
    MONUSE_NOTHING, MONEAT_NOTHING, SIZE_TINY
},

{
    MONS_OPHAN, 'G', ETC_FIRE, "ophan",
    M_SPELLCASTER | M_SEE_INVIS | M_GLOWS_LIGHT,
    MR_RES_ASPHYX,
    450, 14, MONS_OPHAN, MONS_OPHAN, MH_HOLY, MAG_IMMUNE,
    { AT_NO_ATK, AT_NO_ATK, AT_NO_ATK, AT_NO_ATK },
    { 15, 4, 5, 0 },
    10, 10, MST_OPHAN, CE_NOCORPSE, Z_NOZOMBIE, S_SILENT,
    I_PLANT, HT_LAND, FL_LEVITATE, 10, DEFAULT_ENERGY,
    MONUSE_NOTHING, MONEAT_NOTHING, SIZE_MEDIUM
},

// hybrids ('H')
{
    MONS_HIPPOGRIFF, 'H', BROWN, "hippogriff",
    M_WARM_BLOOD,
    MR_NO_FLAGS,
    1150, 8, MONS_HIPPOGRIFF, MONS_HIPPOGRIFF, MH_NATURAL, -3,
    { {AT_BITE, AF_PLAIN, 10}, {AT_PECK, AF_PLAIN, 8}, {AT_CLAW, AF_PLAIN, 8},
       AT_NO_ATK },
    { 7, 3, 5, 0 },
    2, 7, MST_NO_SPELLS, CE_CLEAN, Z_BIG, S_SCREECH,
    I_ANIMAL, HT_LAND, FL_FLY, 10, DEFAULT_ENERGY,
    MONUSE_NOTHING, MONEAT_NOTHING, SIZE_LARGE
},

{
    MONS_MANTICORE, 'H', RED, "manticore",
    M_WARM_BLOOD | M_SPECIAL_ABILITY,
    MR_NO_FLAGS,
    1200, 10, MONS_MANTICORE, MONS_MANTICORE, MH_NATURAL, -3,
    { {AT_BITE, AF_PLAIN, 14}, {AT_CLAW, AF_PLAIN, 8}, {AT_CLAW, AF_PLAIN, 8},
       AT_NO_ATK },
    { 9, 3, 5, 0 },
    5, 7, MST_NO_SPELLS, CE_CONTAMINATED, Z_BIG, S_SILENT,
    I_NORMAL, HT_LAND, FL_NONE, 7, DEFAULT_ENERGY,
    MONUSE_OPEN_DOORS, MONEAT_NOTHING, SIZE_LARGE
},

{
    MONS_MINOTAUR, 'H', LIGHTRED, "minotaur",
    M_FIGHTER | M_WARM_BLOOD | M_SPEAKS,
    MR_NO_FLAGS,
    900, 10, MONS_MINOTAUR, MONS_MINOTAUR, MH_NATURAL, -3,
    { {AT_HIT, AF_PLAIN, 35}, {AT_GORE, AF_PLAIN, 20}, AT_NO_ATK, AT_NO_ATK },
    { 13, 3, 5, 0 },
    // XXX: Will be Z_SMALL, but is Z_BIG until code for zombie spawns
    // is no longer based on zombie size.
    5, 7, MST_NO_SPELLS, CE_CONTAMINATED, Z_BIG, S_BELLOW,
    I_NORMAL, HT_LAND, FL_NONE, 10, DEFAULT_ENERGY,
    MONUSE_WEAPONS_ARMOUR, MONEAT_NOTHING, SIZE_MEDIUM
},

{
    MONS_GRIFFON, 'H', YELLOW, "griffon",
    M_WARM_BLOOD,
    MR_NO_FLAGS,
    1700, 8, MONS_GRIFFON, MONS_GRIFFON, MH_NATURAL, -3,
    { {AT_BITE, AF_PLAIN, 18}, {AT_PECK, AF_PLAIN, 10},
      {AT_CLAW, AF_PLAIN, 10}, AT_NO_ATK },
    { 12, 3, 5, 0 },
    4, 6, MST_NO_SPELLS, CE_CLEAN, Z_BIG, S_SCREECH,
    I_ANIMAL, HT_LAND, FL_FLY, 10, DEFAULT_ENERGY,
    MONUSE_NOTHING, MONEAT_NOTHING, SIZE_BIG
},

{
    MONS_SPHINX, 'H', LIGHTGREY, "sphinx",
    M_SENSE_INVIS | M_SPELLCASTER | M_ACTUAL_SPELLS | M_WARM_BLOOD | M_SPEAKS,
    MR_NO_FLAGS,
    1800, 10, MONS_SPHINX, MONS_SPHINX, MH_NATURAL, -3,
    { {AT_HIT, AF_PLAIN, 25}, {AT_HIT, AF_PLAIN, 12}, {AT_HIT, AF_PLAIN, 12},
       AT_NO_ATK },
    { 16, 3, 5, 0 },
    5, 5, MST_SPHINX, CE_CLEAN, Z_BIG, S_SHOUT,
    I_HIGH, HT_LAND, FL_FLY, 13, DEFAULT_ENERGY,
    MONUSE_OPEN_DOORS, MONEAT_NOTHING, SIZE_BIG
},

{
    MONS_HARPY, 'H', GREEN, "harpy",
    M_WARM_BLOOD | M_BATTY,
    MR_RES_POISON,
    480, 9, MONS_HARPY, MONS_HARPY, MH_NATURAL, -3,
    { {AT_CLAW, AF_PLAIN, 19}, {AT_CLAW, AF_STEAL_FOOD, 14}, AT_NO_ATK,
       AT_NO_ATK },
    { 7, 3, 5, 0 },
    // XXX: Will be Z_SMALL, but is Z_BIG until code for zombie spawns
    // is no longer based on zombie size.
    2, 10, MST_NO_SPELLS, CE_CONTAMINATED, Z_BIG, S_SCREECH,
    I_NORMAL, HT_LAND, FL_FLY, 25, DEFAULT_ENERGY,
    MONUSE_NOTHING, MONEAT_FOOD, SIZE_MEDIUM
},

{
<<<<<<< HEAD
    MONS_PHOENIX, 'H', ETC_FIRE, "phoenix",
    M_WARM_BLOOD | M_ALWAYS_CORPSE,
    MR_RES_POISON,
    480, 9, MONS_PHOENIX, MONS_PHOENIX, MH_HOLY, -3,
    { {AT_CLAW, AF_HOLY, 19}, AT_NO_ATK, AT_NO_ATK, AT_NO_ATK },
    { 13, 6, 5, 0 },
    2, 10, MST_NO_SPELLS, CE_CLEAN, Z_NOZOMBIE, S_SCREECH,
    I_NORMAL, HT_LAND, FL_FLY, 25, DEFAULT_ENERGY,
    MONUSE_NOTHING, MONEAT_NOTHING, SIZE_MEDIUM
},

{
    MONS_SHEDU, 'H', WHITE, "shedu",
    M_WARM_BLOOD | M_ALWAYS_CORPSE,
    MR_RES_POISON,
    480, 9, MONS_PHOENIX, MONS_SHEDU, MH_HOLY, -3,
    { {AT_CLAW, AF_HOLY, 19}, {AT_CLAW, AF_HOLY, 23}, AT_NO_ATK, AT_NO_ATK },
    { 13, 6, 5, 0 },
    2, 10, MST_NO_SPELLS, CE_CLEAN, Z_NOZOMBIE, S_SCREECH,
    I_NORMAL, HT_LAND, FL_FLY, 25, DEFAULT_ENERGY,
    MONUSE_NOTHING, MONEAT_NOTHING, SIZE_MEDIUM
=======
    MONS_KENKU, 'H', LIGHTBLUE, "kenku", // likely to become 'Q'
    M_WARM_BLOOD | M_SPEAKS,
    MR_NO_FLAGS,
    550, 10, MONS_KENKU, MONS_KENKU, MH_NATURAL, -3,
    { {AT_HIT, AF_PLAIN, 10}, {AT_PECK, AF_PLAIN, 5}, {AT_CLAW, AF_PLAIN, 5}, AT_NO_ATK },
    { 5, 3, 5, 0 },
    2, 12, MST_NO_SPELLS, CE_CLEAN /*chicken*/, Z_SMALL, S_SHOUT,
    I_NORMAL, HT_LAND, FL_FLY, 10, DEFAULT_ENERGY,
    MONUSE_WEAPONS_ARMOUR, MONEAT_NOTHING, SIZE_MEDIUM
>>>>>>> d247c107
},

// ice beast ('I')
{
    MONS_ICE_BEAST, 'I', WHITE, "ice beast",
    M_NO_FLAGS,
    MR_RES_POISON | MR_RES_ASPHYX | MR_VUL_FIRE | mrd(MR_RES_COLD, 3),
    0, 13, MONS_ICE_BEAST, MONS_ICE_BEAST, MH_NATURAL, -3,
    { {AT_HIT, AF_COLD, 5}, AT_NO_ATK, AT_NO_ATK, AT_NO_ATK },
    { 5, 3, 5, 0 },
    5, 10, MST_NO_SPELLS, CE_NOCORPSE, Z_NOZOMBIE, S_SILENT,
    I_ANIMAL, HT_AMPHIBIOUS, FL_NONE, 10, SWIM_ENERGY(11),
    MONUSE_NOTHING, MONEAT_NOTHING, SIZE_LARGE
},

// jellies ('J')
{
    MONS_OOZE, 'J', LIGHTGREY, "ooze",
    M_SENSE_INVIS,
    MR_RES_POISON | MR_RES_ASPHYX | MR_RES_ACID,
    0, 3, MONS_JELLY, MONS_OOZE, MH_NATURAL, -6,
    { {AT_HIT, AF_PLAIN, 5}, AT_NO_ATK, AT_NO_ATK, AT_NO_ATK },
    { 3, 3, 5, 0 },
    1, 3, MST_NO_SPELLS, CE_POISONOUS, Z_NOZOMBIE, S_SILENT,
    I_PLANT, HT_LAND, FL_NONE, 8, DEFAULT_ENERGY,
    MONUSE_NOTHING, MONEAT_NOTHING, SIZE_LITTLE
},

{
    MONS_JELLY, 'J', LIGHTRED, "jelly",
    M_SEE_INVIS | M_SPLITS | M_ACID_SPLASH,
    MR_RES_POISON | MR_RES_ASPHYX | mrd(MR_RES_ACID, 3),
    0, 15, MONS_JELLY, MONS_JELLY, MH_NATURAL, -3,
    { {AT_HIT, AF_ACID, 8}, AT_NO_ATK, AT_NO_ATK, AT_NO_ATK },
    { 3, 5, 5, 0 },
    0, 2, MST_NO_SPELLS, CE_NOCORPSE, Z_NOZOMBIE, S_SILENT,
    I_PLANT, HT_AMPHIBIOUS, FL_NONE, 9, DEFAULT_ENERGY,
    MONUSE_NOTHING, MONEAT_ITEMS, SIZE_SMALL
},

{
    MONS_SLIME_CREATURE, 'J', GREEN, "slime creature",
    M_NO_FLAGS,
    MR_RES_POISON | MR_RES_ASPHYX,
    0, 5, MONS_JELLY, MONS_SLIME_CREATURE, MH_NATURAL, -3,
    { {AT_HIT, AF_PLAIN, 22}, AT_NO_ATK, AT_NO_ATK, AT_NO_ATK },
    { 11, 3, 5, 0 },
    1, 4, MST_NO_SPELLS, CE_NOCORPSE, Z_NOZOMBIE, S_SILENT,
    I_PLANT, HT_AMPHIBIOUS, FL_NONE, 10, DEFAULT_ENERGY,
    MONUSE_NOTHING, MONEAT_NOTHING, SIZE_SMALL
},

{   // not an actual monster, it's here just to allow recoloring
    MONS_MERGED_SLIME_CREATURE, 'J', LIGHTGREEN, "merged slime creature",
    M_NO_POLY_TO,
    MR_RES_POISON | MR_RES_ASPHYX,
    0, 5, MONS_JELLY, MONS_SLIME_CREATURE, MH_NATURAL, -3,
    { {AT_HIT, AF_PLAIN, 22}, AT_NO_ATK, AT_NO_ATK, AT_NO_ATK },
    { 11, 3, 5, 0 },
    1, 4, MST_NO_SPELLS, CE_NOCORPSE, Z_NOZOMBIE, S_SILENT,
    I_PLANT, HT_AMPHIBIOUS, FL_NONE, 10, DEFAULT_ENERGY,
    MONUSE_NOTHING, MONEAT_NOTHING, SIZE_MEDIUM
},

{
    MONS_PULSATING_LUMP, 'J', RED, "pulsating lump",
    M_SENSE_INVIS,
    MR_RES_POISON | MR_RES_ASPHYX,
    0, 3, MONS_JELLY, MONS_PULSATING_LUMP, MH_NATURAL, -3,
    { {AT_HIT, AF_MUTATE, 13}, AT_NO_ATK, AT_NO_ATK, AT_NO_ATK },
    { 10, 3, 5, 0 },
    2, 6, MST_NO_SPELLS, CE_CONTAMINATED, Z_NOZOMBIE, S_SILENT,
    I_PLANT, HT_LAND, FL_NONE, 5, DEFAULT_ENERGY,
    MONUSE_NOTHING, MONEAT_NOTHING, SIZE_MEDIUM
},

{
    MONS_GIANT_AMOEBA, 'J', BLUE, "giant amoeba",
    M_NO_SKELETON | M_SENSE_INVIS,
    MR_RES_POISON | MR_RES_ASPHYX,
    700, 7, MONS_JELLY, MONS_GIANT_AMOEBA, MH_NATURAL, -3,
    { {AT_HIT, AF_PLAIN, 25}, AT_NO_ATK, AT_NO_ATK, AT_NO_ATK },
    { 12, 3, 5, 0 },
    0, 4, MST_NO_SPELLS, CE_POISONOUS, Z_NOZOMBIE, S_SILENT,
    I_PLANT, HT_AMPHIBIOUS, FL_NONE, 10, DEFAULT_ENERGY,
    MONUSE_NOTHING, MONEAT_NOTHING, SIZE_LARGE
},

{
    MONS_BROWN_OOZE, 'J', BROWN, "brown ooze",
    M_SENSE_INVIS | M_ACID_SPLASH,
    MR_RES_POISON | MR_RES_ASPHYX | MR_RES_ACID,
    0, 11, MONS_JELLY, MONS_BROWN_OOZE, MH_NATURAL, -7,
    { {AT_HIT, AF_ACID, 25}, AT_NO_ATK, AT_NO_ATK, AT_NO_ATK },
    { 7, 3, 5, 0 },
    10, 1, MST_NO_SPELLS, CE_POISONOUS, Z_NOZOMBIE, S_SILENT,
    I_PLANT, HT_LAND, FL_NONE, 10, DEFAULT_ENERGY,
    MONUSE_NOTHING, MONEAT_ITEMS, SIZE_LITTLE
},

{
    MONS_AZURE_JELLY, 'J', LIGHTBLUE, "azure jelly",
    M_SENSE_INVIS,
    MR_RES_POISON | MR_RES_ASPHYX | MR_RES_COLD | MR_VUL_FIRE | MR_RES_ELEC
        | MR_RES_ACID,
    0, 11, MONS_JELLY, MONS_AZURE_JELLY, MH_NATURAL, -4,
    { {AT_HIT, AF_COLD, 12}, {AT_HIT, AF_COLD, 12}, {AT_HIT, AF_PLAIN, 12},
      {AT_HIT, AF_PLAIN, 12} },
    { 15, 3, 5, 0 },
    5, 10, MST_NO_SPELLS, CE_POISONOUS, Z_NOZOMBIE, S_SILENT,
    I_PLANT, HT_LAND, FL_NONE, 12, DEFAULT_ENERGY,
    MONUSE_NOTHING, MONEAT_ITEMS, SIZE_SMALL
},

{
    MONS_DEATH_OOZE, 'J', MAGENTA, "death ooze",
    M_SENSE_INVIS,
    MR_RES_POISON | MR_RES_COLD | MR_RES_ACID,
    0, 13, MONS_JELLY, MONS_DEATH_OOZE, MH_UNDEAD, -8,
    { {AT_HIT, AF_ROT, 32}, {AT_HIT, AF_PLAIN, 32}, AT_NO_ATK, AT_NO_ATK },
    { 11, 3, 3, 0 },
    2, 4, MST_NO_SPELLS, CE_NOCORPSE, Z_NOZOMBIE, S_SILENT,
    I_PLANT, HT_LAND, FL_NONE, 12, DEFAULT_ENERGY,
    MONUSE_NOTHING, MONEAT_ITEMS, SIZE_LITTLE
},

{
    MONS_ACID_BLOB, 'J', LIGHTCYAN, "acid blob",
    M_SENSE_INVIS | M_SPECIAL_ABILITY | M_ACID_SPLASH,
    MR_RES_POISON | MR_RES_ASPHYX | MR_RES_ACID,
    0, 12, MONS_JELLY, MONS_ACID_BLOB, MH_NATURAL, -7,
    { {AT_HIT, AF_ACID, 42}, AT_NO_ATK, AT_NO_ATK, AT_NO_ATK },
    { 18, 3, 5, 0 },
    1, 3, MST_NO_SPELLS, CE_POISONOUS, Z_NOZOMBIE, S_SILENT,
    I_PLANT, HT_LAND, FL_NONE, 14, DEFAULT_ENERGY,
    MONUSE_NOTHING, MONEAT_ITEMS, SIZE_SMALL
},

// kobolds ('K')
{
    MONS_KOBOLD, 'K', BROWN, "kobold",
    M_WARM_BLOOD | M_SPEAKS,
    MR_NO_FLAGS,
    400, 10, MONS_KOBOLD, MONS_KOBOLD, MH_NATURAL, -1,
    { {AT_HIT, AF_PLAIN, 4}, AT_NO_ATK, AT_NO_ATK, AT_NO_ATK },
    { 1, 2, 3, 0 },
    2, 12, MST_NO_SPELLS, CE_POISONOUS, Z_SMALL, S_SHOUT,
    I_NORMAL, HT_LAND, FL_NONE, 10, DEFAULT_ENERGY,
    MONUSE_WEAPONS_ARMOUR, MONEAT_NOTHING, SIZE_SMALL
},

{
    MONS_BIG_KOBOLD, 'K', YELLOW, "big kobold",
    M_WARM_BLOOD | M_SPEAKS,
    MR_NO_FLAGS,
    500, 7, MONS_KOBOLD, MONS_BIG_KOBOLD, MH_NATURAL, -3,
    { {AT_HIT, AF_PLAIN, 7}, AT_NO_ATK, AT_NO_ATK, AT_NO_ATK },
    { 5, 3, 5, 0 },
    3, 12, MST_NO_SPELLS, CE_POISONOUS, Z_SMALL, S_SILENT,
    I_NORMAL, HT_LAND, FL_NONE, 10, DEFAULT_ENERGY,
    MONUSE_WEAPONS_ARMOUR, MONEAT_NOTHING, SIZE_MEDIUM
},

{
    MONS_KOBOLD_DEMONOLOGIST, 'K', MAGENTA, "kobold demonologist",
    M_SPELLCASTER | M_ACTUAL_SPELLS | M_WARM_BLOOD | M_SPEAKS,
    MR_NO_FLAGS,
    400, 18, MONS_KOBOLD, MONS_KOBOLD, MH_NATURAL, -5,
    { {AT_HIT, AF_PLAIN, 4}, AT_NO_ATK, AT_NO_ATK, AT_NO_ATK },
    { 4, 3, 5, 0 },
    2, 13, MST_KOBOLD_DEMONOLOGIST, CE_POISONOUS, Z_NOZOMBIE, S_SHOUT,
    I_HIGH, HT_LAND, FL_NONE, 10, DEFAULT_ENERGY,
    MONUSE_WEAPONS_ARMOUR, MONEAT_NOTHING, SIZE_SMALL
},

// liches ('L')
{
    MONS_LICH, 'L', LIGHTGREY, "lich",
    M_SPELLCASTER | M_ACTUAL_SPELLS | M_SEE_INVIS | M_SPEAKS,
    MR_RES_POISON | mrd(MR_RES_COLD, 2),
    0, 16, MONS_LICH, MONS_LICH, MH_UNDEAD, -11,
    { {AT_TOUCH, AF_DRAIN_XP, 15}, AT_NO_ATK, AT_NO_ATK, AT_NO_ATK },
    { 20, 2, 4, 0 },
    10, 10, MST_NO_SPELLS, CE_NOCORPSE, Z_NOZOMBIE, S_SHOUT,
    I_HIGH, HT_LAND, FL_NONE, 10, DEFAULT_ENERGY,
    MONUSE_OPEN_DOORS, MONEAT_NOTHING, SIZE_MEDIUM
},

{
    MONS_ANCIENT_LICH, 'L', WHITE, "ancient lich",
    M_SPELLCASTER | M_ACTUAL_SPELLS | M_SEE_INVIS | M_SPEAKS,
    MR_RES_POISON | mrd(MR_RES_COLD, 2) | MR_RES_FIRE | MR_RES_ELEC,
    0, 20, MONS_LICH, MONS_LICH, MH_UNDEAD, -14,
    { {AT_TOUCH, AF_DRAIN_XP, 20}, AT_NO_ATK, AT_NO_ATK, AT_NO_ATK },
    { 27, 2, 4, 0 },
    20, 10, MST_NO_SPELLS, CE_NOCORPSE, Z_NOZOMBIE, S_SHOUT,
    I_HIGH, HT_LAND, FL_NONE, 12, DEFAULT_ENERGY,
    MONUSE_OPEN_DOORS, MONEAT_NOTHING, SIZE_MEDIUM
},

// mummies ('M')
{
    MONS_MUMMY, 'M', LIGHTGREY, "mummy",
    M_NO_FLAGS,
    MR_RES_POISON | MR_VUL_FIRE | MR_RES_COLD,
    0, 21, MONS_MUMMY, MONS_MUMMY, MH_UNDEAD, -5,
    { {AT_HIT, AF_PLAIN, 20}, AT_NO_ATK, AT_NO_ATK, AT_NO_ATK },
    { 3, 5, 3, 0 },
    3, 6, MST_NO_SPELLS, CE_NOCORPSE, Z_NOZOMBIE, S_SILENT,
    I_NORMAL, HT_LAND, FL_NONE, 6, DEFAULT_ENERGY,
    MONUSE_OPEN_DOORS, MONEAT_NOTHING, SIZE_MEDIUM
},

{
    MONS_GUARDIAN_MUMMY, 'M', YELLOW, "guardian mummy",
    M_FIGHTER | M_SEE_INVIS,
    MR_RES_POISON | MR_RES_COLD,
    0, 13, MONS_MUMMY, MONS_GUARDIAN_MUMMY, MH_UNDEAD, -5,
    { {AT_HIT, AF_PLAIN, 30}, AT_NO_ATK, AT_NO_ATK, AT_NO_ATK },
    { 7, 5, 3, 0 },
    6, 9, MST_NO_SPELLS, CE_NOCORPSE, Z_NOZOMBIE, S_SILENT,
    I_NORMAL, HT_LAND, FL_NONE, 9, DEFAULT_ENERGY,
    MONUSE_WEAPONS_ARMOUR, MONEAT_NOTHING, SIZE_LARGE
},

{
    MONS_GREATER_MUMMY, 'M', WHITE, "greater mummy",
    M_SPELLCASTER | M_ACTUAL_SPELLS | M_SEE_INVIS | M_SPEAKS,
    MR_RES_POISON | MR_RES_COLD | MR_RES_ELEC,
    0, 20, MONS_MUMMY, MONS_MUMMY, MH_UNDEAD, MAG_IMMUNE,
    { {AT_HIT, AF_PLAIN, 35}, AT_NO_ATK, AT_NO_ATK, AT_NO_ATK },
    { 15, 5, 3, 100 },
    10, 6, MST_MUMMY, CE_NOCORPSE, Z_NOZOMBIE, S_SILENT,
    I_HIGH, HT_LAND, FL_NONE, 10, DEFAULT_ENERGY,
    MONUSE_WEAPONS_ARMOUR, MONEAT_NOTHING, SIZE_MEDIUM
},

{
    MONS_MUMMY_PRIEST, 'M', RED, "mummy priest",
    M_SPELLCASTER | M_PRIEST | M_SEE_INVIS | M_SPEAKS,
    MR_RES_POISON | MR_RES_COLD | MR_RES_ELEC,
    0, 16, MONS_MUMMY, MONS_MUMMY, MH_UNDEAD, MAG_IMMUNE,
    { {AT_HIT, AF_PLAIN, 30}, AT_NO_ATK, AT_NO_ATK, AT_NO_ATK },
    { 10, 5, 3, 0 },
    8, 7, MST_MUMMY, CE_NOCORPSE, Z_NOZOMBIE, S_SILENT,
    I_HIGH, HT_LAND, FL_NONE, 9, DEFAULT_ENERGY,
    MONUSE_WEAPONS_ARMOUR, MONEAT_NOTHING, SIZE_MEDIUM
},

// nagas ('N')
{
    MONS_NAGA, 'N', GREEN, "naga",
    M_SPELLCASTER | M_SEE_INVIS | M_WARM_BLOOD | M_SPEAKS,
    MR_RES_POISON,
    1000, 10, MONS_NAGA, MONS_NAGA, MH_NATURAL, -6,
    { {AT_HIT, AF_PLAIN, 17}, AT_NO_ATK, AT_NO_ATK, AT_NO_ATK },
    { 5, 3, 5, 0 },
    6, 10, MST_NAGA, CE_POISONOUS, Z_BIG, S_SHOUT,
    I_NORMAL, HT_LAND, FL_NONE, 8, ACTION_ENERGY(8),
    MONUSE_WEAPONS_ARMOUR, MONEAT_NOTHING, SIZE_LARGE
},

{
    MONS_NAGA_MAGE, 'N', RED, "naga mage",
    M_SPELLCASTER | M_ACTUAL_SPELLS | M_SEE_INVIS | M_WARM_BLOOD | M_SPEAKS,
    MR_RES_POISON,
    1000, 13, MONS_NAGA, MONS_NAGA, MH_NATURAL, -6,
    { {AT_HIT, AF_PLAIN, 17}, AT_NO_ATK, AT_NO_ATK, AT_NO_ATK },
    { 7, 3, 5, 0 },
    6, 10, MST_NAGA_MAGE, CE_POISONOUS, Z_NOZOMBIE, S_SHOUT,
    I_NORMAL, HT_LAND, FL_NONE, 8, ACTION_ENERGY(8),
    MONUSE_WEAPONS_ARMOUR, MONEAT_NOTHING, SIZE_LARGE
},

{
    MONS_NAGA_WARRIOR, 'N', BLUE, "naga warrior",
    M_FIGHTER | M_SPELLCASTER | M_SEE_INVIS | M_WARM_BLOOD | M_SPEAKS,
    MR_RES_POISON,
    1000, 8, MONS_NAGA, MONS_NAGA, MH_NATURAL, -6,
    { {AT_HIT, AF_PLAIN, 28}, AT_NO_ATK, AT_NO_ATK, AT_NO_ATK },
    { 10, 9, 2, 0 },
    6, 10, MST_NAGA, CE_POISONOUS, Z_NOZOMBIE, S_SHOUT,
    I_NORMAL, HT_LAND, FL_NONE, 8, ACTION_ENERGY(8),
    MONUSE_WEAPONS_ARMOUR, MONEAT_NOTHING, SIZE_LARGE
},

{
    MONS_GREATER_NAGA, 'N', LIGHTRED, "greater naga",
    M_FIGHTER | M_SPELLCASTER | M_ACTUAL_SPELLS | M_SEE_INVIS | M_WARM_BLOOD
        | M_SPEAKS,
    MR_RES_POISON,
    1000, 10, MONS_NAGA, MONS_NAGA, MH_NATURAL, MAG_IMMUNE,
    { {AT_HIT, AF_PLAIN, 27}, AT_NO_ATK, AT_NO_ATK, AT_NO_ATK },
    { 15, 3, 5, 0 },
    6, 10, MST_NAGA_MAGE, CE_POISONOUS, Z_NOZOMBIE, S_SHOUT,
    I_HIGH, HT_LAND, FL_NONE, 8, ACTION_ENERGY(8),
    MONUSE_WEAPONS_ARMOUR, MONEAT_NOTHING, SIZE_LARGE
},

{
    MONS_GUARDIAN_SERPENT, 'N', LIGHTGREEN, "guardian serpent",
    M_SPELLCASTER | M_SEE_INVIS | M_ACTUAL_SPELLS | M_WARM_BLOOD | M_SPEAKS,
    MR_RES_POISON,
    800, 10, MONS_GUARDIAN_SERPENT, MONS_GUARDIAN_SERPENT, MH_NATURAL, -6,
    { {AT_HIT, AF_PLAIN, 26}, AT_NO_ATK, AT_NO_ATK, AT_NO_ATK },
    { 8, 3, 5, 0 },
    6, 14, MST_GUARDIAN_SERPENT, CE_MUTAGEN_RANDOM, Z_BIG, S_SHOUT,
    I_NORMAL, HT_LAND, FL_NONE, 15, DEFAULT_ENERGY,
    MONUSE_OPEN_DOORS, MONEAT_NOTHING, SIZE_LARGE
},

// ogres ('O')
{
    MONS_OGRE, 'O', BROWN, "ogre",
    M_WARM_BLOOD | M_SPEAKS,
    MR_NO_FLAGS,
    1300, 9, MONS_OGRE, MONS_OGRE, MH_NATURAL, -3,
    { {AT_HIT, AF_PLAIN, 17}, AT_NO_ATK, AT_NO_ATK, AT_NO_ATK },
    { 5, 3, 5, 0 },
    1, 6, MST_NO_SPELLS, CE_CONTAMINATED, Z_BIG, S_SHOUT,
    I_NORMAL, HT_LAND, FL_NONE, 10, DEFAULT_ENERGY,
    MONUSE_STARTING_EQUIPMENT, MONEAT_NOTHING, SIZE_LARGE
},

// These guys get understated because the experience code can't see
// that they wield two weapons... I'm raising their xp modifier. - bwr
{
    MONS_TWO_HEADED_OGRE, 'O', LIGHTRED, "two-headed ogre",
    M_WARM_BLOOD | M_TWOWEAPON | M_SPEAKS,
    MR_NO_FLAGS,
    1390, 15, MONS_OGRE, MONS_TWO_HEADED_OGRE, MH_NATURAL, -4,
    { {AT_HIT, AF_PLAIN, 17}, {AT_HIT, AF_PLAIN, 13}, AT_NO_ATK, AT_NO_ATK },
    { 6, 3, 5, 0 },
    1, 4, MST_NO_SPELLS, CE_CONTAMINATED, Z_BIG, S_SHOUT2,
    I_NORMAL, HT_LAND, FL_NONE, 10, DEFAULT_ENERGY,
    MONUSE_STARTING_EQUIPMENT, MONEAT_NOTHING, SIZE_LARGE
},

{
    MONS_OGRE_MAGE, 'O', MAGENTA, "ogre mage",
    M_SPELLCASTER | M_ACTUAL_SPELLS | M_SEE_INVIS | M_WARM_BLOOD | M_SPEAKS,
    MR_NO_FLAGS,
    1300, 16, MONS_OGRE, MONS_OGRE, MH_NATURAL, -6,
    { {AT_HIT, AF_PLAIN, 12}, AT_NO_ATK, AT_NO_ATK, AT_NO_ATK },
    { 10, 3, 5, 0 },
    1, 7, MST_NO_SPELLS, CE_CONTAMINATED, Z_NOZOMBIE, S_SHOUT,
    I_HIGH, HT_LAND, FL_NONE, 10, DEFAULT_ENERGY,
    MONUSE_WEAPONS_ARMOUR, MONEAT_NOTHING, SIZE_LARGE
},

// plants ('P')
{
    MONS_PLANT, 'P', GREEN, "plant",
    M_NO_EXP_GAIN | M_STATIONARY,
    MR_RES_POISON,
    0, 10, MONS_PLANT, MONS_PLANT, MH_PLANT, MAG_IMMUNE,
    { AT_NO_ATK, AT_NO_ATK, AT_NO_ATK, AT_NO_ATK },
    { 10, 3, 5, 0 },
    10, 0, MST_NO_SPELLS, CE_NOCORPSE, Z_NOZOMBIE, S_SILENT,
    I_PLANT, HT_LAND, FL_NONE, 0, DEFAULT_ENERGY,
    MONUSE_NOTHING, MONEAT_NOTHING, SIZE_SMALL
},

{
    MONS_OKLOB_PLANT, 'P', LIGHTGREEN, "oklob plant",
    M_SPECIAL_ABILITY | M_STATIONARY,
    MR_RES_POISON | MR_RES_ACID,
    0, 10, MONS_PLANT, MONS_OKLOB_PLANT, MH_PLANT, -3,
    { AT_NO_ATK, AT_NO_ATK, AT_NO_ATK, AT_NO_ATK },
    { 10, 3, 5, 0 },
    10, 0, MST_NO_SPELLS, CE_NOCORPSE, Z_NOZOMBIE, S_SILENT,
    I_PLANT, HT_LAND, FL_NONE, 10, DEFAULT_ENERGY,
    MONUSE_NOTHING, MONEAT_NOTHING, SIZE_SMALL
},

{
    MONS_BUSH, 'P', BROWN, "bush",
    M_NO_EXP_GAIN | M_STATIONARY,
    MR_RES_POISON | MR_VUL_FIRE,
    0, 10, MONS_PLANT, MONS_BUSH, MH_PLANT, MAG_IMMUNE,
    { AT_NO_ATK, AT_NO_ATK, AT_NO_ATK, AT_NO_ATK },
    { 20, 3, 5, 0 },
    30, 0, MST_NO_SPELLS, CE_NOCORPSE, Z_NOZOMBIE, S_SILENT,
    I_PLANT, HT_LAND, FL_NONE, 0, DEFAULT_ENERGY,
    MONUSE_NOTHING, MONEAT_NOTHING, SIZE_BIG
},

// rakshasas and efreeti ('R')
{
    MONS_EFREET, 'R', RED, "efreet",
    M_SPELLCASTER | M_SPEAKS | M_GLOWS_LIGHT,
    MR_RES_POISON | mrd(MR_RES_FIRE, 3) | MR_VUL_COLD,
    0, 12, MONS_EFREET, MONS_EFREET, MH_DEMONIC, -3,
    { {AT_HIT, AF_PLAIN, 12}, AT_NO_ATK, AT_NO_ATK, AT_NO_ATK },
    { 7, 3, 5, 0 },
    10, 5, MST_EFREET, CE_NOCORPSE, Z_NOZOMBIE, S_SILENT,
    I_HIGH, HT_LAND, FL_LEVITATE, 10, DEFAULT_ENERGY,
    MONUSE_WEAPONS_ARMOUR, MONEAT_NOTHING, SIZE_LARGE
},

{
    MONS_RAKSHASA, 'R', YELLOW, "rakshasa",
    M_SPELLCASTER | M_SEE_INVIS,
    MR_RES_POISON,
    0, 15, MONS_RAKSHASA, MONS_RAKSHASA, MH_DEMONIC, -10,
    { {AT_HIT, AF_PLAIN, 20}, AT_NO_ATK, AT_NO_ATK, AT_NO_ATK },
    { 10, 3, 5, 0 },
    10, 14, MST_RAKSHASA, CE_NOCORPSE, Z_NOZOMBIE, S_SILENT,
    I_HIGH, HT_LAND, FL_NONE, 10, DEFAULT_ENERGY,
    MONUSE_WEAPONS_ARMOUR, MONEAT_NOTHING, SIZE_MEDIUM
},

// fake R - conjured by the R's illusion spell.
{
    MONS_RAKSHASA_FAKE, 'R', YELLOW, "rakshasa",
    M_NO_FLAGS,
    MR_RES_POISON,
    0, 10, MONS_RAKSHASA_FAKE, MONS_RAKSHASA_FAKE, MH_DEMONIC, MAG_IMMUNE,
    { {AT_HIT, AF_PLAIN, 0}, AT_NO_ATK, AT_NO_ATK, AT_NO_ATK },
    { 1, 0, 0, 1 },
    0, 30, MST_NO_SPELLS, CE_NOCORPSE, Z_NOZOMBIE, S_ROAR,
    I_PLANT, HT_LAND, FL_NONE, 10, DEFAULT_ENERGY,
    MONUSE_NOTHING, MONEAT_NOTHING, SIZE_MEDIUM
},

// snakes ('S')
{
    MONS_SMALL_SNAKE, 'S', GREEN, "small snake",
    M_COLD_BLOOD,
    MR_NO_FLAGS,
    100, 13, MONS_SNAKE, MONS_SMALL_SNAKE, MH_NATURAL, -1,
    { {AT_BITE, AF_POISON, 2}, AT_NO_ATK, AT_NO_ATK, AT_NO_ATK },
    { 1, 2, 3, 0 },
    0, 11, MST_NO_SPELLS, CE_CLEAN, Z_SMALL, S_SILENT,
    I_INSECT, HT_AMPHIBIOUS, FL_NONE, 12, SWIM_ENERGY(6),
    MONUSE_NOTHING, MONEAT_NOTHING, SIZE_TINY
},

{
    MONS_SNAKE, 'S', LIGHTGREEN, "snake",
    M_COLD_BLOOD,
    MR_NO_FLAGS,
    200, 10, MONS_SNAKE, MONS_SNAKE, MH_NATURAL, -3,
    { {AT_BITE, AF_POISON, 5}, AT_NO_ATK, AT_NO_ATK, AT_NO_ATK },
    { 2, 3, 5, 0 },
    1, 15, MST_NO_SPELLS, CE_CLEAN, Z_SMALL, S_SILENT,
    I_INSECT, HT_AMPHIBIOUS, FL_NONE, 13, SWIM_ENERGY(6),
    MONUSE_NOTHING, MONEAT_NOTHING, SIZE_LITTLE
},

{
    MONS_WATER_MOCCASIN, 'S', BROWN, "water moccasin",
    M_COLD_BLOOD,
    MR_RES_POISON,
    300, 11, MONS_SNAKE, MONS_WATER_MOCCASIN, MH_NATURAL, -3,
    { {AT_BITE, AF_POISON_MEDIUM, 10}, AT_NO_ATK, AT_NO_ATK, AT_NO_ATK },
    { 4, 3, 5, 0 },
    2, 15, MST_NO_SPELLS, CE_POISONOUS, Z_SMALL, S_HISS,
    I_INSECT, HT_AMPHIBIOUS, FL_NONE, 14, SWIM_ENERGY(6),
    MONUSE_NOTHING, MONEAT_NOTHING, SIZE_SMALL
},

{
    MONS_BLACK_MAMBA, 'S', BLUE, "black mamba",
    M_COLD_BLOOD,
    MR_RES_POISON,
    500, 12, MONS_SNAKE, MONS_BLACK_MAMBA, MH_NATURAL, -3,
    { {AT_BITE, AF_POISON_MEDIUM, 20}, AT_NO_ATK, AT_NO_ATK, AT_NO_ATK },
    { 7, 3, 5, 0 },
    4, 15, MST_NO_SPELLS, CE_POISONOUS, Z_SMALL, S_HISS,
    I_INSECT, HT_LAND, FL_NONE, 18, DEFAULT_ENERGY,
    MONUSE_NOTHING, MONEAT_NOTHING, SIZE_MEDIUM
},

{
    MONS_VIPER, 'S', YELLOW, "viper",
    M_COLD_BLOOD,
    MR_RES_POISON,
    300, 10, MONS_SNAKE, MONS_VIPER, MH_NATURAL, -3,
    { {AT_BITE, AF_POISON_MEDIUM, 15}, AT_NO_ATK, AT_NO_ATK, AT_NO_ATK },
    { 6, 3, 5, 0 },
    4, 14, MST_NO_SPELLS, CE_POISONOUS, Z_SMALL, S_HISS,
    I_INSECT, HT_LAND, FL_NONE, 13, DEFAULT_ENERGY,
    MONUSE_NOTHING, MONEAT_NOTHING, SIZE_SMALL
},

{
    MONS_SEA_SNAKE, 'S', LIGHTCYAN, "sea snake",
    M_COLD_BLOOD | M_SUBMERGES,
    MR_NO_FLAGS,
    400, 10, MONS_SNAKE, MONS_SEA_SNAKE, MH_NATURAL, -3,
    { {AT_BITE, AF_POISON_STRONG, 24}, AT_NO_ATK, AT_NO_ATK, AT_NO_ATK },
    { 10, 4, 5, 0 },
    2, 15, MST_NO_SPELLS, CE_POISONOUS, Z_SMALL, S_HISS,
    I_INSECT, HT_AMPHIBIOUS, FL_NONE, 12, SWIM_ENERGY(4),
    MONUSE_NOTHING, MONEAT_NOTHING, SIZE_MEDIUM
},

{
    MONS_ANACONDA, 'S', LIGHTGREY, "anaconda",
    M_COLD_BLOOD,
    MR_NO_FLAGS,
    750, 10, MONS_SNAKE, MONS_ANACONDA, MH_NATURAL, -3,
    { {AT_CONSTRICT, AF_CRUSH, 30}, AT_NO_ATK, AT_NO_ATK, AT_NO_ATK },
    { 11, 3, 5, 0 },
    4, 16, MST_NO_SPELLS, CE_CLEAN, Z_BIG, S_HISS,
    I_INSECT, HT_AMPHIBIOUS, FL_NONE, 18, DEFAULT_ENERGY,
    MONUSE_NOTHING, MONEAT_NOTHING, SIZE_LARGE
},

// trolls ('T')
{
    MONS_TROLL, 'T', BROWN, "troll",
    M_WARM_BLOOD | M_SPEAKS,
    MR_NO_FLAGS,
    1500, 10, MONS_TROLL, MONS_TROLL, MH_NATURAL, -3,
    { {AT_BITE, AF_PLAIN, 20}, {AT_CLAW, AF_PLAIN, 15},
      {AT_CLAW, AF_PLAIN, 15}, AT_NO_ATK },
    { 7, 3, 5, 0 },
    3, 10, MST_NO_SPELLS, CE_CONTAMINATED, Z_BIG, S_SHOUT,
    I_NORMAL, HT_LAND, FL_NONE, 10, DEFAULT_ENERGY,
    MONUSE_OPEN_DOORS, MONEAT_NOTHING, SIZE_LARGE
},

{
    MONS_ROCK_TROLL, 'T', LIGHTGREY, "rock troll",
    M_WARM_BLOOD | M_SPEAKS,
    MR_NO_FLAGS,
    1600, 11, MONS_TROLL, MONS_ROCK_TROLL, MH_NATURAL, -4,
    { {AT_BITE, AF_PLAIN, 30}, {AT_CLAW, AF_PLAIN, 20},
      {AT_CLAW, AF_PLAIN, 20}, AT_NO_ATK },
    { 11, 3, 5, 0 },
    13, 6, MST_NO_SPELLS, CE_CONTAMINATED, Z_BIG, S_SHOUT,
    I_NORMAL, HT_LAND, FL_NONE, 8, DEFAULT_ENERGY,
    MONUSE_OPEN_DOORS, MONEAT_NOTHING, SIZE_LARGE
},

{
    MONS_IRON_TROLL, 'T', CYAN, "iron troll",
    M_WARM_BLOOD | M_SPEAKS,
    MR_RES_FIRE | MR_RES_COLD,
    1800, 10, MONS_TROLL, MONS_IRON_TROLL, MH_NATURAL, -5,
    { {AT_BITE, AF_PLAIN, 35}, {AT_CLAW, AF_PLAIN, 25},
      {AT_CLAW, AF_PLAIN, 25}, AT_NO_ATK },
    { 16, 3, 5, 0 },
    20, 4, MST_NO_SPELLS, CE_POISONOUS, Z_BIG, S_SHOUT,
    I_NORMAL, HT_LAND, FL_NONE, 7, DEFAULT_ENERGY,
    MONUSE_OPEN_DOORS, MONEAT_NOTHING, SIZE_BIG
},

{
    MONS_DEEP_TROLL, 'T', YELLOW, "deep troll",
    M_WARM_BLOOD | M_SENSE_INVIS | M_SPEAKS,
    MR_NO_FLAGS,
    1500, 13, MONS_TROLL, MONS_DEEP_TROLL, MH_NATURAL, -3,
    { {AT_BITE, AF_PLAIN, 27}, {AT_CLAW, AF_PLAIN, 20},
      {AT_CLAW, AF_PLAIN, 20}, AT_NO_ATK },
    { 10, 3, 5, 0 },
    6, 10, MST_NO_SPELLS, CE_CONTAMINATED, Z_BIG, S_SHOUT,
    I_NORMAL, HT_LAND, FL_NONE, 10, DEFAULT_ENERGY,
    MONUSE_OPEN_DOORS, MONEAT_NOTHING, SIZE_LARGE
},

// bears ('U')
{
    MONS_BEAR, 'U', BROWN, "bear",
    M_WARM_BLOOD | M_SPELLCASTER,
    MR_NO_FLAGS,
    1000, 10, MONS_BEAR, MONS_BEAR, MH_NATURAL, -3,
    { {AT_BITE, AF_PLAIN, 10}, {AT_CLAW, AF_PLAIN, 6}, {AT_CLAW, AF_PLAIN, 6},
       AT_NO_ATK },
    { 7, 3, 3, 0 },
    4, 4, MST_BERSERK_ESCAPE, CE_CLEAN, Z_BIG, S_GROWL,
    I_ANIMAL, HT_LAND, FL_NONE, 10, DEFAULT_ENERGY,
    MONUSE_NOTHING, MONEAT_NOTHING, SIZE_LARGE
},

{
    MONS_GRIZZLY_BEAR, 'U', LIGHTGREY, "grizzly bear",
    M_WARM_BLOOD | M_SPELLCASTER,
    MR_NO_FLAGS,
    1100, 10, MONS_BEAR, MONS_GRIZZLY_BEAR, MH_NATURAL, -3,
    { {AT_BITE, AF_PLAIN, 12}, {AT_CLAW, AF_PLAIN, 8}, {AT_CLAW, AF_PLAIN, 8},
       AT_NO_ATK },
    { 7, 4, 4, 0 },
    5, 8, MST_BERSERK_ESCAPE, CE_CLEAN, Z_BIG, S_GROWL,
    I_ANIMAL, HT_LAND, FL_NONE, 10, DEFAULT_ENERGY,
    MONUSE_NOTHING, MONEAT_NOTHING, SIZE_LARGE
},

{
    MONS_POLAR_BEAR, 'U', WHITE, "polar bear",
    M_WARM_BLOOD | M_SPELLCASTER,
    MR_RES_COLD,
    1200, 12, MONS_BEAR, MONS_POLAR_BEAR, MH_NATURAL, -3,
    { {AT_BITE, AF_PLAIN, 20}, {AT_CLAW, AF_PLAIN, 5}, {AT_CLAW, AF_PLAIN, 5},
       AT_NO_ATK },
    { 7, 5, 3, 0 },
    7, 8, MST_BERSERK_ESCAPE, CE_CLEAN, Z_BIG, S_GROWL,
    I_ANIMAL, HT_AMPHIBIOUS, FL_NONE, 10, DEFAULT_ENERGY,
    MONUSE_NOTHING, MONEAT_NOTHING, SIZE_LARGE
},

{
    MONS_BLACK_BEAR, 'U', BLUE, "black bear",
    M_WARM_BLOOD | M_SPELLCASTER,
    MR_NO_FLAGS,
    800, 9, MONS_BEAR, MONS_BLACK_BEAR, MH_NATURAL, -3,
    { {AT_BITE, AF_PLAIN, 4}, {AT_CLAW, AF_PLAIN, 4}, {AT_CLAW, AF_PLAIN, 4},
       AT_NO_ATK },
    { 6, 3, 3, 0 },
    2, 8, MST_BERSERK_ESCAPE, CE_CLEAN, Z_SMALL, S_GROWL,
    I_ANIMAL, HT_LAND, FL_NONE, 10, DEFAULT_ENERGY,
    MONUSE_NOTHING, MONEAT_NOTHING, SIZE_MEDIUM
},

// vampires ('V')
{
    MONS_VAMPIRE, 'V', RED, "vampire",
    M_SPELLCASTER | M_ACTUAL_SPELLS | M_SEE_INVIS | M_SPEAKS | M_BLOOD_SCENT,
    MR_RES_POISON | MR_RES_COLD,
    0, 11, MONS_VAMPIRE, MONS_VAMPIRE, MH_UNDEAD, -6,
    { {AT_HIT, AF_PLAIN, 7}, {AT_BITE, AF_VAMPIRIC, 15}, AT_NO_ATK,
       AT_NO_ATK },
    { 6, 3, 5, 0 },
    10, 10, MST_VAMPIRE, CE_NOCORPSE, Z_NOZOMBIE, S_SILENT,
    I_NORMAL, HT_LAND, FL_NONE, 10, DEFAULT_ENERGY,
    MONUSE_WEAPONS_ARMOUR, MONEAT_NOTHING, SIZE_MEDIUM
},

{
    MONS_VAMPIRE_KNIGHT, 'V', CYAN, "vampire knight",
    M_FIGHTER | M_SPELLCASTER | M_ACTUAL_SPELLS | M_SEE_INVIS | M_SPEAKS
        | M_BLOOD_SCENT,
    MR_RES_POISON | MR_RES_COLD,
    0, 13, MONS_VAMPIRE, MONS_VAMPIRE, MH_UNDEAD, -6,
    { {AT_HIT, AF_PLAIN, 33}, {AT_BITE, AF_VAMPIRIC, 15}, AT_NO_ATK,
       AT_NO_ATK },
    { 11, 3, 7, 0 },
    10, 10, MST_VAMPIRE_KNIGHT, CE_NOCORPSE, Z_NOZOMBIE, S_SHOUT,
    I_HIGH, HT_LAND, FL_NONE, 10, DEFAULT_ENERGY,
    MONUSE_WEAPONS_ARMOUR, MONEAT_NOTHING, SIZE_MEDIUM
},

{
    MONS_VAMPIRE_MAGE, 'V', MAGENTA, "vampire mage",
    M_SPELLCASTER | M_ACTUAL_SPELLS | M_SEE_INVIS | M_SPEAKS | M_BLOOD_SCENT,
    MR_RES_POISON | MR_RES_COLD,
    0, 15, MONS_VAMPIRE, MONS_VAMPIRE, MH_UNDEAD, -6,
    { {AT_HIT, AF_PLAIN, 7}, {AT_BITE, AF_VAMPIRIC, 15}, AT_NO_ATK,
       AT_NO_ATK },
    { 8, 3, 4, 0 },
    10, 10, MST_VAMPIRE_MAGE, CE_NOCORPSE, Z_NOZOMBIE, S_SILENT,
    I_HIGH, HT_LAND, FL_FLY, 10, DEFAULT_ENERGY,
    MONUSE_WEAPONS_ARMOUR, MONEAT_NOTHING, SIZE_MEDIUM
},

// wraiths ('W')
{
    MONS_WIGHT, 'W', LIGHTGREY, "wight",
    M_NO_FLAGS,
    MR_RES_POISON | mrd(MR_RES_COLD, 2),
    0, 16, MONS_WRAITH, MONS_WIGHT, MH_UNDEAD, -4,
    { {AT_HIT, AF_DRAIN_XP, 8}, AT_NO_ATK, AT_NO_ATK, AT_NO_ATK },
    { 3, 3, 5, 0 },
    4, 10, MST_NO_SPELLS, CE_NOCORPSE, Z_NOZOMBIE, S_SILENT,
    I_NORMAL, HT_LAND, FL_NONE, 10, DEFAULT_ENERGY,
    MONUSE_WEAPONS_ARMOUR, MONEAT_NOTHING, SIZE_MEDIUM
},

{
    MONS_WRAITH, 'W', WHITE, "wraith",
    M_SEE_INVIS | M_INSUBSTANTIAL,
    MR_RES_POISON | MR_RES_COLD,
    0, 14, MONS_WRAITH, MONS_WRAITH, MH_UNDEAD, -7,
    { {AT_HIT, AF_DRAIN_XP, 13}, AT_NO_ATK, AT_NO_ATK, AT_NO_ATK },
    { 6, 3, 5, 0 },
    10, 10, MST_NO_SPELLS, CE_NOCORPSE, Z_NOZOMBIE, S_SILENT,
    I_NORMAL, HT_LAND, FL_LEVITATE, 10, DEFAULT_ENERGY,
    MONUSE_OPEN_DOORS, MONEAT_NOTHING, SIZE_MEDIUM
},

{
    MONS_SHADOW_WRAITH, 'W', MAGENTA, "shadow wraith",
    M_SEE_INVIS | M_INVIS | M_INSUBSTANTIAL,
    MR_RES_POISON,
    0, 15, MONS_WRAITH, MONS_SHADOW_WRAITH, MH_UNDEAD, -8,
    { {AT_HIT, AF_DRAIN_XP, 20}, AT_NO_ATK, AT_NO_ATK, AT_NO_ATK },
    { 10, 3, 5, 0 },
    7, 7, MST_NO_SPELLS, CE_NOCORPSE, Z_NOZOMBIE, S_MOAN,
    I_HIGH, HT_LAND, FL_LEVITATE, 10, DEFAULT_ENERGY,
    MONUSE_OPEN_DOORS, MONEAT_NOTHING, SIZE_MEDIUM
},

{
    MONS_FREEZING_WRAITH, 'W', LIGHTBLUE, "freezing wraith",
    M_SEE_INVIS | M_INSUBSTANTIAL,
    MR_RES_POISON | MR_VUL_FIRE | mrd(MR_RES_COLD, 3),
    0, 10, MONS_WRAITH, MONS_FREEZING_WRAITH, MH_UNDEAD, -4,
    { {AT_HIT, AF_COLD, 19}, AT_NO_ATK, AT_NO_ATK, AT_NO_ATK },
    { 8, 3, 5, 0 },
    12, 10, MST_NO_SPELLS, CE_NOCORPSE, Z_NOZOMBIE, S_SILENT,
    I_NORMAL, HT_LAND, FL_LEVITATE, 8, DEFAULT_ENERGY,
    MONUSE_OPEN_DOORS, MONEAT_NOTHING, SIZE_MEDIUM
},

{
    MONS_SPECTRAL_WARRIOR, 'W', LIGHTGREEN, "spectral warrior",
    M_SEE_INVIS | M_GLOWS_LIGHT | M_INSUBSTANTIAL,
    MR_RES_POISON | MR_RES_COLD,
    0, 13, MONS_WRAITH, MONS_SPECTRAL_WARRIOR, MH_UNDEAD, -6,
    { {AT_HIT, AF_DRAIN_XP, 18}, AT_NO_ATK, AT_NO_ATK, AT_NO_ATK },
    { 9, 3, 5, 0 },
    12, 10, MST_NO_SPELLS, CE_NOCORPSE, Z_NOZOMBIE, S_SILENT,
    I_HIGH, HT_LAND, FL_LEVITATE, 10, DEFAULT_ENERGY,
    MONUSE_OPEN_DOORS, MONEAT_NOTHING, SIZE_MEDIUM
},

// spectral thing - similar to zombies/skeletons
{
    MONS_SPECTRAL_THING, 'W', GREEN, "spectral thing",
    M_SEE_INVIS | M_GLOWS_LIGHT | M_INSUBSTANTIAL,
    MR_RES_POISON | MR_RES_COLD,
    0, 11, MONS_WRAITH, MONS_SPECTRAL_THING, MH_UNDEAD, MAG_IMMUNE,
    { {AT_HIT, AF_PLAIN, 20}, AT_NO_ATK, AT_NO_ATK, AT_NO_ATK },
    { 8, 3, 5, 0 },
    8, 5, MST_NO_SPELLS, CE_NOCORPSE, Z_NOZOMBIE, S_SILENT,
    I_PLANT, HT_LAND, FL_LEVITATE, 7, DEFAULT_ENERGY,
    MONUSE_NOTHING, MONEAT_NOTHING, SIZE_MEDIUM
},

// large abominations ('X')
{
    MONS_ABOMINATION_LARGE, 'X', BLACK, "large abomination",
    M_NO_FLAGS,
    MR_RES_POISON,
    0, 10, MONS_ABOMINATION_SMALL, MONS_ABOMINATION_LARGE, MH_DEMONIC, -7,
    { {AT_HIT, AF_PLAIN, 40}, AT_NO_ATK, AT_NO_ATK, AT_NO_ATK },
    { 11, 2, 5, 0 },
    0, 0, MST_NO_SPELLS, CE_NOCORPSE, Z_NOZOMBIE, S_SILENT,
    I_PLANT, HT_LAND, FL_NONE, 10, DEFAULT_ENERGY,
    MONUSE_NOTHING, MONEAT_NOTHING, SIZE_BIG
},

{
    MONS_TENTACLED_MONSTROSITY, 'X', GREEN, "tentacled monstrosity",
    M_SEE_INVIS,
    MR_RES_POISON | MR_RES_FIRE | MR_RES_COLD | MR_RES_ELEC,
    0, 10, MONS_TENTACLED_MONSTROSITY, MONS_TENTACLED_MONSTROSITY, MH_DEMONIC, -5,
    { {AT_TENTACLE_SLAP, AF_PLAIN, 22}, {AT_TENTACLE_SLAP, AF_PLAIN, 17},
      {AT_TENTACLE_SLAP, AF_PLAIN, 13}, AT_NO_ATK },
    { 25, 3, 5, 0 },
    5, 5, MST_NO_SPELLS, CE_NOCORPSE, Z_NOZOMBIE, S_SILENT,
    I_NORMAL, HT_AMPHIBIOUS, FL_NONE, 9, DEFAULT_ENERGY,
    MONUSE_OPEN_DOORS, MONEAT_NOTHING, SIZE_GIANT
},

{
    MONS_ORB_GUARDIAN, 'X', MAGENTA, "Orb Guardian",
    M_FIGHTER | M_SEE_INVIS | M_NO_POLY_TO,
    MR_NO_FLAGS,
    0, 20, MONS_ORB_GUARDIAN, MONS_ORB_GUARDIAN, MH_NATURAL, -6,
    { {AT_HIT, AF_PLAIN, 45}, AT_NO_ATK, AT_NO_ATK, AT_NO_ATK },
    { 15, 3, 5, 0 },
    13, 13, MST_NO_SPELLS, CE_NOCORPSE, Z_NOZOMBIE, S_SILENT,
    I_NORMAL, HT_LAND, FL_NONE, 14, DEFAULT_ENERGY,
    MONUSE_OPEN_DOORS, MONEAT_NOTHING, SIZE_GIANT
},

// yaks, sheep and elephants ('Y')
{
    MONS_SHEEP, 'Y', LIGHTGREY, "sheep",
    M_WARM_BLOOD,
    MR_NO_FLAGS,
    900, 10, MONS_SHEEP, MONS_SHEEP, MH_NATURAL, -3,
    { {AT_BITE, AF_PLAIN, 13}, AT_NO_ATK, AT_NO_ATK, AT_NO_ATK },
    { 3, 3, 5, 0 },
    2, 7, MST_NO_SPELLS, CE_CLEAN, Z_SMALL, S_BELLOW,
    I_ANIMAL, HT_LAND, FL_NONE, 10, DEFAULT_ENERGY,
    MONUSE_NOTHING, MONEAT_NOTHING, SIZE_MEDIUM
},

{
    MONS_YAK, 'Y', BROWN, "yak",
    M_WARM_BLOOD,
    MR_NO_FLAGS,
    1200, 9, MONS_YAK, MONS_YAK, MH_NATURAL, -3,
    { {AT_GORE, AF_PLAIN, 18}, AT_NO_ATK, AT_NO_ATK, AT_NO_ATK },
    { 7, 3, 5, 0 },
    4, 7, MST_NO_SPELLS, CE_CLEAN, Z_BIG, S_BELLOW,
    I_ANIMAL, HT_LAND, FL_NONE, 10, DEFAULT_ENERGY,
    MONUSE_NOTHING, MONEAT_NOTHING, SIZE_LARGE
},

{
    MONS_DEATH_YAK, 'Y', YELLOW, "death yak",
    M_WARM_BLOOD,
    MR_NO_FLAGS,
    1500, 8, MONS_YAK, MONS_DEATH_YAK, MH_NATURAL, -5,
    { {AT_GORE, AF_PLAIN, 30}, AT_NO_ATK, AT_NO_ATK, AT_NO_ATK },
    { 14, 3, 5, 0 },
    9, 5, MST_NO_SPELLS, CE_POISONOUS, Z_BIG, S_BELLOW,
    I_ANIMAL, HT_LAND, FL_NONE, 10, DEFAULT_ENERGY,
    MONUSE_NOTHING, MONEAT_NOTHING, SIZE_BIG
},

{
    MONS_ELEPHANT, 'Y', GREEN, "elephant",
    M_WARM_BLOOD,
    MR_NO_FLAGS,
    1600, 8, MONS_ELEPHANT, MONS_ELEPHANT, MH_NATURAL, -5,
    { {AT_TRAMPLE, AF_PLAIN, 20}, {AT_TRUNK_SLAP, AF_PLAIN, 5}, AT_NO_ATK,
       AT_NO_ATK },
    { 9, 5, 5, 0 },
    8, 2, MST_NO_SPELLS, CE_CLEAN, Z_BIG, S_TRUMPET,
    I_ANIMAL, HT_LAND, FL_NONE, 10, DEFAULT_ENERGY,
    MONUSE_NOTHING, MONEAT_NOTHING, SIZE_GIANT
},

{
    MONS_DIRE_ELEPHANT, 'Y', BLUE, "dire elephant",
    M_WARM_BLOOD,
    MR_NO_FLAGS,
    2200, 8, MONS_ELEPHANT, MONS_DIRE_ELEPHANT, MH_NATURAL, -5,
    { {AT_TRAMPLE, AF_PLAIN, 40}, {AT_TRUNK_SLAP, AF_PLAIN, 15}, AT_NO_ATK,
       AT_NO_ATK },
    { 15, 5, 5, 0 },
    13, 2, MST_NO_SPELLS, CE_CLEAN, Z_BIG, S_TRUMPET,
    I_ANIMAL, HT_LAND, FL_NONE, 10, DEFAULT_ENERGY,
    MONUSE_NOTHING, MONEAT_NOTHING, SIZE_GIANT
},

{
    MONS_HELLEPHANT, 'Y', LIGHTRED, "hellephant",
    M_WARM_BLOOD | M_SPELLCASTER,
    MR_NO_FLAGS,
    2800, 8, MONS_ELEPHANT, MONS_HELLEPHANT, MH_DEMONIC, -5,
    { {AT_TRAMPLE, AF_PLAIN, 45}, {AT_BITE, AF_PLAIN, 20},
      {AT_GORE, AF_PLAIN, 15 }, AT_NO_ATK },
    { 20, 5, 7, 0 },
    13, 10, MST_HELLEPHANT, CE_CLEAN, Z_NOZOMBIE, S_TRUMPET,
    I_ANIMAL, HT_LAND, FL_NONE, 10, DEFAULT_ENERGY,
    MONUSE_NOTHING, MONEAT_NOTHING, SIZE_GIANT
},

{
    MONS_APIS, 'Y', WHITE, "apis",
    M_WARM_BLOOD,
    MR_NO_FLAGS,
    1800, 8, MONS_APIS, MONS_APIS, MH_HOLY, -5,
    { {AT_GORE, AF_HOLY, 40}, AT_NO_ATK, AT_NO_ATK, AT_NO_ATK },
    { 16, 5, 5, 0 },
    9, 5, MST_NO_SPELLS, CE_CLEAN, Z_NOZOMBIE, S_SILENT,
    I_ANIMAL, HT_LAND, FL_LEVITATE, 10, DEFAULT_ENERGY,
    MONUSE_NOTHING, MONEAT_NOTHING, SIZE_BIG
},

// large zombies, etc. ('Z')
// zombie, skeleton and simulacra species depend on corpse species,
// or else are chosen randomly
{
    MONS_ZOMBIE_LARGE, 'Z', BROWN, "large zombie",
    M_NO_REGEN,
    MR_RES_POISON | mrd(MR_RES_COLD, 2),
    0, 9, MONS_ZOMBIE_SMALL, MONS_ZOMBIE_LARGE, MH_UNDEAD, -1,
    { {AT_HIT, AF_PLAIN, 23}, AT_NO_ATK, AT_NO_ATK, AT_NO_ATK },
    { 6, 3, 5, 0 },
    8, 5, MST_NO_SPELLS, CE_NOCORPSE, Z_NOZOMBIE, S_SILENT,
    I_PLANT, HT_LAND, FL_NONE, 5, DEFAULT_ENERGY,
    MONUSE_NOTHING, MONEAT_NOTHING, SIZE_LARGE
},

{
    MONS_SKELETON_LARGE, 'Z', LIGHTGREY, "large skeleton",
    M_NO_REGEN,
    MR_RES_POISON | mrd(MR_RES_COLD, 2),
    0, 9, MONS_SKELETON_SMALL, MONS_SKELETON_LARGE, MH_UNDEAD, -1,
    { AT_NO_ATK, AT_NO_ATK, AT_NO_ATK, AT_NO_ATK },
    { 0, 0, 0, 0 },
    0, 0, MST_NO_SPELLS, CE_NOCORPSE, Z_NOZOMBIE, S_SILENT,
    I_PLANT, HT_LAND, FL_NONE, 5, DEFAULT_ENERGY,
    MONUSE_NOTHING, MONEAT_NOTHING, SIZE_LARGE
},

{
    MONS_SIMULACRUM_LARGE, 'Z', ETC_ICE, "large simulacrum",
    M_NO_REGEN,
    MR_RES_POISON | MR_VUL_FIRE | mrd(MR_RES_COLD, 3),
    0, 9, MONS_SIMULACRUM_SMALL, MONS_SIMULACRUM_LARGE, MH_UNDEAD, -1,
    { {AT_HIT, AF_PLAIN, 14}, AT_NO_ATK, AT_NO_ATK, AT_NO_ATK },
    { 5, 3, 5, 0 },
    10, 5, MST_NO_SPELLS, CE_NOCORPSE, Z_NOZOMBIE, S_SILENT,
    I_PLANT, HT_LAND, FL_NONE, 7, DEFAULT_ENERGY,
    MONUSE_NOTHING, MONEAT_NOTHING, SIZE_LARGE
},

// water monsters
{
    MONS_BIG_FISH, ';', LIGHTGREEN, "big fish",
    M_COLD_BLOOD | M_SUBMERGES,
    MR_NO_FLAGS,
    300, 7, MONS_BIG_FISH, MONS_BIG_FISH, MH_NATURAL, -3,
    { {AT_BITE, AF_PLAIN, 8}, AT_NO_ATK, AT_NO_ATK, AT_NO_ATK },
    { 4, 3, 5, 0 },
    1, 12, MST_NO_SPELLS, CE_CLEAN, Z_SMALL, S_SILENT,
    I_ANIMAL, HT_WATER, FL_NONE, 10, DEFAULT_ENERGY,
    MONUSE_NOTHING, MONEAT_NOTHING, SIZE_LITTLE
},

{
    MONS_GIANT_GOLDFISH, ';', LIGHTRED, "giant goldfish",
    M_COLD_BLOOD | M_SUBMERGES,
    MR_NO_FLAGS,
    450, 5, MONS_BIG_FISH, MONS_GIANT_GOLDFISH, MH_NATURAL, -3,
    { {AT_BITE, AF_PLAIN, 15}, AT_NO_ATK, AT_NO_ATK, AT_NO_ATK },
    { 7, 3, 5, 0 },
    5, 7, MST_NO_SPELLS, CE_CLEAN, Z_SMALL, S_SILENT,
    I_ANIMAL, HT_WATER, FL_NONE, 10, DEFAULT_ENERGY,
    MONUSE_NOTHING, MONEAT_NOTHING, SIZE_SMALL
},

{
    MONS_ELECTRIC_EEL, ';', LIGHTBLUE, "electric eel",
    M_COLD_BLOOD | M_SPECIAL_ABILITY | M_SUBMERGES,
    MR_RES_ELEC,
    300, 19, MONS_ELECTRIC_EEL, MONS_ELECTRIC_EEL, MH_NATURAL, -3,
    { AT_NO_ATK, AT_NO_ATK, AT_NO_ATK, AT_NO_ATK },
    { 3, 3, 5, 0 },
    1, 15, MST_NO_SPELLS, CE_CLEAN, Z_SMALL, S_SILENT,
    I_ANIMAL, HT_WATER, FL_NONE, 10, DEFAULT_ENERGY,
    MONUSE_NOTHING, MONEAT_NOTHING, SIZE_SMALL
},

{
    MONS_JELLYFISH, 'J', CYAN, "jellyfish",
    M_NO_SKELETON | M_SUBMERGES,
    MR_RES_POISON,
    200, 10, MONS_JELLYFISH, MONS_JELLYFISH, MH_NATURAL, -3,
    { {AT_STING, AF_POISON_STR, 1}, {AT_HIT, AF_PLAIN, 1}, AT_NO_ATK,
       AT_NO_ATK },
    { 4, 3, 5, 0 },
    0, 5, MST_NO_SPELLS, CE_POISONOUS, Z_NOZOMBIE, S_SILENT,
    I_PLANT, HT_WATER, FL_NONE, 10, DEFAULT_ENERGY,
    MONUSE_NOTHING, MONEAT_NOTHING, SIZE_LITTLE
},

// A shark goes into a battle frenzy when it smells blood.
// Technically they have skeletons, but Crawl needs skeletons made
// of bone or similar materials (e.g. chitin)
{
    MONS_SHARK, ';', WHITE, "shark",
    M_NO_SKELETON | M_COLD_BLOOD | M_BLOOD_SCENT | M_SUBMERGES,
    MR_NO_FLAGS,
    2000, 9, MONS_SHARK, MONS_SHARK, MH_NATURAL, -3,
    { {AT_BITE, AF_PLAIN, 18}, {AT_BITE, AF_PLAIN, 9}, AT_NO_ATK, AT_NO_ATK },
    { 7, 3, 5, 0 },
    9, 5, MST_NO_SPELLS, CE_CONTAMINATED, Z_BIG, S_SILENT,
    I_ANIMAL, HT_WATER, FL_NONE, 10, DEFAULT_ENERGY,
    MONUSE_NOTHING, MONEAT_NOTHING, SIZE_BIG
},

// A kraken and its tentacles get a random colour from ETC_KRAKEN.
{
    MONS_KRAKEN, 'X', BLACK, "kraken",
    M_NO_SKELETON | M_COLD_BLOOD | M_SPELLCASTER,
    MR_NO_FLAGS,
    3000, 5, MONS_KRAKEN, MONS_KRAKEN, MH_NATURAL, -3,
    { {AT_BITE, AF_PLAIN, 50}, AT_NO_ATK, AT_NO_ATK, AT_NO_ATK },
    { 16, 10, 6, 0 },
    20, 0, MST_KRAKEN, CE_POISONOUS, Z_BIG, S_SILENT,
    I_ANIMAL, HT_WATER, FL_NONE, 15, DEFAULT_ENERGY,
    MONUSE_NOTHING, MONEAT_NOTHING, SIZE_HUGE
},

{
    MONS_KRAKEN_TENTACLE, 'w', BLACK, "tentacle",
    M_COLD_BLOOD | M_NO_EXP_GAIN | M_NO_POLY_TO | M_STATIONARY,
    MR_RES_ASPHYX,
    0, 10, MONS_KRAKEN, MONS_KRAKEN_TENTACLE, MH_NATURAL, MAG_IMMUNE,
    { {AT_TENTACLE_SLAP, AF_PLAIN, 29}, AT_NO_ATK, AT_NO_ATK, AT_NO_ATK },
    { 12, 3, 2, 0 },
    5, 7, MST_NO_SPELLS, CE_NOCORPSE, Z_NOZOMBIE, S_SILENT,
    I_ANIMAL, HT_AMPHIBIOUS, FL_NONE, 18, DEFAULT_ENERGY,
    MONUSE_NOTHING, MONEAT_NOTHING, SIZE_LARGE
},

{
    MONS_KRAKEN_CONNECTOR, '*', BLACK, "tentacle segment",
    M_COLD_BLOOD | M_NO_EXP_GAIN | M_STATIONARY | M_SUBMERGES | M_NO_POLY_TO,
    MR_RES_ASPHYX,
    0, 10, MONS_KRAKEN, MONS_KRAKEN_CONNECTOR, MH_NATURAL, MAG_IMMUNE,
    { AT_NO_ATK, AT_NO_ATK, AT_NO_ATK, AT_NO_ATK },
    { 12, 3, 2, 0 },
    5, 7, MST_NO_SPELLS, CE_NOCORPSE, Z_NOZOMBIE, S_SILENT,
    I_ANIMAL, HT_AMPHIBIOUS, FL_NONE, 18, DEFAULT_ENERGY,
    MONUSE_NOTHING, MONEAT_NOTHING, SIZE_LARGE
},

// lava monsters
{
    MONS_LAVA_WORM, 'w', RED, "lava worm",
    M_NO_FLAGS | M_SUBMERGES,
    mrd(MR_RES_FIRE, 3) | MR_VUL_COLD,
    0, 6, MONS_LAVA_WORM, MONS_LAVA_WORM, MH_NATURAL, -3,
    { {AT_BITE, AF_FIRE, 15}, AT_NO_ATK, AT_NO_ATK, AT_NO_ATK },
    { 6, 3, 5, 0 },
    1, 10, MST_NO_SPELLS, CE_NOCORPSE, Z_SMALL, S_SILENT,
    I_PLANT, HT_LAVA, FL_NONE, 10, DEFAULT_ENERGY,
    MONUSE_NOTHING, MONEAT_NOTHING, SIZE_LARGE
},

{
    MONS_LAVA_FISH, ';', RED, "lava fish",
    M_WARM_BLOOD | M_SUBMERGES,
    mrd(MR_RES_FIRE, 3) | MR_VUL_COLD,
    0, 10, MONS_BIG_FISH, MONS_LAVA_FISH, MH_NATURAL, -3,
    { {AT_BITE, AF_FIRE, 10}, AT_NO_ATK, AT_NO_ATK, AT_NO_ATK },
    { 4, 3, 5, 0 },
    4, 15, MST_NO_SPELLS, CE_NOCORPSE, Z_SMALL, S_SILENT,
    I_ANIMAL, HT_LAVA, FL_NONE, 10, DEFAULT_ENERGY,
    MONUSE_NOTHING, MONEAT_NOTHING, SIZE_LITTLE
},

{
    MONS_LAVA_SNAKE, 'S', RED, "lava snake",
    M_WARM_BLOOD | M_SPECIAL_ABILITY | M_SUBMERGES,
    mrd(MR_RES_FIRE, 3) | MR_VUL_COLD,
    0, 17, MONS_SNAKE, MONS_LAVA_SNAKE, MH_NATURAL, -3,
    { {AT_BITE, AF_FIRE, 7}, AT_NO_ATK, AT_NO_ATK, AT_NO_ATK },
    { 3, 3, 5, 0 },
    2, 17, MST_NO_SPELLS, CE_NOCORPSE, Z_SMALL, S_HISS,
    I_ANIMAL, HT_LAVA, FL_NONE, 10, DEFAULT_ENERGY,
    MONUSE_NOTHING, MONEAT_NOTHING, SIZE_SMALL
},

{   // mv: was another lava thing
    MONS_SALAMANDER, 'S', LIGHTRED, "salamander",
    M_FIGHTER | M_WARM_BLOOD | M_SUBMERGES,
    mrd(MR_RES_FIRE, 3) | MR_VUL_COLD,
    0, 10, MONS_SALAMANDER, MONS_SALAMANDER, MH_NATURAL, -3,
    { {AT_HIT, AF_FIRE, 23}, AT_NO_ATK, AT_NO_ATK, AT_NO_ATK },
    { 14, 3, 5, 0 },
    5, 5, MST_NO_SPELLS, CE_NOCORPSE, Z_SMALL, S_SILENT,
    I_HIGH, HT_LAVA, FL_NONE, 10, DEFAULT_ENERGY,
    MONUSE_WEAPONS_ARMOUR, MONEAT_NOTHING, SIZE_MEDIUM
},

// monsters moving through rock
{
    MONS_ROCK_WORM, 'w', BROWN, "rock worm",
    M_NO_SKELETON,
    MR_RES_POISON | MR_RES_FIRE | MR_RES_COLD | MR_RES_ELEC,
    850, 12, MONS_WORM, MONS_ROCK_WORM, MH_NATURAL, -3,
    { {AT_BITE, AF_PLAIN, 22}, AT_NO_ATK, AT_NO_ATK, AT_NO_ATK },
    { 5, 5, 5, 0 },
    3, 12, MST_NO_SPELLS, CE_CONTAMINATED, Z_BIG, S_SILENT,
    I_PLANT, HT_ROCK, FL_NONE, 12, DEFAULT_ENERGY,
    MONUSE_NOTHING, MONEAT_NOTHING, SIZE_LARGE
},

// humans ('@')
// this is a dummy monster, used for corpses
// mv:but it can be generated by polymorph spells and because IMO it's
// logical polymorph target so complete monster statistics should exist.
{
    MONS_HUMAN, '@', LIGHTGREY, "human",
    M_WARM_BLOOD | M_SPEAKS,
    MR_NO_FLAGS,
    550, 10, MONS_HUMAN, MONS_HUMAN, MH_NATURAL, -3,
    { {AT_HIT, AF_PLAIN, 10}, AT_NO_ATK, AT_NO_ATK, AT_NO_ATK },
    { 5, 3, 5, 0 },
    2, 12, MST_NO_SPELLS, CE_CONTAMINATED, Z_SMALL, S_SHOUT,
    I_NORMAL, HT_LAND, FL_NONE, 10, DEFAULT_ENERGY,
    MONUSE_WEAPONS_ARMOUR, MONEAT_NOTHING, SIZE_MEDIUM
},

{
    MONS_SLAVE, '@', WHITE, "slave",
    M_WARM_BLOOD | M_SPEAKS,
    MR_NO_FLAGS,
    550, 10, MONS_HUMAN, MONS_HUMAN, MH_NATURAL, -3,
    { {AT_HIT, AF_PLAIN, 10}, AT_NO_ATK, AT_NO_ATK, AT_NO_ATK },
    { 5, 3, 5, 0 },
    2, 12, MST_NO_SPELLS, CE_CONTAMINATED, Z_NOZOMBIE, S_SHOUT,
    I_NORMAL, HT_LAND, FL_NONE, 10, DEFAULT_ENERGY,
    MONUSE_STARTING_EQUIPMENT, MONEAT_NOTHING, SIZE_MEDIUM
},

{
    MONS_HELL_KNIGHT, '@', RED, "hell knight",
    M_FIGHTER | M_SPELLCASTER | M_ACTUAL_SPELLS | M_WARM_BLOOD | M_SPEAKS,
    MR_RES_HELLFIRE,
    550, 10, MONS_HUMAN, MONS_HUMAN, MH_NATURAL, -3,
    { {AT_HIT, AF_PLAIN, 26}, AT_NO_ATK, AT_NO_ATK, AT_NO_ATK },
    { 10, 4, 5, 0 },
    0, 10, MST_NO_SPELLS, CE_CONTAMINATED, Z_NOZOMBIE, S_SHOUT,
    I_HIGH, HT_LAND, FL_NONE, 10, DEFAULT_ENERGY,
    MONUSE_WEAPONS_ARMOUR, MONEAT_NOTHING, SIZE_MEDIUM
},

{
    MONS_NECROMANCER, '@', WHITE, "necromancer",
    M_SPELLCASTER | M_ACTUAL_SPELLS | M_WARM_BLOOD | M_SPEAKS,
    MR_NO_FLAGS,
    550, 10, MONS_HUMAN, MONS_HUMAN, MH_NATURAL, -4,
    { {AT_HIT, AF_PLAIN, 6}, AT_NO_ATK, AT_NO_ATK, AT_NO_ATK },
    { 10, 2, 4, 0 },
    0, 13, MST_NO_SPELLS, CE_CONTAMINATED, Z_NOZOMBIE, S_SHOUT,
    I_HIGH, HT_LAND, FL_NONE, 10, DEFAULT_ENERGY,
    MONUSE_WEAPONS_ARMOUR, MONEAT_NOTHING, SIZE_MEDIUM
},

{
    MONS_WIZARD, '@', MAGENTA, "wizard",
    M_SPELLCASTER | M_SPEAKS | M_ACTUAL_SPELLS | M_WARM_BLOOD,
    MR_NO_FLAGS,
    550, 10, MONS_HUMAN, MONS_HUMAN, MH_NATURAL, -4,
    { {AT_HIT, AF_PLAIN, 6}, AT_NO_ATK, AT_NO_ATK, AT_NO_ATK },
    { 10, 2, 4, 0 },
    0, 13, MST_NO_SPELLS, CE_CONTAMINATED, Z_NOZOMBIE, S_SHOUT,
    I_HIGH, HT_LAND, FL_NONE, 10, DEFAULT_ENERGY,
    MONUSE_WEAPONS_ARMOUR, MONEAT_NOTHING, SIZE_MEDIUM
},

{
    MONS_VAULT_GUARD, '@', CYAN, "vault guard",
    M_FIGHTER | M_WARM_BLOOD | M_SENSE_INVIS | M_SPEAKS,
    MR_NO_FLAGS,
    550, 12, MONS_HUMAN, MONS_HUMAN, MH_NATURAL, -3,
    { {AT_HIT, AF_PLAIN, 20}, AT_NO_ATK, AT_NO_ATK, AT_NO_ATK },
    { 13, 3, 5, 0 },
    1, 13, MST_NO_SPELLS, CE_CONTAMINATED, Z_NOZOMBIE, S_SHOUT,
    I_NORMAL, HT_LAND, FL_NONE, 10, DEFAULT_ENERGY,
    MONUSE_WEAPONS_ARMOUR, MONEAT_NOTHING, SIZE_MEDIUM
},

{
    MONS_SHAPESHIFTER, '@', LIGHTRED, "shapeshifter",
    M_NO_SKELETON,
    MR_NO_FLAGS,
    600, 10, MONS_SHAPESHIFTER, MONS_SHAPESHIFTER, MH_NATURAL, -6,
    { {AT_HIT, AF_PLAIN, 5}, AT_NO_ATK, AT_NO_ATK, AT_NO_ATK },
    { 7, 3, 5, 0 },
    0, 10, MST_NO_SPELLS, CE_MUTAGEN_RANDOM, Z_NOZOMBIE, S_SILENT,
    I_NORMAL, HT_LAND, FL_NONE, 10, DEFAULT_ENERGY,
    MONUSE_OPEN_DOORS, MONEAT_NOTHING, SIZE_MEDIUM
},

{
    MONS_GLOWING_SHAPESHIFTER, '@', RED, "glowing shapeshifter",
    M_NO_SKELETON | M_GLOWS_RADIATION,
    MR_NO_FLAGS,
    600, 10, MONS_SHAPESHIFTER, MONS_GLOWING_SHAPESHIFTER, MH_NATURAL, -6,
    { {AT_HIT, AF_PLAIN, 15}, AT_NO_ATK, AT_NO_ATK, AT_NO_ATK },
    { 10, 3, 5, 0 },
    0, 10, MST_NO_SPELLS, CE_MUTAGEN_RANDOM, Z_NOZOMBIE, S_SILENT,
    I_NORMAL, HT_LAND, FL_NONE, 10, DEFAULT_ENERGY,
    MONUSE_OPEN_DOORS, MONEAT_NOTHING, SIZE_MEDIUM
},

{
    MONS_KILLER_KLOWN, '@', BLACK, "Killer Klown",
    M_SEE_INVIS | M_SPEAKS | M_WARM_BLOOD | M_SPECIAL_ABILITY,
    MR_NO_FLAGS,
    0, 15, MONS_HUMAN, MONS_HUMAN, MH_NATURAL, -6,
    { {AT_HIT, AF_KLOWN, 30}, AT_NO_ATK, AT_NO_ATK, AT_NO_ATK },
    { 20, 5, 5, 0 },
    10, 15, MST_NO_SPELLS, CE_CONTAMINATED, Z_NOZOMBIE, S_SHOUT,
    I_HIGH, HT_LAND, FL_NONE, 15, DEFAULT_ENERGY,
    MONUSE_OPEN_DOORS, MONEAT_NOTHING, SIZE_MEDIUM
},

{
<<<<<<< HEAD
    MONS_PALADIN, '@', WHITE, "paladin",
    M_FIGHTER | M_SPELLCASTER | M_ACTUAL_SPELLS | M_WARM_BLOOD | M_SPEAKS,
    MR_NO_FLAGS,
    550, 10, MONS_HUMAN, MONS_HUMAN, MH_HOLY, -3,
    { {AT_HIT, AF_PLAIN, 26}, AT_NO_ATK, AT_NO_ATK, AT_NO_ATK },
    { 10, 4, 5, 0 },
    0, 10, MST_NO_SPELLS, CE_CLEAN, Z_NOZOMBIE, S_SHOUT,
    I_HIGH, HT_LAND, FL_NONE, 10, DEFAULT_ENERGY,
    MONUSE_WEAPONS_ARMOUR, MONEAT_NOTHING, SIZE_MEDIUM
},


{   // Another dummy monster.
=======
>>>>>>> d247c107
    MONS_DWARF, '@', BROWN, "dwarf",
    M_WARM_BLOOD | M_SPEAKS,
    MR_NO_FLAGS,
    550, 10, MONS_DWARF, MONS_DWARF, MH_NATURAL, -3,
    { {AT_HIT, AF_PLAIN, 10}, AT_NO_ATK, AT_NO_ATK, AT_NO_ATK },
    { 5, 3, 5, 0 },
    2, 12, MST_NO_SPELLS, CE_CONTAMINATED, Z_SMALL, S_SHOUT,
    I_NORMAL, HT_LAND, FL_NONE, 10, DEFAULT_ENERGY,
    MONUSE_WEAPONS_ARMOUR, MONEAT_NOTHING, SIZE_MEDIUM
},

{
    MONS_DEEP_DWARF, '@', BROWN, "deep dwarf",
    M_WARM_BLOOD | M_SPEAKS | M_NO_REGEN,
    MR_NO_FLAGS,
    550, 10, MONS_DWARF, MONS_DEEP_DWARF, MH_NATURAL, -6,
    { {AT_HIT, AF_PLAIN, 10}, AT_NO_ATK, AT_NO_ATK, AT_NO_ATK },
    { 5, 3, 5, 0 },
    2, 12, MST_NO_SPELLS, CE_CONTAMINATED, Z_SMALL, S_SHOUT,
    I_NORMAL, HT_LAND, FL_NONE, 10, DEFAULT_ENERGY,
    MONUSE_WEAPONS_ARMOUR, MONEAT_NOTHING, SIZE_MEDIUM
},

{   // dummy, for now
    MONS_DEMONSPAWN, '@', DARKGREY, "demonspawn", // likely to become '6'
    M_WARM_BLOOD | M_SPEAKS | M_NO_POLY_TO,
    MR_NO_FLAGS,
    550, 10, MONS_DEMONSPAWN, MONS_DEMONSPAWN, MH_DEMONIC, -3,
    { {AT_HIT, AF_PLAIN, 10}, AT_NO_ATK, AT_NO_ATK, AT_NO_ATK },
    { 5, 3, 5, 0 },
    2, 12, MST_NO_SPELLS, CE_CONTAMINATED, Z_SMALL, S_SHOUT,
    I_NORMAL, HT_LAND, FL_NONE, 10, DEFAULT_ENERGY,
    MONUSE_WEAPONS_ARMOUR, MONEAT_NOTHING, SIZE_MEDIUM
},

{   // dummy
    MONS_DEMIGOD, '@', YELLOW, "demigod",
    M_WARM_BLOOD | M_SPEAKS | M_NO_POLY_TO,
    MR_NO_FLAGS,
    550, 10, MONS_DEMIGOD, MONS_DEMIGOD, MH_NATURAL, -4,
    { {AT_HIT, AF_PLAIN, 10}, AT_NO_ATK, AT_NO_ATK, AT_NO_ATK },
    { 5, 5, 5, 0 },
    2, 12, MST_NO_SPELLS, CE_CONTAMINATED, Z_SMALL, S_SHOUT,
    I_NORMAL, HT_LAND, FL_NONE, 10, DEFAULT_ENERGY,
    MONUSE_WEAPONS_ARMOUR, MONEAT_NOTHING, SIZE_MEDIUM
},

{   // dummy... literally
    MONS_HALFLING, '@', LIGHTGREY, "halfling",
    M_WARM_BLOOD | M_SPEAKS | M_NO_POLY_TO,
    MR_NO_FLAGS,
    400, 10, MONS_HUMAN, MONS_HALFLING, MH_NATURAL, -2,
    { {AT_HIT, AF_PLAIN, 6}, AT_NO_ATK, AT_NO_ATK, AT_NO_ATK },
    { 3, 2, 3, 0 },
    2, 12, MST_NO_SPELLS, CE_CONTAMINATED, Z_SMALL, S_SHOUT,
    I_NORMAL, HT_LAND, FL_NONE, 10, DEFAULT_ENERGY,
    MONUSE_WEAPONS_ARMOUR, MONEAT_NOTHING, SIZE_SMALL
},

// mimics
{
    // Gold mimics are the only mimics that actually use their name. - bwr
    MONS_GOLD_MIMIC, '$', YELLOW, "pile of gold coins",
    M_STATIONARY,
    MR_RES_POISON | MR_RES_ELEC | MR_RES_FIRE | MR_RES_COLD,
    0, 13, MONS_GOLD_MIMIC, MONS_GOLD_MIMIC, MH_NONLIVING, -3,
    { {AT_HIT, AF_POISON, 12}, {AT_HIT, AF_PLAIN, 12}, {AT_HIT, AF_PLAIN, 12},
       AT_NO_ATK },
    { 8, 3, 5, 0 },
    5, 1, MST_NO_SPELLS, CE_NOCORPSE, Z_NOZOMBIE, S_SILENT,
    I_NORMAL, HT_LAND, FL_NONE, 10, DEFAULT_ENERGY,
    MONUSE_NOTHING, MONEAT_NOTHING, SIZE_TINY
},

{
    MONS_WEAPON_MIMIC, ')', BLACK, "mimic",
    M_STATIONARY,
    MR_RES_POISON | MR_RES_ELEC | MR_RES_FIRE | MR_RES_COLD,
    0, 13, MONS_GOLD_MIMIC, MONS_GOLD_MIMIC, MH_NONLIVING, -3,
    { {AT_HIT, AF_POISON, 17}, {AT_HIT, AF_PLAIN, 17}, {AT_HIT, AF_PLAIN, 17},
       AT_NO_ATK },
    { 8, 3, 5, 0 },
    5, 1, MST_NO_SPELLS, CE_NOCORPSE, Z_NOZOMBIE, S_SILENT,
    I_NORMAL, HT_LAND, FL_NONE, 10, DEFAULT_ENERGY,
    MONUSE_NOTHING, MONEAT_NOTHING, SIZE_LITTLE
},

{
    MONS_ARMOUR_MIMIC, '[', BLACK, "mimic",
    M_STATIONARY,
    MR_RES_POISON | MR_RES_ELEC | MR_RES_FIRE | MR_RES_COLD,
    0, 13, MONS_GOLD_MIMIC, MONS_GOLD_MIMIC, MH_NONLIVING, -3,
    { {AT_HIT, AF_POISON, 12}, {AT_HIT, AF_PLAIN, 12}, {AT_HIT, AF_PLAIN, 12},
       AT_NO_ATK },
    { 8, 3, 5, 0 },
    15, 1, MST_NO_SPELLS, CE_NOCORPSE, Z_NOZOMBIE, S_SILENT,
    I_NORMAL, HT_LAND, FL_NONE, 10, DEFAULT_ENERGY,
    MONUSE_NOTHING, MONEAT_NOTHING, SIZE_SMALL
},

{
    MONS_SCROLL_MIMIC, '?', LIGHTGREY, "mimic",
    M_STATIONARY,
    MR_RES_POISON | MR_RES_ELEC | MR_RES_FIRE | MR_RES_COLD,
    0, 13, MONS_GOLD_MIMIC, MONS_GOLD_MIMIC, MH_NONLIVING, -3,
    { {AT_HIT, AF_POISON, 12}, {AT_HIT, AF_PLAIN, 12}, {AT_HIT, AF_PLAIN, 12},
       AT_NO_ATK },
    { 8, 3, 5, 0 },
    5, 1, MST_NO_SPELLS, CE_NOCORPSE, Z_NOZOMBIE, S_SILENT,
    I_NORMAL, HT_LAND, FL_NONE, 10, DEFAULT_ENERGY,
    MONUSE_NOTHING, MONEAT_NOTHING, SIZE_TINY
},

{
    MONS_POTION_MIMIC, '!', BLACK, "mimic",
    M_STATIONARY,
    MR_RES_POISON | MR_RES_ELEC | MR_RES_FIRE | MR_RES_COLD,
    0, 13, MONS_GOLD_MIMIC, MONS_GOLD_MIMIC, MH_NONLIVING, -3,
    { {AT_HIT, AF_POISON, 12}, {AT_HIT, AF_PLAIN, 12}, {AT_HIT, AF_PLAIN, 12},
       AT_NO_ATK },
    { 8, 3, 5, 0 },
    5, 1, MST_NO_SPELLS, CE_NOCORPSE, Z_NOZOMBIE, S_SILENT,
    I_NORMAL, HT_LAND, FL_NONE, 10, DEFAULT_ENERGY,
    MONUSE_NOTHING, MONEAT_NOTHING, SIZE_TINY
},

// dancing weapon
// These are named more explicitly when they attack, also when you use 'x'
// to examine them.
{
    MONS_DANCING_WEAPON, '(', BLACK, "dancing weapon",
    M_FIGHTER,
    MR_RES_POISON | MR_RES_FIRE | MR_RES_COLD | MR_RES_ELEC,
    0, 10, MONS_DANCING_WEAPON, MONS_DANCING_WEAPON, MH_NONLIVING, MAG_IMMUNE,
    { {AT_HIT, AF_PLAIN, 30}, AT_NO_ATK, AT_NO_ATK, AT_NO_ATK },
    { 15, 0, 0, 15 },
    10, 20, MST_NO_SPELLS, CE_NOCORPSE, Z_NOZOMBIE, S_SILENT,
    I_PLANT, HT_LAND, FL_LEVITATE, 15, DEFAULT_ENERGY,
    MONUSE_NOTHING, MONEAT_NOTHING, SIZE_SMALL
},

// minor demons: imps, etc. ('5')
// note: these things regenerate
{
    MONS_IMP, '5', RED, "imp",
    M_SPEAKS | M_SPECIAL_ABILITY,
    MR_RES_POISON | MR_RES_HELLFIRE | MR_VUL_COLD,
    0, 13, MONS_IMP, MONS_IMP, MH_DEMONIC, -9,
    { {AT_HIT, AF_PLAIN, 4}, AT_NO_ATK, AT_NO_ATK, AT_NO_ATK },
    { 3, 3, 3, 0 },
    3, 14, MST_NO_SPELLS, CE_NOCORPSE, Z_NOZOMBIE, S_SHOUT,
    I_HIGH, HT_LAND, FL_FLY, 10, DEFAULT_ENERGY,
    MONUSE_WEAPONS_ARMOUR, MONEAT_NOTHING, SIZE_LITTLE
},

{
    MONS_QUASIT, '5', LIGHTGREY, "quasit",
    M_NO_FLAGS,
    MR_RES_POISON | MR_RES_FIRE | MR_RES_COLD,
    0, 13, MONS_QUASIT, MONS_QUASIT, MH_DEMONIC, 5,
    { {AT_BITE, AF_DRAIN_DEX, 3}, {AT_CLAW, AF_DRAIN_DEX, 2},
      {AT_CLAW, AF_DRAIN_DEX, 2}, AT_NO_ATK },
    { 3, 2, 6, 0 },
    5, 17, MST_NO_SPELLS, CE_NOCORPSE, Z_NOZOMBIE, S_MOAN,
    I_NORMAL, HT_LAND, FL_NONE, 13, DEFAULT_ENERGY,
    MONUSE_NOTHING, MONEAT_NOTHING, SIZE_SMALL
},

{
    MONS_WHITE_IMP, '5', WHITE, "white imp",
    M_SPELLCASTER | M_SPEAKS,
    MR_RES_POISON | mrd(MR_RES_COLD, 2) | MR_VUL_FIRE,
    0, 10, MONS_IMP, MONS_WHITE_IMP, MH_DEMONIC, -3,
    { {AT_HIT, AF_COLD, 4}, AT_NO_ATK, AT_NO_ATK, AT_NO_ATK },
    { 2, 3, 5, 0 },
    4, 10, MST_WHITE_IMP, CE_NOCORPSE, Z_NOZOMBIE, S_SHOUT,
    I_NORMAL, HT_LAND, FL_FLY, 10, DEFAULT_ENERGY,
    MONUSE_OPEN_DOORS, MONEAT_NOTHING, SIZE_LITTLE
},

{
    MONS_LEMURE, '5', YELLOW, "lemure",
    M_NO_FLAGS,
    MR_RES_POISON,
    0, 10, MONS_LEMURE, MONS_LEMURE, MH_DEMONIC, -3,
    { {AT_HIT, AF_PLAIN, 5}, {AT_HIT, AF_PLAIN, 3}, {AT_HIT, AF_PLAIN, 3},
       AT_NO_ATK },
    { 2, 3, 5, 0 },
    1, 12, MST_NO_SPELLS, CE_NOCORPSE, Z_NOZOMBIE, S_MOAN,
    I_NORMAL, HT_LAND, FL_NONE, 12, DEFAULT_ENERGY,
    MONUSE_OPEN_DOORS, MONEAT_NOTHING, SIZE_SMALL
},

{
    MONS_UFETUBUS, '5', LIGHTCYAN, "ufetubus",
    M_NO_FLAGS,
    MR_VUL_FIRE | MR_RES_COLD,
    0, 28, MONS_UFETUBUS, MONS_UFETUBUS, MH_DEMONIC, -3,
    { {AT_HIT, AF_PLAIN, 5}, {AT_HIT, AF_PLAIN, 5}, AT_NO_ATK, AT_NO_ATK },
    { 1, 4, 6, 0 },
    2, 15, MST_NO_SPELLS, CE_NOCORPSE, Z_NOZOMBIE, S_SHOUT,
    I_NORMAL, HT_LAND, FL_NONE, 15, DEFAULT_ENERGY,
    MONUSE_OPEN_DOORS, MONEAT_NOTHING, SIZE_MEDIUM
},

{
    MONS_IRON_IMP, '5', CYAN, "iron imp",
    M_SPEAKS,
    MR_RES_POISON | MR_RES_ELEC | MR_RES_HELLFIRE | MR_RES_COLD,
    0, 14, MONS_IRON_IMP, MONS_IRON_IMP, MH_DEMONIC, -3,
    { {AT_HIT, AF_PLAIN, 12}, AT_NO_ATK, AT_NO_ATK, AT_NO_ATK },
    { 3, 3, 5, 0 },
    5, 8, MST_NO_SPELLS, CE_NOCORPSE, Z_NOZOMBIE, S_SHOUT,
    I_NORMAL, HT_LAND, FL_NONE, 8, DEFAULT_ENERGY,
    MONUSE_WEAPONS_ARMOUR, MONEAT_NOTHING, SIZE_SMALL
},

{
    MONS_MIDGE, '5', LIGHTGREEN, "midge",
    M_NO_FLAGS,
    MR_RES_POISON,
    0, 10, MONS_MIDGE, MONS_MIDGE, MH_DEMONIC, -3,
    { {AT_HIT, AF_BLINK, 8}, AT_NO_ATK, AT_NO_ATK, AT_NO_ATK },
    { 2, 3, 5, 0 },
    4, 10, MST_NO_SPELLS, CE_NOCORPSE, Z_NOZOMBIE, S_SHOUT,
    I_NORMAL, HT_LAND, FL_FLY, 10, DEFAULT_ENERGY,
    MONUSE_WEAPONS_ARMOUR, MONEAT_NOTHING, SIZE_SMALL
},

{
    MONS_SHADOW_IMP, '5', MAGENTA, "shadow imp",
    M_SEE_INVIS | M_SPELLCASTER | M_SPEAKS,
    MR_RES_POISON | mrd(MR_RES_COLD, 2),
    0, 11, MONS_IMP, MONS_SHADOW_IMP, MH_DEMONIC, -3,
    { {AT_HIT, AF_PLAIN, 6}, AT_NO_ATK, AT_NO_ATK, AT_NO_ATK },
    { 2, 3, 5, 0 },
    3, 11, MST_SHADOW_IMP, CE_NOCORPSE, Z_NOZOMBIE, S_SHOUT,
    I_NORMAL, HT_LAND, FL_NONE, 10, DEFAULT_ENERGY,
    MONUSE_OPEN_DOORS, MONEAT_NOTHING, SIZE_LITTLE
},

// devils etc. ('4')
{
    MONS_RED_DEVIL, '4', RED, "red devil",
    M_FIGHTER,
    MR_RES_POISON | MR_RES_HELLFIRE | MR_VUL_COLD,
    0, 10, MONS_RED_DEVIL, MONS_RED_DEVIL, MH_DEMONIC, -7,
    { {AT_HIT, AF_PLAIN, 18}, AT_NO_ATK, AT_NO_ATK, AT_NO_ATK },
    { 5, 3, 5, 0 },
    10, 10, MST_NO_SPELLS, CE_NOCORPSE, Z_NOZOMBIE, S_SILENT,
    I_NORMAL, HT_LAND, FL_FLY, 10, DEFAULT_ENERGY,
    MONUSE_WEAPONS_ARMOUR, MONEAT_NOTHING, SIZE_MEDIUM
},

{
    MONS_ROTTING_DEVIL, '4', GREEN, "rotting devil",
    M_NO_FLAGS,
    MR_RES_POISON | MR_RES_COLD,
    0, 10, MONS_ROTTING_DEVIL, MONS_ROTTING_DEVIL, MH_DEMONIC, -7,
    { {AT_HIT, AF_ROT, 8}, AT_NO_ATK, AT_NO_ATK, AT_NO_ATK },
    { 5, 3, 5, 0 },
    2, 10, MST_NO_SPELLS, CE_NOCORPSE, Z_NOZOMBIE, S_SILENT,
    I_HIGH, HT_LAND, FL_NONE, 10, DEFAULT_ENERGY,
    MONUSE_OPEN_DOORS, MONEAT_NOTHING, SIZE_MEDIUM
},

{
    MONS_HAIRY_DEVIL, '4', LIGHTRED, "hairy devil",
    M_NO_FLAGS,
    MR_RES_POISON,
    0, 10, MONS_HAIRY_DEVIL, MONS_HAIRY_DEVIL, MH_DEMONIC, -4,
    { {AT_HIT, AF_PLAIN, 9}, {AT_HIT, AF_PLAIN, 9}, AT_NO_ATK, AT_NO_ATK },
    { 6, 3, 5, 0 },
    7, 10, MST_NO_SPELLS, CE_NOCORPSE, Z_NOZOMBIE, S_SHOUT,
    I_HIGH, HT_LAND, FL_NONE, 10, DEFAULT_ENERGY,
    MONUSE_OPEN_DOORS, MONEAT_NOTHING, SIZE_SMALL
},

{
    MONS_SIXFIRHY, '4', LIGHTBLUE, "sixfirhy",
    M_NO_FLAGS,
    MR_NO_FLAGS, // Can't have RES_ELEC since most sources of damage do nothing
                 // in that case.  We want to "suffer" the damage to get healed.
    0, 6, MONS_SIXFIRHY, MONS_SIXFIRHY, MH_DEMONIC, -6,
    { {AT_HIT, AF_ELEC, 12}, AT_NO_ATK, AT_NO_ATK, AT_NO_ATK },
    { 6, 3, 5, 0 },
    2, 20, MST_NO_SPELLS, CE_NOCORPSE, Z_NOZOMBIE, S_SILENT,
    I_NORMAL, HT_LAND, FL_NONE, 30, MOVE_ENERGY(6), // speed is cut to 1/3 later
    MONUSE_OPEN_DOORS, MONEAT_NOTHING, SIZE_LITTLE
},

{
    MONS_HELLWING, '4', LIGHTGREY, "hellwing",
    M_SPELLCASTER,
    MR_RES_POISON,
    0, 12, MONS_HELLWING, MONS_HELLWING, MH_DEMONIC, -6,
    { {AT_HIT, AF_PLAIN, 17}, {AT_HIT, AF_PLAIN, 10}, AT_NO_ATK, AT_NO_ATK },
    { 7, 4, 5, 0 },
    8, 10, MST_HELLWING, CE_NOCORPSE, Z_NOZOMBIE, S_MOAN,
    I_NORMAL, HT_LAND, FL_FLY, 10, DEFAULT_ENERGY,
    MONUSE_OPEN_DOORS, MONEAT_NOTHING, SIZE_LARGE
},

// middle demons ('3')
{
    MONS_SMOKE_DEMON, '3', LIGHTGREY, "smoke demon",
    M_SPELLCASTER | M_INSUBSTANTIAL,
    MR_RES_POISON | mrd(MR_RES_FIRE, 2),
    0, 12, MONS_SMOKE_DEMON, MONS_SMOKE_DEMON, MH_DEMONIC, -6,
    { {AT_HIT, AF_PLAIN, 8}, {AT_HIT, AF_PLAIN, 5}, {AT_HIT, AF_PLAIN, 5},
       AT_NO_ATK },
    { 7, 3, 5, 0 },
    5, 9, MST_SMOKE_DEMON, CE_NOCORPSE, Z_NOZOMBIE, S_ROAR,
    I_NORMAL, HT_LAND, FL_FLY, 9, DEFAULT_ENERGY,
    MONUSE_OPEN_DOORS, MONEAT_NOTHING, SIZE_SMALL
},

{
    MONS_TORMENTOR, '3', YELLOW, "tormentor",
    M_SPELLCASTER | M_SPEAKS,
    MR_RES_POISON | MR_RES_FIRE,
    0, 10, MONS_TORMENTOR, MONS_TORMENTOR, MH_DEMONIC, -6,
    { {AT_HIT, AF_PLAIN, 8}, {AT_HIT, AF_PLAIN, 8}, AT_NO_ATK, AT_NO_ATK },
    { 7, 3, 5, 0 },
    12, 12, MST_TORMENTOR, CE_NOCORPSE, Z_NOZOMBIE, S_ROAR,
    I_HIGH, HT_LAND, FL_FLY, 13, DEFAULT_ENERGY,
    MONUSE_OPEN_DOORS, MONEAT_NOTHING, SIZE_MEDIUM
},

{
    MONS_BLUE_DEVIL, '3', BLUE, "blue devil",
    M_NO_FLAGS,
    MR_RES_POISON | MR_VUL_FIRE | mrd(MR_RES_COLD, 3),
    0, 10, MONS_BLUE_DEVIL, MONS_BLUE_DEVIL, MH_DEMONIC, -5,
    { {AT_HIT, AF_PLAIN, 21}, AT_NO_ATK, AT_NO_ATK, AT_NO_ATK },
    { 7, 3, 5, 0 },
    14, 10, MST_NO_SPELLS, CE_NOCORPSE, Z_NOZOMBIE, S_SILENT,
    I_HIGH, HT_LAND, FL_FLY, 10, DEFAULT_ENERGY,
    MONUSE_OPEN_DOORS, MONEAT_NOTHING, SIZE_MEDIUM
},

{
    MONS_IRON_DEVIL, '3', CYAN, "iron devil",
    M_NO_FLAGS,
    MR_RES_POISON | MR_RES_ELEC | MR_RES_HELLFIRE | MR_RES_COLD,
    0, 10, MONS_IRON_DEVIL, MONS_IRON_DEVIL, MH_DEMONIC, -6,
    { {AT_HIT, AF_PLAIN, 14}, {AT_HIT, AF_PLAIN, 14}, AT_NO_ATK, AT_NO_ATK },
    { 8, 3, 5, 0 },
    16, 8, MST_NO_SPELLS, CE_NOCORPSE, Z_NOZOMBIE, S_SCREECH,
    I_HIGH, HT_LAND, FL_NONE, 8, DEFAULT_ENERGY,
    MONUSE_WEAPONS_ARMOUR, MONEAT_NOTHING, SIZE_MEDIUM
},

{
    MONS_NEQOXEC, '3', LIGHTMAGENTA, "neqoxec",
    M_SPELLCASTER,
    MR_RES_POISON,
    0, 12, MONS_NEQOXEC, MONS_NEQOXEC, MH_DEMONIC, -6,
    { {AT_HIT, AF_PLAIN, 15}, AT_NO_ATK, AT_NO_ATK, AT_NO_ATK },
    { 6, 3, 5, 0 },
    4, 12, MST_NEQOXEC, CE_NOCORPSE, Z_NOZOMBIE, S_SHOUT,
    I_NORMAL, HT_LAND, FL_LEVITATE, 10, DEFAULT_ENERGY,
    MONUSE_OPEN_DOORS, MONEAT_NOTHING, SIZE_MEDIUM
},

{
    MONS_ORANGE_DEMON, '3', LIGHTRED, "orange demon",
    M_NO_FLAGS,
    MR_NO_FLAGS,
    0, 12, MONS_ORANGE_DEMON, MONS_ORANGE_DEMON, MH_DEMONIC, -6,
    { {AT_HIT, AF_PLAIN, 8}, {AT_STING, AF_POISON_STAT, 10}, AT_NO_ATK,
       AT_NO_ATK },
    { 8, 4, 5, 0 },
    3, 7, MST_NO_SPELLS, CE_NOCORPSE, Z_NOZOMBIE, S_SCREECH,
    I_NORMAL, HT_LAND, FL_NONE, 10, DEFAULT_ENERGY,
    MONUSE_NOTHING, MONEAT_NOTHING, SIZE_MEDIUM
},

{
    MONS_YNOXINUL, '3', LIGHTCYAN, "ynoxinul",
    M_SPELLCASTER | M_SENSE_INVIS,
    MR_RES_ELEC | MR_RES_POISON | MR_RES_COLD,
    0, 12, MONS_YNOXINUL, MONS_YNOXINUL, MH_DEMONIC, -6,
    { {AT_HIT, AF_PLAIN, 12}, AT_NO_ATK, AT_NO_ATK, AT_NO_ATK },
    { 6, 3, 5, 0 },
    3, 10, MST_YNOXINUL, CE_NOCORPSE, Z_NOZOMBIE, S_BELLOW,
    I_NORMAL, HT_LAND, FL_FLY, 10, DEFAULT_ENERGY,
    MONUSE_OPEN_DOORS, MONEAT_NOTHING, SIZE_MEDIUM
},

{
    MONS_SHADOW_DEMON, '3', MAGENTA, "shadow demon",
    M_SEE_INVIS | M_INVIS,
    MR_RES_POISON | mrd(MR_RES_COLD, 2),
    0, 12, MONS_SHADOW_DEMON, MONS_SHADOW_DEMON, MH_DEMONIC, -7,
    { {AT_HIT, AF_PLAIN, 21}, AT_NO_ATK, AT_NO_ATK, AT_NO_ATK },
    { 6, 3, 5, 0 },
    7, 12, MST_NO_SPELLS, CE_NOCORPSE, Z_NOZOMBIE, S_CROAK,
    I_HIGH, HT_LAND, FL_NONE, 11, DEFAULT_ENERGY,
    MONUSE_OPEN_DOORS, MONEAT_NOTHING, SIZE_SMALL
},

{
    MONS_CHAOS_SPAWN, '3', ETC_RANDOM, "chaos spawn",
    M_SEE_INVIS,
    MR_NO_FLAGS,
    0, 12, MONS_CHAOS_SPAWN, MONS_CHAOS_SPAWN, MH_DEMONIC, -7,
    { {AT_RANDOM, AF_CHAOS, 21}, AT_NO_ATK, AT_NO_ATK, AT_NO_ATK },
    { 6, 3, 5, 0 },
    7, 12, MST_NO_SPELLS, CE_NOCORPSE, Z_NOZOMBIE, S_RANDOM,
    I_ANIMAL, HT_LAND, FL_NONE, 11, DEFAULT_ENERGY,
    MONUSE_NOTHING, MONEAT_NOTHING, SIZE_BIG
},

// reaper etc. ('2')

{   // with randomised stats
    MONS_BEAST, '2', BROWN, "beast",
    M_FIGHTER,
    MR_NO_FLAGS,
    0, 10, MONS_BEAST, MONS_BEAST, MH_DEMONIC, -3,
    { {AT_BITE, AF_PLAIN, 28}, {AT_CLAW, AF_PLAIN, 20}, AT_NO_ATK, AT_NO_ATK },
    { 7, 9, 6, 0 },
    0, 0, MST_NO_SPELLS, CE_NOCORPSE, Z_NOZOMBIE, S_RANDOM,
    I_NORMAL, HT_LAND, FL_NONE, 10, DEFAULT_ENERGY,
    MONUSE_OPEN_DOORS, MONEAT_NOTHING, SIZE_LARGE
},

{
    MONS_HELLION, '2', ETC_FIRE, "hellion",
    M_SPELLCASTER | M_GLOWS_LIGHT,
    MR_RES_POISON | MR_RES_HELLFIRE | MR_VUL_COLD,
    0, 11, MONS_HELLION, MONS_HELLION, MH_DEMONIC, -7,
    { {AT_HIT, AF_PLAIN, 10}, AT_NO_ATK, AT_NO_ATK, AT_NO_ATK },
    { 7, 3, 5, 0 },
    5, 10, MST_HELLION, CE_NOCORPSE, Z_NOZOMBIE, S_SCREAM,
    I_HIGH, HT_LAND, FL_NONE, 13, DEFAULT_ENERGY,
    MONUSE_OPEN_DOORS, MONEAT_NOTHING, SIZE_MEDIUM
},

{
    MONS_SUN_DEMON, '2', YELLOW, "sun demon",
    M_SENSE_INVIS | M_GLOWS_LIGHT,
    MR_RES_ELEC | MR_RES_POISON | MR_VUL_COLD | MR_RES_HELLFIRE,
    0, 14, MONS_SUN_DEMON, MONS_SUN_DEMON, MH_DEMONIC, -6,
    { {AT_HIT, AF_FIRE, 30}, AT_NO_ATK, AT_NO_ATK, AT_NO_ATK },
    { 10, 3, 5, 0 },
    10, 12, MST_NO_SPELLS, CE_NOCORPSE, Z_NOZOMBIE, S_SHOUT,
    I_NORMAL, HT_LAND, FL_LEVITATE, 12, DEFAULT_ENERGY,
    MONUSE_OPEN_DOORS, MONEAT_NOTHING, SIZE_MEDIUM
},

{
    MONS_REAPER, '2', LIGHTGREY, "reaper",
    M_FIGHTER | M_SEE_INVIS | M_SPEAKS,
    MR_RES_POISON | MR_RES_COLD,
    0, 10, MONS_REAPER, MONS_REAPER, MH_DEMONIC, MAG_IMMUNE,
    { {AT_HIT, AF_PLAIN, 32}, AT_NO_ATK, AT_NO_ATK, AT_NO_ATK },
    { 8, 3, 5, 0 },
    15, 10, MST_NO_SPELLS, CE_NOCORPSE, Z_NOZOMBIE, S_SILENT,
    I_HIGH, HT_LAND, FL_NONE, 10, DEFAULT_ENERGY,
    MONUSE_STARTING_EQUIPMENT, MONEAT_NOTHING, SIZE_MEDIUM
},

{
    MONS_SOUL_EATER, '2', MAGENTA, "soul eater",
    M_SEE_INVIS,
    MR_RES_POISON | MR_RES_COLD,
    0, 12, MONS_SOUL_EATER, MONS_SOUL_EATER, MH_DEMONIC, -10,
    { {AT_HIT, AF_DRAIN_XP, 25}, AT_NO_ATK, AT_NO_ATK, AT_NO_ATK },
    { 11, 3, 5, 0 },
    18, 10, MST_NO_SPELLS, CE_NOCORPSE, Z_NOZOMBIE, S_SILENT,
    I_HIGH, HT_LAND, FL_LEVITATE, 10, DEFAULT_ENERGY,
    MONUSE_OPEN_DOORS, MONEAT_NOTHING, SIZE_MEDIUM
},

{
    MONS_ICE_DEVIL, '2', WHITE, "ice devil",
    M_NO_FLAGS,
    MR_RES_POISON | MR_VUL_FIRE | mrd(MR_RES_COLD, 3),
    0, 11, MONS_ICE_DEVIL, MONS_ICE_DEVIL, MH_DEMONIC, -6,
    { {AT_HIT, AF_COLD, 16}, AT_NO_ATK, AT_NO_ATK, AT_NO_ATK },
    { 11, 3, 5, 0 },
    12, 10, MST_NO_SPELLS, CE_NOCORPSE, Z_NOZOMBIE, S_SILENT,
    I_HIGH, HT_LAND, FL_NONE, 10, DEFAULT_ENERGY,
    MONUSE_OPEN_DOORS, MONEAT_NOTHING, SIZE_MEDIUM
},

{
    MONS_LOROCYPROCA, '2', BLUE, "Lorocyproca",
    M_SENSE_INVIS | M_INVIS,
    MR_RES_POISON | MR_RES_COLD | MR_RES_FIRE | MR_RES_ELEC,
    0, 12, MONS_LOROCYPROCA, MONS_LOROCYPROCA, MH_DEMONIC, -7,
    { {AT_HIT, AF_PLAIN, 25}, {AT_HIT, AF_PLAIN, 25}, AT_NO_ATK, AT_NO_ATK },
    { 12, 3, 5, 0 },
    10, 12, MST_NO_SPELLS, CE_NOCORPSE, Z_NOZOMBIE, S_MOAN,
    I_HIGH, HT_LAND, FL_NONE, 9, DEFAULT_ENERGY,
    MONUSE_OPEN_DOORS, MONEAT_NOTHING, SIZE_MEDIUM
},

// fiends, etc. ('1')
{
    MONS_FIEND, '1', LIGHTRED, "Fiend",
    M_SEE_INVIS | M_GLOWS_LIGHT,
    MR_RES_POISON | MR_RES_HELLFIRE | MR_VUL_COLD,
    0, 18, MONS_FIEND, MONS_FIEND, MH_DEMONIC, -12,
    { {AT_HIT, AF_PLAIN, 25}, {AT_HIT, AF_PLAIN, 15}, {AT_HIT, AF_PLAIN, 15},
       AT_NO_ATK },
    { 18, 3, 5, 0 },
    15, 6, MST_NO_SPELLS, CE_NOCORPSE, Z_NOZOMBIE, S_ROAR,
    I_HIGH, HT_LAND, FL_FLY, 10, DEFAULT_ENERGY,
    MONUSE_OPEN_DOORS, MONEAT_NOTHING, SIZE_LARGE
},

{
    MONS_ICE_FIEND, '1', WHITE, "Ice Fiend",
    M_SPELLCASTER | M_SEE_INVIS | M_GLOWS_LIGHT,
    MR_RES_POISON | MR_VUL_FIRE | mrd(MR_RES_COLD, 3),
    0, 10, MONS_FIEND, MONS_ICE_FIEND, MH_DEMONIC, -12,
    { {AT_CLAW, AF_COLD, 25}, {AT_CLAW, AF_COLD, 25}, AT_NO_ATK, AT_NO_ATK },
    { 18, 3, 5, 0 },
    15, 6, MST_ICE_FIEND, CE_NOCORPSE, Z_NOZOMBIE, S_ROAR,
    I_HIGH, HT_LAND, FL_FLY, 10, DEFAULT_ENERGY,
    MONUSE_OPEN_DOORS, MONEAT_NOTHING, SIZE_LARGE
},

{
    MONS_SHADOW_FIEND, '1', MAGENTA, "Shadow Fiend",
    M_SPELLCASTER | M_SEE_INVIS | M_GLOWS_LIGHT,
    MR_RES_POISON | mrd(MR_RES_COLD, 2) | MR_RES_ELEC,
    0, 10, MONS_FIEND, MONS_SHADOW_FIEND, MH_DEMONIC, -13,
    { {AT_HIT, AF_DRAIN_XP, 25}, {AT_HIT, AF_DRAIN_XP, 15},
      {AT_HIT, AF_DRAIN_XP, 15}, AT_NO_ATK },
    { 18, 3, 5, 0 },
    15, 6, MST_SHADOW_FIEND, CE_NOCORPSE, Z_NOZOMBIE, S_ROAR,
    I_HIGH, HT_LAND, FL_LEVITATE, 10, DEFAULT_ENERGY,
    MONUSE_OPEN_DOORS, MONEAT_NOTHING, SIZE_LARGE
},

{
    MONS_PIT_FIEND, '1', BROWN, "Pit Fiend",
    M_SEE_INVIS | M_SPECIAL_ABILITY | M_GLOWS_LIGHT,
    MR_RES_POISON | MR_RES_HELLFIRE | MR_RES_COLD | MR_RES_ELEC,
    0, 18, MONS_FIEND, MONS_PIT_FIEND, MH_DEMONIC, -12,
    { {AT_HIT, AF_PLAIN, 28}, {AT_HIT, AF_PLAIN, 21}, {AT_HIT, AF_PLAIN, 21},
       AT_NO_ATK },
    { 19, 4, 5, 0 },
    17, 5, MST_NO_SPELLS, CE_NOCORPSE, Z_NOZOMBIE, S_ROAR,
    I_HIGH, HT_LAND, FL_FLY, 8, DEFAULT_ENERGY,
    MONUSE_OPEN_DOORS, MONEAT_NOTHING, SIZE_LARGE
},

{
    MONS_EXECUTIONER, '1', LIGHTGREY, "Executioner",
    M_FIGHTER | M_SPELLCASTER | M_SEE_INVIS,
    MR_RES_ELEC | MR_RES_FIRE | MR_RES_COLD | MR_RES_POISON,
    0, 14, MONS_EXECUTIONER, MONS_EXECUTIONER, MH_DEMONIC, -9,
    { {AT_HIT, AF_PLAIN, 30}, {AT_HIT, AF_PLAIN, 10}, {AT_HIT, AF_PLAIN, 10},
       AT_NO_ATK },
    { 12, 3, 5, 0 },
    10, 15, MST_EXECUTIONER, CE_NOCORPSE, Z_NOZOMBIE, S_SCREAM,
    I_HIGH, HT_LAND, FL_NONE, 20, DEFAULT_ENERGY,
    MONUSE_OPEN_DOORS, MONEAT_NOTHING, SIZE_LARGE
},

{
    MONS_GREEN_DEATH, '1', GREEN, "Green Death",
    M_SPELLCASTER | M_SEE_INVIS,
    MR_RES_POISON,
    0, 14, MONS_GREEN_DEATH, MONS_GREEN_DEATH, MH_DEMONIC, -9,
    { {AT_HIT, AF_PLAIN, 32}, AT_NO_ATK, AT_NO_ATK, AT_NO_ATK },
    { 13, 3, 5, 0 },
    5, 7, MST_GREEN_DEATH, CE_POISONOUS, Z_NOZOMBIE, S_ROAR,
    I_HIGH, HT_LAND, FL_NONE, 12, DEFAULT_ENERGY,
    MONUSE_OPEN_DOORS, MONEAT_NOTHING, SIZE_LARGE
},

{
    MONS_BLUE_DEATH, '1', BLUE, "Blue Death",
    M_SPELLCASTER | M_SEE_INVIS,
    MR_RES_POISON | MR_VUL_FIRE | mrd(MR_RES_COLD, 2) | MR_RES_ELEC,
    0, 14, MONS_BLUE_DEATH, MONS_BLUE_DEATH, MH_DEMONIC, -9,
    { {AT_HIT, AF_PLAIN, 20}, {AT_HIT, AF_PLAIN, 20}, AT_NO_ATK, AT_NO_ATK },
    { 12, 3, 5, 0 },
    10, 10, MST_BLUE_DEATH, CE_NOCORPSE, Z_NOZOMBIE, S_SHOUT,
    I_HIGH, HT_LAND, FL_FLY, 12, DEFAULT_ENERGY,
    MONUSE_OPEN_DOORS, MONEAT_NOTHING, SIZE_LARGE
},

{
    MONS_BALRUG, '1', RED, "Balrug",
    M_FIGHTER | M_SPELLCASTER | M_SEE_INVIS | M_GLOWS_LIGHT,
    MR_RES_POISON | MR_RES_HELLFIRE | MR_VUL_COLD,
    0, 14, MONS_BALRUG, MONS_BALRUG, MH_DEMONIC, -9,
    { {AT_HIT, AF_FIRE, 25}, AT_NO_ATK, AT_NO_ATK, AT_NO_ATK },
    { 14, 3, 5, 0 },
    5, 12, MST_BALRUG, CE_NOCORPSE, Z_NOZOMBIE, S_SHOUT,
    I_HIGH, HT_LAND, FL_FLY, 12, DEFAULT_ENERGY,
    MONUSE_WEAPONS_ARMOUR, MONEAT_NOTHING, SIZE_LARGE
},

{
    MONS_CACODEMON, '1', YELLOW, "Cacodemon",
    M_SPELLCASTER | M_SEE_INVIS,
    MR_RES_POISON | MR_RES_ELEC,
    0, 14, MONS_CACODEMON, MONS_CACODEMON, MH_DEMONIC, -9,
    { {AT_HIT, AF_PLAIN, 22}, AT_NO_ATK, AT_NO_ATK, AT_NO_ATK },
    { 13, 3, 5, 0 },
    11, 10, MST_CACODEMON, CE_NOCORPSE, Z_NOZOMBIE, S_SHOUT,
    I_HIGH, HT_LAND, FL_LEVITATE, 10, DEFAULT_ENERGY,
    MONUSE_OPEN_DOORS, MONEAT_NOTHING, SIZE_LARGE
},


// non-living creatures
// golems ('8')
{
    MONS_CLAY_GOLEM, '8', BROWN, "clay golem",
    M_SEE_INVIS,
    mrd(MR_RES_POISON | MR_RES_FIRE | MR_RES_COLD | MR_RES_ELEC, 3),
    0, 10, MONS_CLAY_GOLEM, MONS_CLAY_GOLEM, MH_NONLIVING, MAG_IMMUNE,
    { {AT_HIT, AF_PLAIN, 11}, {AT_HIT, AF_PLAIN, 11}, AT_NO_ATK, AT_NO_ATK },
    { 8, 7, 3, 0 },
    7, 5, MST_NO_SPELLS, CE_NOCORPSE, Z_NOZOMBIE, S_SILENT,
    I_PLANT, HT_LAND, FL_NONE, 8, DEFAULT_ENERGY,
    MONUSE_OPEN_DOORS, MONEAT_NOTHING, SIZE_LARGE
},

{
    MONS_WOOD_GOLEM, '8', YELLOW, "wood golem",
    M_NO_FLAGS,
    MR_RES_POISON | MR_VUL_FIRE | MR_RES_COLD | MR_RES_ELEC,
    0, 10, MONS_CLAY_GOLEM, MONS_WOOD_GOLEM, MH_NONLIVING, MAG_IMMUNE,
    { {AT_HIT, AF_PLAIN, 10}, AT_NO_ATK, AT_NO_ATK, AT_NO_ATK },
    { 6, 6, 3, 0 },
    5, 6, MST_NO_SPELLS, CE_NOCORPSE, Z_NOZOMBIE, S_SILENT,
    I_PLANT, HT_LAND, FL_NONE, 10, DEFAULT_ENERGY,
    MONUSE_OPEN_DOORS, MONEAT_NOTHING, SIZE_LARGE
},

{
    MONS_STONE_GOLEM, '8', LIGHTGREY, "stone golem",
    M_NO_FLAGS,
    mrd(MR_RES_POISON | MR_RES_FIRE | MR_RES_COLD | MR_RES_ELEC, 3),
    0, 10, MONS_CLAY_GOLEM, MONS_STONE_GOLEM, MH_NONLIVING, MAG_IMMUNE,
    { {AT_HIT, AF_PLAIN, 28}, AT_NO_ATK, AT_NO_ATK, AT_NO_ATK },
    { 12, 7, 4, 0 },
    12, 4, MST_NO_SPELLS, CE_NOCORPSE, Z_NOZOMBIE, S_SILENT,
    I_PLANT, HT_LAND, FL_NONE, 7, DEFAULT_ENERGY,
    MONUSE_OPEN_DOORS, MONEAT_NOTHING, SIZE_LARGE
},

{
    MONS_IRON_GOLEM, '8', CYAN, "iron golem",
    M_SEE_INVIS,
    mrd(MR_RES_POISON | MR_RES_FIRE | MR_RES_COLD | MR_RES_ELEC, 3),
    0, 10, MONS_CLAY_GOLEM, MONS_IRON_GOLEM, MH_NONLIVING, MAG_IMMUNE,
    { {AT_HIT, AF_PLAIN, 35}, AT_NO_ATK, AT_NO_ATK, AT_NO_ATK },
    { 15, 7, 4, 0 },
    15, 3, MST_NO_SPELLS, CE_NOCORPSE, Z_NOZOMBIE, S_SILENT,
    I_PLANT, HT_LAND, FL_NONE, 7, DEFAULT_ENERGY,
    MONUSE_OPEN_DOORS, MONEAT_NOTHING, SIZE_LARGE
},

{
    MONS_CRYSTAL_GOLEM, '8', GREEN, "crystal golem",
    M_SEE_INVIS | M_SPEAKS,
    mrd(MR_RES_POISON | MR_RES_FIRE | MR_RES_COLD | MR_RES_ELEC, 3),
    0, 10, MONS_CLAY_GOLEM, MONS_CRYSTAL_GOLEM, MH_NONLIVING, MAG_IMMUNE,
    { {AT_HIT, AF_PLAIN, 40}, AT_NO_ATK, AT_NO_ATK, AT_NO_ATK },
    { 13, 7, 4, 0 },
    22, 3, MST_NO_SPELLS, CE_NOCORPSE, Z_NOZOMBIE, S_SILENT,
    I_PLANT, HT_LAND, FL_NONE, 7, DEFAULT_ENERGY,
    MONUSE_OPEN_DOORS, MONEAT_NOTHING, SIZE_LARGE
},

{
    MONS_TOENAIL_GOLEM, '8', RED, "toenail golem",
    M_NO_FLAGS,
    MR_RES_POISON | MR_RES_FIRE | MR_RES_COLD | MR_RES_ELEC,
    0, 10, MONS_CLAY_GOLEM, MONS_TOENAIL_GOLEM, MH_NONLIVING, MAG_IMMUNE,
    { {AT_HIT, AF_PLAIN, 13}, AT_NO_ATK, AT_NO_ATK, AT_NO_ATK },
    { 9, 5, 3, 0 },
    8, 5, MST_NO_SPELLS, CE_NOCORPSE, Z_NOZOMBIE, S_SILENT,
    I_PLANT, HT_LAND, FL_NONE, 8, DEFAULT_ENERGY,
    MONUSE_OPEN_DOORS, MONEAT_NOTHING, SIZE_LARGE
},

{
    MONS_ELECTRIC_GOLEM, '8', LIGHTCYAN, "electric golem",
    M_SPELLCASTER | M_SEE_INVIS | M_INSUBSTANTIAL | M_GLOWS_LIGHT | M_SPEAKS,
    mrd(MR_RES_ELEC | MR_RES_POISON, 3) | MR_RES_FIRE | MR_RES_COLD,
    0, 10, MONS_CLAY_GOLEM, MONS_ELECTRIC_GOLEM, MH_NONLIVING, -8,
    { {AT_HIT, AF_ELEC, 15}, {AT_HIT, AF_ELEC, 15}, {AT_HIT, AF_PLAIN, 15},
      {AT_HIT, AF_PLAIN, 15} },
    { 15, 7, 4, 0 },
    5, 20, MST_ELECTRIC_GOLEM, CE_NOCORPSE, Z_NOZOMBIE, S_SILENT,
    I_PLANT, HT_LAND, FL_NONE, 20, DEFAULT_ENERGY,
    MONUSE_OPEN_DOORS, MONEAT_NOTHING, SIZE_LARGE
},

// statues (also '8')
{
    MONS_ICE_STATUE, '8', LIGHTBLUE, "ice statue",
    M_SPELLCASTER | M_STATIONARY | M_SPEAKS,
    MR_RES_POISON | MR_VUL_FIRE | mrd(MR_RES_COLD, 3) | MR_RES_ELEC,
    0, 10, MONS_CLAY_GOLEM, MONS_ICE_STATUE, MH_NONLIVING, MAG_IMMUNE,
    { AT_NO_ATK, AT_NO_ATK, AT_NO_ATK, AT_NO_ATK },
    { 8, 0, 0, 70 },
    12, 1, MST_ICE_STATUE, CE_NOCORPSE, Z_NOZOMBIE, S_SILENT,
    I_HIGH, HT_LAND, FL_NONE, 16, DEFAULT_ENERGY,
    MONUSE_NOTHING, MONEAT_NOTHING, SIZE_LARGE
},

{
    MONS_SILVER_STATUE, '8', WHITE, "silver statue",
    M_SPECIAL_ABILITY | M_STATIONARY | M_SPEAKS,
    mrd(MR_RES_POISON | MR_RES_FIRE | MR_RES_COLD | MR_RES_ELEC, 2),
    0, 10, MONS_CLAY_GOLEM, MONS_SILVER_STATUE, MH_NONLIVING, MAG_IMMUNE,
    { AT_NO_ATK, AT_NO_ATK, AT_NO_ATK, AT_NO_ATK },
    { 6, 0, 0, 150 },
    15, 1, MST_NO_SPELLS, CE_NOCORPSE, Z_NOZOMBIE, S_SILENT,
    I_HIGH, HT_LAND, FL_NONE, 10, DEFAULT_ENERGY,
    MONUSE_NOTHING, MONEAT_NOTHING, SIZE_LARGE
},

{
    MONS_ORANGE_STATUE, '8', LIGHTRED, "orange crystal statue",
    M_SPECIAL_ABILITY | M_STATIONARY | M_SPEAKS,
    mrd(MR_RES_POISON | MR_RES_FIRE | MR_RES_COLD | MR_RES_ELEC, 2),
    0, 10, MONS_CLAY_GOLEM, MONS_ORANGE_STATUE, MH_NONLIVING, MAG_IMMUNE,
    { AT_NO_ATK, AT_NO_ATK, AT_NO_ATK, AT_NO_ATK },
    { 10, 0, 0, 160 },
    20, 1, MST_NO_SPELLS, CE_NOCORPSE, Z_NOZOMBIE, S_SILENT,
    I_HIGH, HT_LAND, FL_NONE, 6, DEFAULT_ENERGY,
    MONUSE_NOTHING, MONEAT_NOTHING, SIZE_LARGE
},

{
    MONS_STATUE, '8', LIGHTGREY, "statue",
    M_STATIONARY | M_SPEAKS | M_ARCHER,
    MR_RES_POISON | MR_RES_FIRE | MR_RES_COLD | MR_RES_ELEC,
    0, 10, MONS_CLAY_GOLEM, MONS_STATUE, MH_NONLIVING, MAG_IMMUNE,
    { {AT_WEAP_ONLY, AF_PLAIN, 20}, AT_NO_ATK, AT_NO_ATK, AT_NO_ATK },
    { 8, 0, 0, 70 },
    12, 1, MST_NO_SPELLS, CE_NOCORPSE, Z_NOZOMBIE, S_SILENT,
    I_HIGH, HT_LAND, FL_NONE, 10, DEFAULT_ENERGY,
    MONUSE_STARTING_EQUIPMENT, MONEAT_NOTHING, SIZE_LARGE
},

{
    MONS_TRAINING_DUMMY, '8', LIGHTGREY, "training dummy",
    M_STATIONARY | M_SPEAKS,
    MR_RES_POISON | MR_RES_FIRE | MR_RES_COLD | MR_RES_ELEC,
    0, 10, MONS_CLAY_GOLEM, MONS_STATUE, MH_NONLIVING, MAG_IMMUNE,
    { {AT_WEAP_ONLY, AF_PLAIN, 1}, AT_NO_ATK, AT_NO_ATK, AT_NO_ATK },
    { 1, 0, 0, 6 },
    0, 0, MST_NO_SPELLS, CE_NOCORPSE, Z_NOZOMBIE, S_SILENT,
    I_HIGH, HT_LAND, FL_NONE, 10, DEFAULT_ENERGY,
    MONUSE_STARTING_EQUIPMENT, MONEAT_NOTHING, SIZE_LARGE
},

// gargoyles ('9')
{
    MONS_GARGOYLE, '9', LIGHTGREY, "gargoyle",
    M_NO_FLAGS,
    MR_RES_POISON | MR_RES_ELEC,
    0, 26, MONS_GARGOYLE, MONS_GARGOYLE, MH_NONLIVING, -6,
    { {AT_BITE, AF_PLAIN, 10}, {AT_CLAW, AF_PLAIN, 6}, {AT_CLAW, AF_PLAIN, 6},
       AT_NO_ATK },
    { 4, 3, 5, 0 },
    18, 6, MST_NO_SPELLS, CE_NOCORPSE, Z_NOZOMBIE, S_SILENT,
    I_NORMAL, HT_LAND, FL_FLY, 10, DEFAULT_ENERGY,
    MONUSE_OPEN_DOORS, MONEAT_NOTHING, SIZE_MEDIUM
},

{
    MONS_METAL_GARGOYLE, '9', CYAN, "metal gargoyle",
    M_NO_FLAGS,
    MR_RES_POISON | MR_RES_ELEC,
    0, 18, MONS_GARGOYLE, MONS_METAL_GARGOYLE, MH_NONLIVING, -6,
    { {AT_BITE, AF_PLAIN, 19}, {AT_CLAW, AF_PLAIN, 10},
      {AT_CLAW, AF_PLAIN, 10}, AT_NO_ATK },
    { 8, 3, 5, 0 },
    20, 4, MST_NO_SPELLS, CE_NOCORPSE, Z_NOZOMBIE, S_SILENT,
    I_HIGH, HT_LAND, FL_FLY, 7, DEFAULT_ENERGY,
    MONUSE_OPEN_DOORS, MONEAT_NOTHING, SIZE_MEDIUM
},

{
    MONS_MOLTEN_GARGOYLE, '9', RED, "molten gargoyle",
    M_NO_FLAGS,
    MR_RES_POISON | MR_RES_ELEC | mrd(MR_RES_FIRE, 3),
    0, 18, MONS_GARGOYLE, MONS_MOLTEN_GARGOYLE, MH_NONLIVING, -6,
    { {AT_BITE, AF_FIRE, 12}, {AT_CLAW, AF_PLAIN, 8}, {AT_CLAW, AF_PLAIN, 8},
       AT_NO_ATK },
    { 5, 3, 5, 0 },
    14, 7, MST_NO_SPELLS, CE_NOCORPSE, Z_NOZOMBIE, S_SILENT,
    I_NORMAL, HT_LAND, FL_FLY, 10, DEFAULT_ENERGY,
    MONUSE_OPEN_DOORS, MONEAT_NOTHING, SIZE_MEDIUM
},

// major demons ('&')
// Random demon in pan - only one per level.  Stats are stored in ghost struct.
{
    MONS_PANDEMONIUM_DEMON, '&', BLACK, "pandemonium lord",
    M_FIGHTER | M_SPELLCASTER | M_SPEAKS,
    MR_RES_POISON,
    0, 14, MONS_PANDEMONIUM_DEMON, MONS_PANDEMONIUM_DEMON, MH_DEMONIC, -5,
    { {AT_HIT, AF_PLAIN, 5}, AT_NO_ATK, AT_NO_ATK, AT_NO_ATK },
    { 19, 0, 8, 100 },
    1, 2, MST_GHOST, CE_NOCORPSE, Z_NOZOMBIE, S_DEMON_TAUNT,
    I_HIGH, HT_LAND, FL_NONE, 10, DEFAULT_ENERGY,
    MONUSE_OPEN_DOORS, MONEAT_NOTHING, SIZE_LARGE
},

// explodey things / orb of fire ('*')
{
    MONS_BALL_LIGHTNING, '*', LIGHTCYAN, "ball lightning",
    M_CONFUSED | M_SPELLCASTER | M_SPECIAL_ABILITY | M_INSUBSTANTIAL
        | M_GLOWS_LIGHT,
    mrd(MR_RES_ELEC | MR_RES_POISON | MR_RES_FIRE | MR_RES_COLD, 3),
    0, 20, MONS_BALL_LIGHTNING, MONS_BALL_LIGHTNING, MH_NONLIVING, MAG_IMMUNE,
    { {AT_HIT, AF_PLAIN, 5}, AT_NO_ATK, AT_NO_ATK, AT_NO_ATK },
    { 12, 0, 0, 1 },
    0, 10, MST_STORM_DRAGON, CE_NOCORPSE, Z_NOZOMBIE, S_SILENT,
    I_PLANT, HT_LAND, FL_LEVITATE, 20, DEFAULT_ENERGY,
    MONUSE_NOTHING, MONEAT_NOTHING, SIZE_LITTLE
},

{
    MONS_GIANT_SPORE, '*', GREEN, "giant spore",
    M_NO_FLAGS,
    MR_RES_POISON,
    0, 10, MONS_PLANT, MONS_GIANT_SPORE, MH_PLANT, -3,
    { {AT_HIT, AF_PLAIN, 1}, AT_NO_ATK, AT_NO_ATK, AT_NO_ATK },
    { 1, 0, 0, 1 },
    0, 10, MST_NO_SPELLS, CE_NOCORPSE, Z_NOZOMBIE, S_SILENT,
    I_PLANT, HT_LAND, FL_LEVITATE, 15, DEFAULT_ENERGY,
    MONUSE_NOTHING, MONEAT_NOTHING, SIZE_SMALL
},

{
    MONS_ORB_OF_FIRE, '*', RED, "orb of fire",
    M_SPELLCASTER | M_SEE_INVIS | M_INSUBSTANTIAL | M_GLOWS_LIGHT,
    mrd(MR_RES_FIRE | MR_RES_HELLFIRE | MR_RES_POISON, 3) | MR_RES_COLD
        | MR_RES_ELEC,
    0, 10, MONS_ORB_OF_FIRE, MONS_ORB_OF_FIRE, MH_NONLIVING, MAG_IMMUNE,
    { AT_NO_ATK, AT_NO_ATK, AT_NO_ATK, AT_NO_ATK },
    { 30, 0, 0, 150 },
    20, 20, MST_ORB_OF_FIRE, CE_NOCORPSE, Z_NOZOMBIE, S_SILENT,
    I_NORMAL, HT_LAND, FL_LEVITATE, 20, DEFAULT_ENERGY,
    MONUSE_NOTHING, MONEAT_NOTHING, SIZE_LITTLE
},

{
    MONS_ORB_OF_DESTRUCTION, '*', WHITE, "orb of destruction",
    M_INSUBSTANTIAL | M_GLOWS_LIGHT | M_NO_EXP_GAIN,
    mrd(MR_RES_FIRE | MR_RES_HELLFIRE | MR_RES_POISON | MR_RES_COLD, 3)
        | MR_RES_ELEC | MR_RES_STICKY_FLAME | MR_RES_ACID,
    0, 0, MONS_ORB_OF_DESTRUCTION, MONS_ORB_OF_DESTRUCTION, MH_NONLIVING, MAG_IMMUNE,
    { AT_NO_ATK, AT_NO_ATK, AT_NO_ATK, AT_NO_ATK },
    { 5, 0, 0, 1000 /* unkillable */ },
    0, 10, MST_NO_SPELLS, CE_NOCORPSE, Z_NOZOMBIE, S_SILENT,
    I_PLANT, HT_LAND, FL_LEVITATE, 30, DEFAULT_ENERGY,
    MONUSE_NOTHING, MONEAT_NOTHING, SIZE_LITTLE
},

{
    MONS_BLESSED_TOE, '*', YELLOW, "blessed toe",
    M_SPELLCASTER | M_SEE_INVIS | M_SPEAKS,
    MR_RES_ELEC | MR_RES_POISON | MR_RES_COLD,
    0, 60, MONS_BLESSED_TOE, MONS_BLESSED_TOE, MH_HOLY, MAG_IMMUNE,
    { AT_NO_ATK, AT_NO_ATK, AT_NO_ATK, AT_NO_ATK },
    { 14, 0, 0, 77 },
    50, 1, MST_BLESSED_TOE, CE_NOCORPSE, Z_NOZOMBIE, S_SILENT,
    I_HIGH, HT_LAND, FL_LEVITATE, 12, MOVE_ENERGY(20),
    MONUSE_NOTHING, MONEAT_NOTHING, SIZE_TINY
},

{
    MONS_SILVER_STAR, '*', ETC_SILVER, "silver star",
    M_SPELLCASTER | M_SEE_INVIS | M_INSUBSTANTIAL | M_GLOWS_LIGHT,
    mrd(MR_RES_FIRE | MR_RES_HELLFIRE | MR_RES_POISON, 3) | MR_RES_COLD
        | MR_RES_ELEC,
    0, 10, MONS_SILVER_STAR, MONS_SILVER_STAR, MH_HOLY, MAG_IMMUNE,
    { AT_NO_ATK, AT_NO_ATK, AT_NO_ATK, AT_NO_ATK },
    { 30, 0, 0, 150 },
    20, 20, MST_NO_SPELLS, CE_NOCORPSE, Z_NOZOMBIE, S_SILENT,
    I_NORMAL, HT_LAND, FL_LEVITATE, 20, DEFAULT_ENERGY,
    MONUSE_NOTHING, MONEAT_NOTHING, SIZE_LITTLE
},

// other symbols
{
    MONS_DEATH_COB, '%', YELLOW, "death cob",
    M_SPEAKS,
    MR_RES_POISON | MR_RES_COLD,
    0, 10, MONS_DEATH_COB, MONS_DEATH_COB, MH_UNDEAD, -3,
    { {AT_HIT, AF_PLAIN, 20}, AT_NO_ATK, AT_NO_ATK, AT_NO_ATK },
    { 10, 4, 5, 0 },
    10, 15, MST_NO_SPELLS, CE_NOCORPSE, Z_NOZOMBIE, S_MOAN,
    I_NORMAL, HT_LAND, FL_NONE, 25, DEFAULT_ENERGY,
    MONUSE_OPEN_DOORS, MONEAT_NOTHING, SIZE_TINY
},

// non-human uniques
{
    MONS_MENNAS, 'A', ETC_SILVER, "Mennas",
    M_FIGHTER | M_SPELLCASTER | M_SEE_INVIS | M_SPEAKS | M_GLOWS_LIGHT
        | M_UNIQUE,
    MR_RES_POISON | MR_RES_ELEC,
    0, 10, MONS_ANGEL, MONS_ANGEL, MH_HOLY, -8,
    { {AT_HIT, AF_PLAIN, 30}, {AT_HIT, AF_PLAIN, 20}, AT_NO_ATK,
       AT_NO_ATK },
    { 19, 0, 0, 150 },
    15, 28, MST_MENNAS, CE_NOCORPSE, Z_NOZOMBIE, S_SHOUT,
    I_HIGH, HT_LAND, FL_FLY, 15, DEFAULT_ENERGY,
    MONUSE_WEAPONS_ARMOUR, MONEAT_NOTHING, SIZE_MEDIUM
},

{
    MONS_NESSOS, 'c', MAGENTA, "Nessos",
    M_UNIQUE | M_WARM_BLOOD  | M_SPELLCASTER | M_ACTUAL_SPELLS | M_SPEAKS,
    MR_NO_FLAGS,
    1500, 12, MONS_CENTAUR, MONS_CENTAUR, MH_NATURAL, -3,
    { {AT_HIT, AF_PLAIN, 16}, AT_NO_ATK, AT_NO_ATK, AT_NO_ATK },
    { 9, 0, 0, 72 },
    4, 8, MST_NESSOS, CE_CLEAN, Z_NOZOMBIE, S_SHOUT,
    I_NORMAL, HT_LAND, FL_NONE, 15, DEFAULT_ENERGY,
    MONUSE_WEAPONS_ARMOUR, MONEAT_NOTHING, SIZE_LARGE
},

{
    MONS_CHUCK, 'C', WHITE, "Chuck",
    M_WARM_BLOOD | M_SPEAKS | M_UNIQUE,
    MR_NO_FLAGS,
    2300, 10, MONS_HILL_GIANT, MONS_STONE_GIANT, MH_NATURAL, -4,
    { {AT_HIT, AF_PLAIN, 45}, AT_NO_ATK, AT_NO_ATK, AT_NO_ATK },
    { 18, 0, 0, 120 },
    14, 2, MST_NO_SPELLS, CE_CONTAMINATED, Z_NOZOMBIE, S_SHOUT,
    I_NORMAL, HT_LAND, FL_NONE, 10, DEFAULT_ENERGY,
    MONUSE_STARTING_EQUIPMENT, MONEAT_NOTHING, SIZE_HUGE
},

{
    MONS_IRON_GIANT, 'C', CYAN, "the iron giant",
    M_WARM_BLOOD | M_SPEAKS | M_SPELLCASTER | M_FIGHTER | M_UNIQUE,
    MR_RES_POISON | MR_RES_FIRE | MR_RES_COLD,
    3500, 10, MONS_HILL_GIANT, MONS_IRON_GIANT, MH_NATURAL, -4,
    { {AT_HIT, AF_PLAIN, 60}, AT_NO_ATK, AT_NO_ATK, AT_NO_ATK },
    { 22, 0, 0, 220 },
    18, 2, MST_IRON_GIANT, CE_CONTAMINATED, Z_NOZOMBIE, S_SHOUT,
    I_NORMAL, HT_LAND, FL_NONE, 10, DEFAULT_ENERGY,
    MONUSE_STARTING_EQUIPMENT, MONEAT_NOTHING, SIZE_HUGE
},

{
    MONS_POLYPHEMUS, 'C', GREEN, "Polyphemus",
    M_UNIQUE | M_WARM_BLOOD | M_SPEAKS,
    MR_NO_FLAGS,
    2200, 10, MONS_HILL_GIANT, MONS_CYCLOPS, MH_NATURAL, -3,
    { {AT_HIT, AF_PLAIN, 35}, {AT_HIT, AF_PLAIN, 30}, AT_NO_ATK, AT_NO_ATK },
    { 12, 0, 0, 105 },
    7, 3, MST_NO_SPELLS, CE_CLEAN, Z_NOZOMBIE, S_SHOUT,
    I_NORMAL, HT_LAND, FL_NONE, 8, DEFAULT_ENERGY,
    MONUSE_STARTING_EQUIPMENT, MONEAT_NOTHING, SIZE_GIANT
},

// Antaeus is now demonic so that he'll resist torment. - bwr
{
    MONS_ANTAEUS, 'C', LIGHTCYAN, "Antaeus",
    M_UNIQUE | M_FIGHTER | M_SPELLCASTER | M_SPEAKS,
    MR_RES_ELEC | MR_VUL_FIRE | mrd(MR_RES_COLD, 2),
    0, 15, MONS_HILL_GIANT, MONS_ANTAEUS, MH_DEMONIC, -9,
    { {AT_HIT, AF_COLD, 75}, {AT_HIT, AF_COLD, 30}, AT_NO_ATK, AT_NO_ATK },
    { 22, 0, 0, 700 },
    28, 4, MST_ANTAEUS, CE_CONTAMINATED, Z_NOZOMBIE, S_SHOUT,
    I_HIGH, HT_AMPHIBIOUS, FL_NONE, 10, SWIM_ENERGY(6),
    MONUSE_WEAPONS_ARMOUR, MONEAT_NOTHING, SIZE_GIANT
},

{
    MONS_TIAMAT, 'd', MAGENTA, "Tiamat",
    M_UNIQUE | M_SEE_INVIS | M_COLD_BLOOD | M_SPEAKS,
    MR_RES_POISON,
    900, 10, MONS_DRACONIAN, MONS_DRACONIAN, MH_NATURAL, -5,
    { {AT_HIT, AF_PLAIN, 60}, {AT_TAIL_SLAP, AF_PLAIN, 45}, AT_NO_ATK,
       AT_NO_ATK },
    { 22, 0, 0, 380 },
    25, 10, MST_NO_SPELLS, CE_NOCORPSE, Z_NOZOMBIE, S_ROAR,
    I_HIGH, HT_LAND, FL_FLY, 10, DEFAULT_ENERGY,
    MONUSE_STARTING_EQUIPMENT, MONEAT_NOTHING, SIZE_MEDIUM
},

{
    MONS_XTAHUA, 'D', RED, "Xtahua",
    M_UNIQUE | M_SEE_INVIS | M_SPECIAL_ABILITY | M_WARM_BLOOD
        | M_SPEAKS,
    MR_RES_POISON | mrd(MR_RES_FIRE, 2) | MR_VUL_COLD,
    2400, 18, MONS_DRAGON, MONS_DRAGON, MH_NATURAL, -7,
    { {AT_BITE, AF_PLAIN, 35}, {AT_CLAW, AF_PLAIN, 20},
      {AT_CLAW, AF_PLAIN, 17}, AT_NO_ATK },
    { 19, 0, 0, 133 },
    15, 7, MST_NO_SPELLS, CE_CONTAMINATED, Z_NOZOMBIE, S_ROAR,
    I_NORMAL, HT_LAND, FL_FLY, 10, DEFAULT_ENERGY,
    MONUSE_OPEN_DOORS, MONEAT_NOTHING, SIZE_HUGE
},

{
    MONS_LERNAEAN_HYDRA, 'D', YELLOW, "the Lernaean hydra",
    M_UNIQUE | M_COLD_BLOOD,
    MR_RES_POISON,
    2100, 11, MONS_HYDRA, MONS_LERNAEAN_HYDRA, MH_NATURAL, -3,
    { {AT_BITE, AF_PLAIN, 18}, AT_NO_ATK, AT_NO_ATK, AT_NO_ATK },
    { 30, 0, 0, 150 },
    0, 5, MST_NO_SPELLS, CE_POISONOUS, Z_BIG, S_ROAR,
    I_INSECT, HT_AMPHIBIOUS, FL_NONE, 10, SWIM_ENERGY(6),
    MONUSE_NOTHING, MONEAT_NOTHING, SIZE_GIANT
},

{
    MONS_DUVESSA, 'e', BLUE, "Duvessa",
    M_UNIQUE | M_FIGHTER | M_WARM_BLOOD | M_SPEAKS,
    MR_NO_FLAGS,
    450, 10, MONS_ELF, MONS_ELF, MH_NATURAL, -6,
    { {AT_HIT, AF_PLAIN, 10}, AT_NO_ATK, AT_NO_ATK, AT_NO_ATK },
    { 4, 0, 0, 35 },
    2, 9, MST_NO_SPELLS, CE_CONTAMINATED, Z_NOZOMBIE, S_SHOUT,
    I_HIGH, HT_LAND, FL_NONE, 10, DEFAULT_ENERGY,
    MONUSE_WEAPONS_ARMOUR, MONEAT_NOTHING, SIZE_MEDIUM
},

{
    MONS_DOWAN, 'e', RED, "Dowan",
    M_UNIQUE | M_SPELLCASTER | M_ACTUAL_SPELLS | M_WARM_BLOOD | M_SPEAKS,
    MR_NO_FLAGS,
    450, 10, MONS_ELF, MONS_ELF, MH_NATURAL, -6,
    { {AT_HIT, AF_PLAIN, 5}, AT_NO_ATK, AT_NO_ATK, AT_NO_ATK },
    { 3, 0, 0, 25 },
    0, 13, MST_DOWAN, CE_CONTAMINATED, Z_NOZOMBIE, S_SHOUT,
    I_HIGH, HT_LAND, FL_NONE, 10, DEFAULT_ENERGY,
    MONUSE_WEAPONS_ARMOUR, MONEAT_NOTHING, SIZE_MEDIUM
},

{
    MONS_PRINCE_RIBBIT, 'F', LIGHTCYAN, "Prince Ribbit",
    M_UNIQUE | M_COLD_BLOOD | M_SPELLCASTER | M_ACTUAL_SPELLS | M_SPEAKS
        | M_PHASE_SHIFT,
    MR_NO_FLAGS,
    450, 12, MONS_BLINK_FROG, MONS_HUMAN, MH_NATURAL, -5,
    { {AT_HIT, AF_PLAIN, 20}, AT_NO_ATK, AT_NO_ATK, AT_NO_ATK },
    { 6, 0, 0, 40 },
    0, 16, MST_PRINCE_RIBBIT, CE_CONTAMINATED, Z_NOZOMBIE, S_CROAK,
    I_NORMAL, HT_AMPHIBIOUS, FL_NONE, 14, SWIM_ENERGY(6),
    MONUSE_NOTHING, MONEAT_NOTHING, SIZE_SMALL
},

{
    MONS_IJYB, 'g', BLUE, "Ijyb",
    M_UNIQUE | M_WARM_BLOOD | M_SPEAKS,
    MR_NO_FLAGS,
    400, 5, MONS_GOBLIN, MONS_GOBLIN, MH_NATURAL, -3,
    { {AT_HIT, AF_PLAIN, 4}, AT_NO_ATK, AT_NO_ATK, AT_NO_ATK },
    { 3, 0, 0, 28 },
    2, 12, MST_NO_SPELLS, CE_CONTAMINATED, Z_NOZOMBIE, S_SHOUT,
    I_NORMAL, HT_LAND, FL_NONE, 10, DEFAULT_ENERGY,
    MONUSE_WEAPONS_ARMOUR, MONEAT_NOTHING, SIZE_SMALL
},

{
    MONS_GRUM, 'g', LIGHTRED, "Grum",
    M_UNIQUE | M_WARM_BLOOD | M_SPEAKS,
    MR_NO_FLAGS,
    680, 19, MONS_GNOLL, MONS_GNOLL, MH_NATURAL, -3,
    { {AT_HIT, AF_PLAIN, 20}, AT_NO_ATK, AT_NO_ATK, AT_NO_ATK },
    { 4, 0, 0, 40 },
    2, 9, MST_NO_SPELLS, CE_CONTAMINATED, Z_NOZOMBIE, S_GROWL,
    I_NORMAL, HT_LAND, FL_NONE, 10, DEFAULT_ENERGY,
    MONUSE_WEAPONS_ARMOUR, MONEAT_NOTHING, SIZE_MEDIUM
},

{
    MONS_CRAZY_YIUF, 'g', BLACK, "Crazy Yiuf",
    M_WARM_BLOOD | M_SPEAKS | M_UNIQUE,
    MR_NO_FLAGS,
    680, 10, MONS_GNOLL, MONS_GNOLL, MH_NATURAL, -3,
    { {AT_HIT, AF_PLAIN, 9}, AT_NO_ATK, AT_NO_ATK, AT_NO_ATK },
    { 3, 0, 0, 20 },
    2, 9, MST_NO_SPELLS, CE_CONTAMINATED, Z_NOZOMBIE, S_SHOUT,
    I_NORMAL, HT_LAND, FL_NONE, 10, DEFAULT_ENERGY,
    MONUSE_STARTING_EQUIPMENT, MONEAT_NOTHING, SIZE_MEDIUM
},

{
    MONS_ROYAL_JELLY, 'J', YELLOW, "the royal jelly",
    M_SENSE_INVIS | M_SPECIAL_ABILITY | M_ACID_SPLASH | M_NO_REGEN
        | M_UNIQUE,
    MR_RES_POISON | MR_RES_ASPHYX | MR_RES_ACID,
    0, 20, MONS_JELLY, MONS_ROYAL_JELLY, MH_NATURAL, -7,
    { {AT_HIT, AF_ACID, 50}, {AT_HIT, AF_ACID, 30}, AT_NO_ATK, AT_NO_ATK },
    { 21, 0, 0, 230 },
    8, 4, MST_NO_SPELLS, CE_CLEAN, Z_NOZOMBIE, S_SILENT,
    I_PLANT, HT_LAND, FL_NONE, 16, DEFAULT_ENERGY,
    MONUSE_NOTHING, MONEAT_ITEMS, SIZE_MEDIUM
},

{
    MONS_DISSOLUTION, 'J', LIGHTMAGENTA, "Dissolution",
    M_UNIQUE | M_SENSE_INVIS | M_ACID_SPLASH | M_BURROWS | M_PRIEST | M_SPEAKS
        | M_SPELLCASTER,
    MR_RES_POISON | MR_RES_ASPHYX | mrd(MR_RES_ACID, 3),
    0, 11, MONS_JELLY, MONS_DISSOLUTION, MH_NATURAL, -7,
    { {AT_HIT, AF_ACID, 50}, {AT_HIT, AF_ACID, 30}, AT_NO_ATK, AT_NO_ATK },
    { 12, 0, 0, 180 },
    10, 1, MST_DISSOLUTION, CE_POISONOUS, Z_NOZOMBIE, S_SILENT,
    I_NORMAL, HT_LAND, FL_NONE, 8, DEFAULT_ENERGY,
    MONUSE_NOTHING, MONEAT_ITEMS, SIZE_LARGE
},

{
    MONS_GASTRONOK, 'j', LIGHTRED, "Gastronok",
    M_NO_SKELETON | M_UNIQUE | M_SPELLCASTER | M_ACTUAL_SPELLS | M_SEE_INVIS
        | M_SPEAKS | M_NO_WAND,
    MR_NO_FLAGS,
    1800, 10, MONS_GIANT_SLUG, MONS_ELEPHANT_SLUG, MH_NATURAL, -3,
    { {AT_BITE, AF_PLAIN, 40}, AT_NO_ATK, AT_NO_ATK, AT_NO_ATK },
    { 20, 0, 0, 150 },
    2, 1, MST_GASTRONOK, CE_POISONOUS, Z_NOZOMBIE, S_GURGLE,
    I_NORMAL, HT_AMPHIBIOUS, FL_NONE, 5, DEFAULT_ENERGY,
    MONUSE_STARTING_EQUIPMENT, MONEAT_FOOD, SIZE_BIG
},

{
    MONS_SONJA, 'K', RED, "Sonja",
    M_UNIQUE | M_WARM_BLOOD | M_SPEAKS | M_SPELLCASTER | M_ACTUAL_SPELLS
        | M_SPEAKS,
    MR_NO_FLAGS,
    400, 12, MONS_KOBOLD, MONS_KOBOLD, MH_NATURAL, -1,
    { {AT_HIT, AF_PLAIN, 9}, {AT_HIT, AF_PLAIN, 5}, {AT_HIT, AF_PLAIN, 5},
       AT_NO_ATK },
    { 6, 0, 0, 30 },
    2, 24, MST_SONJA, CE_POISONOUS, Z_NOZOMBIE, S_SHOUT,
    I_NORMAL, HT_LAND, FL_NONE, 14, DEFAULT_ENERGY,
    MONUSE_WEAPONS_ARMOUR, MONEAT_NOTHING, SIZE_SMALL
},

{
    // XP modifier is very high to compensate for 4 created-friendly humans
    MONS_PIKEL, 'K', BLUE, "Pikel",
    M_WARM_BLOOD | M_SPEAKS | M_UNIQUE | M_NO_WAND,
    MR_NO_FLAGS,
    500, 32, MONS_KOBOLD, MONS_BIG_KOBOLD, MH_NATURAL, -3,
    { {AT_HIT, AF_PLAIN, 9}, AT_NO_ATK, AT_NO_ATK, AT_NO_ATK },
    { 6, 0, 0, 40 },
    4, 12, MST_NO_SPELLS, CE_POISONOUS, Z_NOZOMBIE, S_SHOUT,
    I_NORMAL, HT_LAND, FL_NONE, 10, DEFAULT_ENERGY,
    MONUSE_STARTING_EQUIPMENT, MONEAT_NOTHING, SIZE_MEDIUM
},

{
    // May be re-spawned after his death.
    MONS_BORIS, 'L', RED, "Boris",
    M_UNIQUE | M_SPELLCASTER | M_ACTUAL_SPELLS | M_SEE_INVIS | M_SPEAKS,
    MR_RES_POISON | MR_RES_COLD | MR_RES_ELEC,
    0, 15, MONS_LICH, MONS_LICH, MH_UNDEAD, -11,
    { {AT_HIT, AF_PLAIN, 25}, {AT_TOUCH, AF_DRAIN_XP, 15}, AT_NO_ATK,
       AT_NO_ATK },
    { 22, 0, 0, 154 },
    12, 10, MST_BORIS, CE_NOCORPSE, Z_NOZOMBIE, S_SHOUT,
    I_HIGH, HT_LAND, FL_NONE, 10, DEFAULT_ENERGY,
    MONUSE_STARTING_EQUIPMENT, MONEAT_NOTHING, SIZE_MEDIUM
},

{
    MONS_MENKAURE, 'M', MAGENTA, "Menkaure",
    M_UNIQUE | M_SPEAKS | M_SEE_INVIS | M_SPELLCASTER | M_ACTUAL_SPELLS,
    MR_RES_POISON | MR_VUL_FIRE | MR_RES_COLD,
    0, 48, MONS_MUMMY, MONS_MUMMY, MH_UNDEAD, -5,
    { {AT_HIT, AF_PLAIN, 25}, AT_NO_ATK, AT_NO_ATK, AT_NO_ATK },
    { 3, 0, 0, 24 },
    3, 6, MST_MENKAURE, CE_NOCORPSE, Z_NOZOMBIE, S_SHOUT,
    I_NORMAL, HT_LAND, FL_NONE, 6, DEFAULT_ENERGY,
    MONUSE_OPEN_DOORS, MONEAT_NOTHING, SIZE_MEDIUM
},

{
    MONS_KHUFU, 'M', LIGHTRED, "Khufu",
    M_SPELLCASTER | M_ACTUAL_SPELLS | M_SEE_INVIS | M_SPEAKS | M_UNIQUE,
    MR_RES_POISON | MR_RES_COLD | MR_RES_ELEC,
    0, 20, MONS_MUMMY, MONS_MUMMY, MH_UNDEAD, MAG_IMMUNE,
    { {AT_HIT, AF_PLAIN, 35}, AT_NO_ATK, AT_NO_ATK, AT_NO_ATK },
    { 18, 0, 0, 240 },
    10, 6, MST_KHUFU, CE_NOCORPSE, Z_NOZOMBIE, S_SILENT,
    I_HIGH, HT_LAND, FL_NONE, 10, DEFAULT_ENERGY,
    MONUSE_WEAPONS_ARMOUR, MONEAT_NOTHING, SIZE_MEDIUM
},

{
    MONS_ILSUIW, 'm', LIGHTGREEN, "Ilsuiw",
    M_UNIQUE | M_WARM_BLOOD | M_SPELLCASTER | M_ACTUAL_SPELLS | M_SPEAKS,
    MR_NO_FLAGS,
    500, 10, MONS_MERFOLK, MONS_MERFOLK, MH_NATURAL, -7,
    { {AT_HIT, AF_PLAIN, 10}, AT_NO_ATK, AT_NO_ATK, AT_NO_ATK },
    { 16, 0, 0, 150 },
    5, 18, MST_ILSUIW, CE_CONTAMINATED, Z_NOZOMBIE, S_SHOUT,
    I_HIGH, HT_AMPHIBIOUS, FL_NONE, 10, SWIM_ENERGY(6),
    MONUSE_WEAPONS_ARMOUR, MONEAT_NOTHING, SIZE_MEDIUM
},

{
    MONS_AIZUL, 'N', LIGHTMAGENTA, "Aizul",
    M_SPELLCASTER | M_SEE_INVIS | M_WARM_BLOOD | M_SPEAKS
        | M_ACTUAL_SPELLS | M_UNIQUE,
    MR_RES_POISON,
    800, 10, MONS_GUARDIAN_SERPENT, MONS_GUARDIAN_SERPENT, MH_NATURAL, -6,
    { {AT_HIT, AF_PLAIN, 25}, AT_NO_ATK, AT_NO_ATK, AT_NO_ATK },
    { 14, 0, 0, 142 },
    8, 18, MST_AIZUL, CE_MUTAGEN_RANDOM, Z_NOZOMBIE, S_SHOUT,
    I_NORMAL, HT_LAND, FL_NONE, 15, DEFAULT_ENERGY,
    MONUSE_NOTHING, MONEAT_NOTHING, SIZE_LARGE
},

{
    MONS_EROLCHA, 'O', LIGHTBLUE, "Erolcha",
    M_UNIQUE | M_SPELLCASTER | M_ACTUAL_SPELLS | M_SEE_INVIS | M_WARM_BLOOD
        | M_SPEAKS,
    MR_NO_FLAGS,
    1300, 26, MONS_OGRE, MONS_OGRE, MH_NATURAL, -7,
    { {AT_HIT, AF_PLAIN, 20}, AT_NO_ATK, AT_NO_ATK, AT_NO_ATK },
    { 6, 0, 0, 54 },
    3, 7, MST_NO_SPELLS, CE_CONTAMINATED, Z_NOZOMBIE, S_SHOUT,
    I_NORMAL, HT_LAND, FL_NONE, 10, DEFAULT_ENERGY,
    MONUSE_WEAPONS_ARMOUR, MONEAT_NOTHING, SIZE_LARGE
},

{
    MONS_BLORK_THE_ORC, 'o', BROWN, "Blork the orc",
    M_UNIQUE | M_SPELLCASTER | M_ACTUAL_SPELLS | M_WARM_BLOOD | M_SPEAKS,
    MR_NO_FLAGS,
    600, 15, MONS_ORC, MONS_ORC, MH_NATURAL, -4,
    { {AT_HIT, AF_PLAIN, 7}, AT_NO_ATK, AT_NO_ATK, AT_NO_ATK },
    { 3, 0, 0, 32 },
    0, 9, MST_ORC_WIZARD_III, CE_CONTAMINATED, Z_NOZOMBIE, S_SHOUT,
    I_NORMAL, HT_LAND, FL_NONE, 10, DEFAULT_ENERGY,
    MONUSE_WEAPONS_ARMOUR, MONEAT_NOTHING, SIZE_MEDIUM
},

{
    MONS_URUG, 'o', RED, "Urug",
    M_UNIQUE | M_FIGHTER | M_WARM_BLOOD | M_SPEAKS,
    MR_NO_FLAGS,
    600, 20, MONS_ORC, MONS_ORC, MH_NATURAL, -5,
    { {AT_HIT, AF_PLAIN, 12}, AT_NO_ATK, AT_NO_ATK, AT_NO_ATK },
    { 6, 0, 0, 66 },
    0, 11, MST_NO_SPELLS, CE_CONTAMINATED, Z_NOZOMBIE, S_SHOUT,
    I_NORMAL, HT_LAND, FL_NONE, 10, DEFAULT_ENERGY,
    MONUSE_WEAPONS_ARMOUR, MONEAT_NOTHING, SIZE_MEDIUM
},

{
    MONS_NERGALLE, 'o', WHITE, "Nergalle",
    M_UNIQUE | M_SPELLCASTER | M_SEE_INVIS | M_ACTUAL_SPELLS | M_WARM_BLOOD
        | M_SPEAKS,
    MR_RES_FIRE | MR_RES_COLD,
    600, 12, MONS_ORC, MONS_ORC, MH_NATURAL, -5,
    { {AT_HIT, AF_PLAIN, 6}, AT_NO_ATK, AT_NO_ATK, AT_NO_ATK },
    { 10, 0, 0, 60 },
    9, 11, MST_ORC_SORCERER, CE_CONTAMINATED, Z_NOZOMBIE, S_SHOUT,
    I_HIGH, HT_LAND, FL_NONE, 10, DEFAULT_ENERGY,
    MONUSE_WEAPONS_ARMOUR, MONEAT_NOTHING, SIZE_MEDIUM
},

{
    MONS_SAINT_ROKA, 'o', LIGHTBLUE, "Saint Roka",
    M_UNIQUE | M_FIGHTER | M_WARM_BLOOD | M_SPELLCASTER | M_PRIEST | M_SPEAKS,
    MR_NO_FLAGS,
    600, 15, MONS_ORC, MONS_ORC, MH_NATURAL, -3,
    { {AT_HIT, AF_PLAIN, 35}, AT_NO_ATK, AT_NO_ATK, AT_NO_ATK },
    { 18, 0, 0, 200 },
    3, 10, MST_DAEVA, CE_CONTAMINATED, Z_NOZOMBIE, S_SHOUT,
    I_HIGH, HT_LAND, FL_NONE, 10, DEFAULT_ENERGY,
    MONUSE_WEAPONS_ARMOUR, MONEAT_NOTHING, SIZE_MEDIUM
},

{
    MONS_AZRAEL, 'R', LIGHTRED, "Azrael",
    M_UNIQUE | M_SPELLCASTER | M_GLOWS_LIGHT | M_SPEAKS,
    MR_RES_POISON | mrd(MR_RES_FIRE, 3) | MR_VUL_COLD,
    0, 12, MONS_EFREET, MONS_EFREET, MH_DEMONIC, -3,
    { {AT_HIT, AF_PLAIN, 12}, AT_NO_ATK, AT_NO_ATK, AT_NO_ATK },
    { 11, 0, 0, 88 },
    10, 5, MST_DRAC_SCORCHER, CE_NOCORPSE, Z_NOZOMBIE, S_SILENT,
    I_HIGH, HT_LAND, FL_LEVITATE, 10, DEFAULT_ENERGY,
    MONUSE_WEAPONS_ARMOUR, MONEAT_NOTHING, SIZE_LARGE
},

{
    MONS_MARA, 'R', LIGHTMAGENTA, "Mara",
    M_SPELLCASTER | M_SEE_INVIS | M_SPEAKS | M_UNIQUE,
    MR_RES_POISON | mrd(MR_RES_FIRE, 2),
    0, 25, MONS_RAKSHASA, MONS_RAKSHASA, MH_DEMONIC, -6,
    { {AT_HIT, AF_PLAIN, 30}, AT_NO_ATK, AT_NO_ATK, AT_NO_ATK },
    { 18, 0, 0, 140 },
    10, 14, MST_MARA, CE_NOCORPSE, Z_NOZOMBIE, S_SILENT,
    I_HIGH, HT_LAND, FL_NONE, 10, DEFAULT_ENERGY,
    MONUSE_WEAPONS_ARMOUR, MONEAT_NOTHING, SIZE_MEDIUM
},

// Illusions of Mara. Only two ever exist at the one time; identical stats to
// Mara.
{
    MONS_MARA_FAKE, 'R', LIGHTMAGENTA, "Mara",
    M_SPELLCASTER | M_SEE_INVIS | M_SPEAKS,
    MR_RES_POISON | mrd(MR_RES_FIRE, 2),
    0, 20, MONS_RAKSHASA_FAKE, MONS_RAKSHASA_FAKE, MH_DEMONIC, -6,
    { {AT_HIT, AF_PLAIN, 30}, AT_NO_ATK, AT_NO_ATK, AT_NO_ATK },
    { 18, 0, 0, 140 },
    10, 14, MST_MARA_FAKE, CE_NOCORPSE, Z_NOZOMBIE, S_SILENT,
    I_HIGH, HT_LAND, FL_NONE, 10, DEFAULT_ENERGY,
    MONUSE_WEAPONS_ARMOUR, MONEAT_NOTHING, SIZE_MEDIUM
},

{
    // Snorg can go berserk.
    MONS_SNORG, 'T', LIGHTGREEN, "Snorg",
    M_UNIQUE | M_WARM_BLOOD | M_SPEAKS,
    MR_NO_FLAGS,
    1500, 25, MONS_TROLL, MONS_TROLL, MH_NATURAL, -6,
    { {AT_BITE, AF_PLAIN, 20}, {AT_CLAW, AF_PLAIN, 15},
      {AT_CLAW, AF_PLAIN, 15}, AT_NO_ATK },
    { 8, 0, 0, 96 },
    0, 10, MST_NO_SPELLS, CE_CONTAMINATED, Z_NOZOMBIE, S_SHOUT,
    I_NORMAL, HT_LAND, FL_NONE, 10, DEFAULT_ENERGY,
    MONUSE_OPEN_DOORS, MONEAT_NOTHING, SIZE_LARGE
},

{
    MONS_PURGY, 'T', GREEN, "Purgy",
    M_UNIQUE | M_WARM_BLOOD | M_SPEAKS,
    MR_NO_FLAGS,
    1100, 10, MONS_TROLL, MONS_TROLL, MH_NATURAL, -2,
    { {AT_BITE, AF_PLAIN, 9}, {AT_CLAW, AF_PLAIN, 4},
      {AT_CLAW, AF_PLAIN, 4}, AT_NO_ATK },
    { 5, 0, 0, 35 },
    1, 12, MST_NO_SPELLS, CE_CONTAMINATED, Z_NOZOMBIE, S_SHOUT,
    I_NORMAL, HT_LAND, FL_NONE, 10, DEFAULT_ENERGY,
    MONUSE_OPEN_DOORS, MONEAT_NOTHING, SIZE_LARGE
},

{
    MONS_NELLIE, 'Y', LIGHTMAGENTA, "Nellie",
    M_WARM_BLOOD | M_SPELLCASTER | M_UNIQUE | M_SPEAKS,
    MR_NO_FLAGS,
    2300, 8, MONS_ELEPHANT, MONS_HELLEPHANT, MH_DEMONIC, -5,
    { {AT_TRAMPLE, AF_PLAIN, 45}, {AT_BITE, AF_PLAIN, 20},
      {AT_GORE, AF_PLAIN, 15 }, AT_NO_ATK },
    { 20, 0, 0, 240 },
    13, 10, MST_HELLEPHANT, CE_CLEAN, Z_NOZOMBIE, S_TRUMPET,
    I_NORMAL, HT_LAND, FL_NONE, 10, DEFAULT_ENERGY,
    MONUSE_NOTHING, MONEAT_NOTHING, SIZE_GIANT
},

{
    MONS_MURRAY, 'z', LIGHTRED, "Murray",
    M_UNIQUE | M_SPELLCASTER | M_SEE_INVIS | M_NOISY_SPELLS | M_SPEAKS,
    MR_RES_ELEC | MR_RES_POISON | MR_RES_HELLFIRE | mrd(MR_RES_COLD, 2),
    0, 10, MONS_LICH, MONS_CURSE_SKULL, MH_UNDEAD, MAG_IMMUNE,
    { {AT_BITE, AF_PLAIN, 20}, {AT_BITE, AF_PLAIN, 20}, AT_NO_ATK, AT_NO_ATK },
    { 14, 0, 0, 180 },
    30, 10, MST_CURSE_SKULL, CE_NOCORPSE, Z_NOZOMBIE, S_MOAN,
    I_HIGH, HT_LAND, FL_NONE, 10, DEFAULT_ENERGY,
    MONUSE_NOTHING, MONEAT_NOTHING, SIZE_TINY
},

// numbers!

{
    MONS_GRINDER, '5', BLUE, "Grinder",
    M_UNIQUE | M_SEE_INVIS | M_SPELLCASTER | M_SPEAKS,
    MR_RES_POISON | mrd(MR_RES_COLD, 2),
    0, 11, MONS_IMP, MONS_GRINDER, MH_DEMONIC, -3,
    { {AT_HIT, AF_PLAIN, 11}, AT_NO_ATK, AT_NO_ATK, AT_NO_ATK },
    { 6, 0, 0, 40 },
    3, 11, MST_GRINDER, CE_NOCORPSE, Z_NOZOMBIE, S_SHOUT,
    I_NORMAL, HT_LAND, FL_NONE, 10, DEFAULT_ENERGY,
    MONUSE_STARTING_EQUIPMENT, MONEAT_NOTHING, SIZE_LITTLE
},

{
    // Roxanne obviously can't use items, but we want to equip her with
    // a spellbook, so MONUSE_STARTING_EQUIPMENT is necessary.
    MONS_ROXANNE, '8', BLUE, "Roxanne",
    M_UNIQUE | M_SPELLCASTER | M_ACTUAL_SPELLS | M_STATIONARY | M_SPEAKS,
    mrd(MR_RES_POISON | MR_RES_FIRE | MR_RES_COLD | MR_RES_ELEC, 2),
    0, 10, MONS_CLAY_GOLEM, MONS_ROXANNE, MH_NONLIVING, MAG_IMMUNE,
    { AT_NO_ATK, AT_NO_ATK, AT_NO_ATK, AT_NO_ATK },
    { 14, 0, 0, 180 },
    20, 0, MST_ROXANNE, CE_NOCORPSE, Z_NOZOMBIE, S_SILENT,
    I_HIGH, HT_LAND, FL_NONE, 10, DEFAULT_ENERGY,
    MONUSE_STARTING_EQUIPMENT, MONEAT_NOTHING, SIZE_LARGE
},

// human uniques ('@')
{
    MONS_TERENCE, '@', LIGHTCYAN, "Terence",
    M_UNIQUE | M_WARM_BLOOD | M_SPEAKS,
    MR_NO_FLAGS,
    550, 20, MONS_HUMAN, MONS_HUMAN, MH_NATURAL, -3,
    { {AT_HIT, AF_PLAIN, 5}, AT_NO_ATK, AT_NO_ATK, AT_NO_ATK },
    { 1, 0, 0, 20 },
    0, 10, MST_NO_SPELLS, CE_CONTAMINATED, Z_NOZOMBIE, S_SHOUT,
    I_NORMAL, HT_LAND, FL_NONE, 10, DEFAULT_ENERGY,
    MONUSE_WEAPONS_ARMOUR, MONEAT_NOTHING, SIZE_MEDIUM
},

{
    MONS_JESSICA, '@', LIGHTGREY, "Jessica",
    M_UNIQUE | M_SPELLCASTER | M_ACTUAL_SPELLS | M_WARM_BLOOD | M_SPEAKS,
    MR_NO_FLAGS,
    550, 125, MONS_HUMAN, MONS_HUMAN, MH_NATURAL, -3,
    { {AT_HIT, AF_PLAIN, 5}, AT_NO_ATK, AT_NO_ATK, AT_NO_ATK },
    { 1, 0, 0, 10 },
    0, 10, MST_JESSICA, CE_CONTAMINATED, Z_NOZOMBIE, S_SHOUT,
    I_NORMAL, HT_LAND, FL_NONE, 10, DEFAULT_ENERGY,
    MONUSE_WEAPONS_ARMOUR, MONEAT_NOTHING, SIZE_MEDIUM
},

{
    MONS_SIGMUND, '@', YELLOW, "Sigmund",
    M_UNIQUE | M_SPELLCASTER | M_ACTUAL_SPELLS| M_WARM_BLOOD | M_SPEAKS,
    MR_NO_FLAGS,
    550, 20, MONS_HUMAN, MONS_HUMAN, MH_NATURAL, -3,
    { {AT_HIT, AF_PLAIN, 5}, AT_NO_ATK, AT_NO_ATK, AT_NO_ATK },
    { 3, 0, 0, 30 },
    0, 11, MST_ORC_WIZARD_II, CE_CONTAMINATED, Z_NOZOMBIE, S_SHOUT,
    I_NORMAL, HT_LAND, FL_NONE, 10, DEFAULT_ENERGY,
    MONUSE_WEAPONS_ARMOUR, MONEAT_NOTHING, SIZE_MEDIUM
},

{
    MONS_EDMUND, '@', RED, "Edmund",
    M_UNIQUE | M_FIGHTER | M_WARM_BLOOD | M_SPEAKS,
    MR_NO_FLAGS,
    550, 20, MONS_HUMAN, MONS_HUMAN, MH_NATURAL, -4,
    { {AT_HIT, AF_PLAIN, 6}, AT_NO_ATK, AT_NO_ATK, AT_NO_ATK },
    { 4, 0, 0, 44 },
    0, 10, MST_NO_SPELLS, CE_CONTAMINATED, Z_NOZOMBIE, S_SHOUT,
    I_NORMAL, HT_LAND, FL_NONE, 10, DEFAULT_ENERGY,
    MONUSE_WEAPONS_ARMOUR, MONEAT_NOTHING, SIZE_MEDIUM
},

{
    MONS_PSYCHE, '@', LIGHTMAGENTA, "Psyche",
    M_UNIQUE | M_SPELLCASTER | M_ACTUAL_SPELLS | M_WARM_BLOOD | M_SPEAKS,
    MR_NO_FLAGS,
    550, 20, MONS_HUMAN, MONS_HUMAN, MH_NATURAL, -4,
    { {AT_HIT, AF_PLAIN, 7}, AT_NO_ATK, AT_NO_ATK, AT_NO_ATK },
    { 5, 0, 0, 39 },
    0, 12, MST_ORC_WIZARD_III, CE_CONTAMINATED, Z_NOZOMBIE, S_SHOUT,
    I_NORMAL, HT_LAND, FL_NONE, 13, DEFAULT_ENERGY,
    MONUSE_WEAPONS_ARMOUR, MONEAT_NOTHING, SIZE_MEDIUM
},

{
    MONS_DONALD, '@', BLUE, "Donald",
    M_UNIQUE | M_FIGHTER | M_WARM_BLOOD | M_SPEAKS,
    MR_NO_FLAGS,
    550, 20, MONS_HUMAN, MONS_HUMAN, MH_NATURAL, -5,
    { {AT_HIT, AF_PLAIN, 26}, AT_NO_ATK, AT_NO_ATK, AT_NO_ATK },
    { 14, 0, 0, 84 },
    3, 10, MST_NO_SPELLS, CE_CONTAMINATED, Z_NOZOMBIE, S_SHOUT,
    I_NORMAL, HT_AMPHIBIOUS, FL_NONE, 10, DEFAULT_ENERGY,
    MONUSE_WEAPONS_ARMOUR, MONEAT_NOTHING, SIZE_MEDIUM
},

{
    MONS_JOSEPH, '@', CYAN, "Joseph",
    M_UNIQUE | M_FIGHTER | M_WARM_BLOOD | M_SPEAKS,
    MR_NO_FLAGS,
    550, 15, MONS_HUMAN, MONS_HUMAN, MH_NATURAL, -5,
    { {AT_HIT, AF_PLAIN, 9}, AT_NO_ATK, AT_NO_ATK, AT_NO_ATK },
    { 7, 0, 0, 66 },
    0, 10, MST_NO_SPELLS, CE_CONTAMINATED, Z_NOZOMBIE, S_SHOUT,
    I_NORMAL, HT_LAND, FL_NONE, 10, DEFAULT_ENERGY,
    MONUSE_WEAPONS_ARMOUR, MONEAT_NOTHING, SIZE_MEDIUM
},

{
    MONS_ERICA, '@', MAGENTA, "Erica",
    M_UNIQUE | M_SPELLCASTER | M_ACTUAL_SPELLS | M_WARM_BLOOD | M_SPEAKS,
    MR_NO_FLAGS,
    550, 20, MONS_HUMAN, MONS_HUMAN, MH_NATURAL, -5,
    { {AT_HIT, AF_PLAIN, 10}, AT_NO_ATK, AT_NO_ATK, AT_NO_ATK },
    { 9, 0, 0, 64 },
    0, 11, MST_WIZARD_II, CE_CONTAMINATED, Z_NOZOMBIE, S_SHOUT,
    I_NORMAL, HT_LAND, FL_NONE, 11, DEFAULT_ENERGY,
    MONUSE_WEAPONS_ARMOUR, MONEAT_NOTHING, SIZE_MEDIUM
},

{
    MONS_JOSEPHINE, '@', WHITE, "Josephine",
    M_UNIQUE | M_SPELLCASTER | M_ACTUAL_SPELLS | M_WARM_BLOOD | M_SPEAKS,
    MR_NO_FLAGS,
    550, 20, MONS_HUMAN, MONS_HUMAN, MH_NATURAL, -5,
    { {AT_HIT, AF_PLAIN, 11}, AT_NO_ATK, AT_NO_ATK, AT_NO_ATK },
    { 9, 0, 0, 69 },
    0, 10, MST_NECROMANCER_I, CE_CONTAMINATED, Z_NOZOMBIE, S_SHOUT,
    I_HIGH, HT_LAND, FL_NONE, 10, DEFAULT_ENERGY,
    MONUSE_WEAPONS_ARMOUR, MONEAT_NOTHING, SIZE_MEDIUM
},

{
    MONS_HAROLD, '@', LIGHTGREEN, "Harold",
    M_UNIQUE | M_FIGHTER | M_SPELLCASTER | M_ACTUAL_SPELLS | M_WARM_BLOOD
        | M_SPEAKS,
    MR_NO_FLAGS,
    550, 20, MONS_HUMAN, MONS_HUMAN, MH_NATURAL, -5,
    { {AT_HIT, AF_PLAIN, 12}, AT_NO_ATK, AT_NO_ATK, AT_NO_ATK },
    { 9, 0, 0, 76 },
    0, 8, MST_HAROLD, CE_CONTAMINATED, Z_NOZOMBIE, S_SHOUT,
    I_NORMAL, HT_LAND, FL_NONE, 10, DEFAULT_ENERGY,
    MONUSE_WEAPONS_ARMOUR, MONEAT_NOTHING, SIZE_MEDIUM
},

{
    MONS_NORBERT, '@', BROWN, "Norbert",
    M_UNIQUE | M_FIGHTER | M_WARM_BLOOD | M_SPEAKS,
    MR_NO_FLAGS,
    550, 15, MONS_HUMAN, MONS_HUMAN, MH_NATURAL, -5,
    { {AT_HIT, AF_PLAIN, 25}, AT_NO_ATK, AT_NO_ATK, AT_NO_ATK },
    { 10, 0, 0, 105 },
    0, 10, MST_NO_SPELLS, CE_CONTAMINATED, Z_NOZOMBIE, S_SHOUT,
    I_NORMAL, HT_LAND, FL_NONE, 10, DEFAULT_ENERGY,
    MONUSE_WEAPONS_ARMOUR, MONEAT_NOTHING, SIZE_MEDIUM
},

{
    MONS_JOZEF, '@', LIGHTMAGENTA, "Jozef",
    M_UNIQUE | M_FIGHTER | M_SPELLCASTER | M_ACTUAL_SPELLS | M_WARM_BLOOD
        | M_SPEAKS,
    MR_NO_FLAGS,
    550, 15, MONS_HUMAN, MONS_HUMAN, MH_NATURAL, -5,
    { {AT_HIT, AF_PLAIN, 18}, AT_NO_ATK, AT_NO_ATK, AT_NO_ATK },
    { 11, 0, 0, 90 },
    0, 9, MST_GUARDIAN_SERPENT, CE_CONTAMINATED, Z_NOZOMBIE, S_SHOUT,
    I_NORMAL, HT_LAND, FL_NONE, 10, DEFAULT_ENERGY,
    MONUSE_WEAPONS_ARMOUR, MONEAT_NOTHING, SIZE_MEDIUM
},

{
    MONS_AGNES, '@', LIGHTBLUE, "Agnes",
    M_UNIQUE | M_FIGHTER | M_WARM_BLOOD | M_SPEAKS,
    MR_NO_FLAGS,
    550, 15, MONS_HUMAN, MONS_HUMAN, MH_NATURAL, -5,
    { {AT_HIT, AF_PLAIN, 30}, AT_NO_ATK, AT_NO_ATK, AT_NO_ATK },
    { 11, 0, 0, 140 },
    0, 10, MST_NO_SPELLS, CE_CONTAMINATED, Z_NOZOMBIE, S_SHOUT,
    I_NORMAL, HT_LAND, FL_NONE, 18, DEFAULT_ENERGY,
    MONUSE_WEAPONS_ARMOUR, MONEAT_NOTHING, SIZE_MEDIUM
},

{
    MONS_MAUD, '@', RED, "Maud",
    M_UNIQUE | M_FIGHTER | M_WARM_BLOOD | M_SPEAKS,
    MR_NO_FLAGS,
    550, 15, MONS_HUMAN, MONS_HUMAN, MH_NATURAL, -5,
    { {AT_HIT, AF_PLAIN, 24}, AT_NO_ATK, AT_NO_ATK, AT_NO_ATK },
    { 13, 0, 0, 118 },
    0, 10, MST_NO_SPELLS, CE_CONTAMINATED, Z_NOZOMBIE, S_SHOUT,
    I_NORMAL, HT_LAND, FL_NONE, 10, DEFAULT_ENERGY,
    MONUSE_WEAPONS_ARMOUR, MONEAT_NOTHING, SIZE_MEDIUM
},

{
    MONS_LOUISE, '@', BLUE, "Louise",
    M_UNIQUE | M_SPELLCASTER | M_ACTUAL_SPELLS | M_WARM_BLOOD | M_SPEAKS,
    MR_NO_FLAGS,
    550, 15, MONS_HUMAN, MONS_HUMAN, MH_NATURAL, -5,
    { {AT_HIT, AF_PLAIN, 17}, AT_NO_ATK, AT_NO_ATK, AT_NO_ATK },
    { 13, 0, 0, 106 },
    0, 10, MST_WIZARD_IV, CE_CONTAMINATED, Z_NOZOMBIE, S_SHOUT,
    I_NORMAL, HT_LAND, FL_NONE, 10, DEFAULT_ENERGY,
    MONUSE_WEAPONS_ARMOUR, MONEAT_NOTHING, SIZE_MEDIUM
},

{
    MONS_FRANCIS, '@', YELLOW, "Francis",
    M_UNIQUE | M_SPELLCASTER | M_ACTUAL_SPELLS | M_WARM_BLOOD | M_SEE_INVIS
        | M_SPEAKS,
    MR_NO_FLAGS,
    550, 15, MONS_HUMAN, MONS_HUMAN, MH_NATURAL, -5,
    { {AT_HIT, AF_PLAIN, 19}, AT_NO_ATK, AT_NO_ATK, AT_NO_ATK },
    { 14, 0, 0, 110 },
    0, 10, MST_ORC_HIGH_PRIEST, CE_CONTAMINATED, Z_NOZOMBIE, S_SHOUT,
    I_NORMAL, HT_LAND, FL_NONE, 10, DEFAULT_ENERGY,
    MONUSE_WEAPONS_ARMOUR, MONEAT_NOTHING, SIZE_MEDIUM
},

{
    MONS_FRANCES, '@', YELLOW, "Frances",
    M_UNIQUE | M_SPELLCASTER | M_ACTUAL_SPELLS | M_WARM_BLOOD | M_SEE_INVIS
        | M_SPEAKS,
    MR_NO_FLAGS,
    550, 15, MONS_HUMAN, MONS_HUMAN, MH_NATURAL, -5,
    { {AT_HIT, AF_PLAIN, 29}, AT_NO_ATK, AT_NO_ATK, AT_NO_ATK },
    { 14, 0, 0, 121 },
    0, 10, MST_ORC_HIGH_PRIEST, CE_CONTAMINATED, Z_NOZOMBIE, S_SHOUT,
    I_NORMAL, HT_LAND, FL_NONE, 10, DEFAULT_ENERGY,
    MONUSE_WEAPONS_ARMOUR, MONEAT_NOTHING, SIZE_MEDIUM
},

{
    MONS_RUPERT, '@', LIGHTRED, "Rupert",
    M_UNIQUE | M_SPELLCASTER | M_ACTUAL_SPELLS | M_WARM_BLOOD | M_SEE_INVIS
        | M_SPEAKS,
    MR_NO_FLAGS,
    550, 12, MONS_HUMAN, MONS_HUMAN, MH_NATURAL, -5,
    { {AT_HIT, AF_PLAIN, 21}, AT_NO_ATK, AT_NO_ATK, AT_NO_ATK },
    { 16, 0, 0, 123 },
    0, 10, MST_RUPERT, CE_CONTAMINATED, Z_NOZOMBIE, S_SHOUT,
    I_NORMAL, HT_LAND, FL_NONE, 10, DEFAULT_ENERGY, MONUSE_WEAPONS_ARMOUR, MONEAT_NOTHING, SIZE_MEDIUM
},

{
    MONS_KIRKE, '@', LIGHTGREEN, "Kirke",
    M_UNIQUE | M_SPELLCASTER | M_ACTUAL_SPELLS | M_WARM_BLOOD | M_SEE_INVIS
        | M_SPEAKS | M_DEFLECT_MISSILES,
    MR_NO_FLAGS,
    550, 15, MONS_HUMAN, MONS_HUMAN, MH_NATURAL, -5,
    { {AT_HIT, AF_PLAIN, 18}, AT_NO_ATK, AT_NO_ATK, AT_NO_ATK },
    { 16, 0, 0, 110 },
    0, 10, MST_KIRKE, CE_CONTAMINATED, Z_NOZOMBIE, S_SHOUT,
    I_HIGH, HT_LAND, FL_NONE, 10, DEFAULT_ENERGY,
    MONUSE_WEAPONS_ARMOUR, MONEAT_NOTHING, SIZE_MEDIUM
},

{
    MONS_WAYNE, '@', YELLOW, "Wayne",
    M_UNIQUE | M_SPELLCASTER | M_PRIEST | M_WARM_BLOOD | M_SEE_INVIS
        | M_SPEAKS,
    MR_NO_FLAGS,
    550, 8, MONS_DWARF, MONS_DWARF, MH_NATURAL, -5,
    { {AT_HIT, AF_PLAIN, 42}, AT_NO_ATK, AT_NO_ATK, AT_NO_ATK },
    { 17, 0, 0, 140 },
    1, 10, MST_WAYNE, CE_CONTAMINATED, Z_NOZOMBIE, S_SHOUT,
    I_NORMAL, HT_LAND, FL_NONE, 7, DEFAULT_ENERGY,
    MONUSE_WEAPONS_ARMOUR, MONEAT_NOTHING, SIZE_MEDIUM
},

{
    MONS_DUANE, '@', YELLOW, "Duane",
    M_UNIQUE | M_SPELLCASTER | M_ACTUAL_SPELLS | M_WARM_BLOOD | M_SEE_INVIS
        | M_SPEAKS,
    MR_NO_FLAGS,
    550, 10, MONS_HUMAN, MONS_HUMAN, MH_NATURAL, -5,
    { {AT_HIT, AF_PLAIN, 22}, AT_NO_ATK, AT_NO_ATK, AT_NO_ATK },
    { 18, 0, 0, 136 },
    0, 10, MST_ORC_WIZARD_I, CE_CONTAMINATED, Z_NOZOMBIE, S_SHOUT,
    I_NORMAL, HT_LAND, FL_NONE, 10, DEFAULT_ENERGY,
    MONUSE_WEAPONS_ARMOUR, MONEAT_NOTHING, SIZE_MEDIUM
},

{
    MONS_NORRIS, '@', LIGHTRED, "Norris",
    M_UNIQUE | M_FIGHTER | M_SPELLCASTER | M_ACTUAL_SPELLS | M_WARM_BLOOD
        | M_SEE_INVIS | M_SPEAKS,
    MR_NO_FLAGS,
    550, 10, MONS_HUMAN, MONS_HUMAN, MH_NATURAL, -5,
    { {AT_HIT, AF_PLAIN, 36}, AT_NO_ATK, AT_NO_ATK, AT_NO_ATK },
    { 20, 0, 0, 214 },
    1, 9, MST_NORRIS, CE_CONTAMINATED, Z_NOZOMBIE, S_SHOUT,
    I_NORMAL, HT_LAND, FL_NONE, 9, DEFAULT_ENERGY,
    MONUSE_WEAPONS_ARMOUR, MONEAT_NOTHING, SIZE_MEDIUM
},

{
    MONS_FREDERICK, '@', GREEN, "Frederick",
    M_UNIQUE | M_SPELLCASTER | M_ACTUAL_SPELLS | M_WARM_BLOOD  | M_SEE_INVIS
        | M_SPEAKS,
    MR_NO_FLAGS,
    550, 12, MONS_HUMAN, MONS_HUMAN, MH_NATURAL, -5,
    { {AT_HIT, AF_PLAIN, 27}, AT_NO_ATK, AT_NO_ATK, AT_NO_ATK },
    { 21, 0, 0, 159 },
    0, 10, MST_FREDERICK, CE_CONTAMINATED, Z_NOZOMBIE, S_SHOUT,
    I_NORMAL, HT_LAND, FL_NONE, 10, DEFAULT_ENERGY,
    MONUSE_WEAPONS_ARMOUR, MONEAT_NOTHING, SIZE_MEDIUM
},

{
    MONS_MARGERY, '@', LIGHTRED, "Margery",
    M_UNIQUE | M_SPELLCASTER | M_ACTUAL_SPELLS | M_WARM_BLOOD | M_SEE_INVIS
        | M_SPEAKS,
    MR_NO_FLAGS,
    550, 15, MONS_HUMAN, MONS_HUMAN, MH_NATURAL, -5,
    { {AT_HIT, AF_PLAIN, 30}, AT_NO_ATK, AT_NO_ATK, AT_NO_ATK },
    { 22, 0, 0, 164 },
    0, 10, MST_EFREET, CE_CONTAMINATED, Z_NOZOMBIE, S_SHOUT,
    I_HIGH, HT_LAND, FL_NONE, 10, DEFAULT_ENERGY,
    MONUSE_WEAPONS_ARMOUR, MONEAT_NOTHING, SIZE_MEDIUM
},

{
    MONS_EUSTACHIO, '@', GREEN, "Eustachio",
    M_UNIQUE | M_SPELLCASTER | M_ACTUAL_SPELLS | M_WARM_BLOOD | M_SPEAKS,
    MR_NO_FLAGS,
    550, 20, MONS_HUMAN, MONS_HUMAN, MH_NATURAL, -5,
    { {AT_HIT, AF_PLAIN, 6}, AT_NO_ATK, AT_NO_ATK, AT_NO_ATK },
    { 4, 0, 0, 40 },
    0, 13, MST_EUSTACHIO, CE_CONTAMINATED, Z_NOZOMBIE, S_SHOUT,
    I_NORMAL, HT_LAND, FL_NONE, 10, DEFAULT_ENERGY,
    MONUSE_WEAPONS_ARMOUR, MONEAT_NOTHING, SIZE_MEDIUM
},

{
    MONS_MAURICE, '@', GREEN, "Maurice",
    M_UNIQUE | M_SPELLCASTER | M_ACTUAL_SPELLS | M_WARM_BLOOD | M_SPEAKS,
    MR_NO_FLAGS,
    550, 20, MONS_HUMAN, MONS_HUMAN, MH_NATURAL, -4,
    { {AT_HIT, AF_STEAL, 9}, AT_NO_ATK, AT_NO_ATK, AT_NO_ATK },
    { 5, 0, 0, 60 },
    1, 13, MST_MAURICE, CE_CONTAMINATED, Z_NOZOMBIE, S_SHOUT,
    I_NORMAL, HT_LAND, FL_NONE, 11, DEFAULT_ENERGY,
    MONUSE_WEAPONS_ARMOUR, MONEAT_NOTHING, SIZE_MEDIUM
},

{
    MONS_NIKOLA, '@', LIGHTCYAN, "Nikola",
    M_UNIQUE | M_SPELLCASTER | M_ACTUAL_SPELLS | M_WARM_BLOOD | M_SEE_INVIS
        | M_SPEAKS,
    MR_NO_FLAGS, // Xom would hate MR_RES_ELEC here.
    550, 10, MONS_HUMAN, MONS_HUMAN, MH_NATURAL, -5,
    { {AT_HIT, AF_PLAIN, 20}, AT_NO_ATK, AT_NO_ATK, AT_NO_ATK },
    { 18, 0, 0, 190 },
    1, 9, MST_NIKOLA, CE_CONTAMINATED, Z_NOZOMBIE, S_SHOUT,
    I_HIGH, HT_LAND, FL_NONE, 9, DEFAULT_ENERGY,
    MONUSE_WEAPONS_ARMOUR, MONEAT_NOTHING, SIZE_MEDIUM
},

// unique major demons ('&')
{
    MONS_MNOLEG, '&', LIGHTGREEN, "Mnoleg",
    M_UNIQUE | M_FIGHTER | M_SEE_INVIS | M_SPELLCASTER | M_SPEAKS,
    MR_RES_ELEC | MR_RES_POISON | MR_RES_FIRE,
    0, 15, MONS_MNOLEG, MONS_MNOLEG, MH_DEMONIC, MAG_IMMUNE,
    { {AT_HIT, AF_PLAIN, 35}, {AT_HIT, AF_PLAIN, 23}, AT_NO_ATK, AT_NO_ATK },
    { 17, 0, 0, 250 },
    10, 25, MST_MNOLEG, CE_NOCORPSE, Z_NOZOMBIE, S_BUZZ,
    I_HIGH, HT_LAND, FL_NONE, 13, DEFAULT_ENERGY,
    MONUSE_OPEN_DOORS, MONEAT_NOTHING, SIZE_LARGE
},

{
    MONS_LOM_LOBON, '&', LIGHTBLUE, "Lom Lobon",
    M_UNIQUE | M_FIGHTER | M_SEE_INVIS | M_SPELLCASTER | M_SPEAKS,
    MR_RES_POISON | MR_RES_FIRE | mrd(MR_RES_COLD | MR_RES_ELEC, 3),
    0, 15, MONS_LOM_LOBON, MONS_LOM_LOBON, MH_DEMONIC, MAG_IMMUNE,
    { {AT_HIT, AF_PLAIN, 40}, AT_NO_ATK, AT_NO_ATK, AT_NO_ATK },
    { 19, 0, 0, 360 },
    10, 20, MST_LOM_LOBON, CE_NOCORPSE, Z_NOZOMBIE, S_SCREAM,
    I_HIGH, HT_LAND, FL_LEVITATE, 10, DEFAULT_ENERGY,
    MONUSE_OPEN_DOORS, MONEAT_NOTHING, SIZE_LARGE
},

{
    MONS_CEREBOV, '&', RED, "Cerebov",
    M_UNIQUE | M_FIGHTER | M_SPELLCASTER | M_SEE_INVIS | M_SPEAKS,
    MR_RES_POISON | MR_RES_HELLFIRE,
    0, 15, MONS_CEREBOV, MONS_CEREBOV, MH_DEMONIC, -6,
    { {AT_HIT, AF_PLAIN, 60}, AT_NO_ATK, AT_NO_ATK, AT_NO_ATK },
    { 21, 0, 0, 650 },
    30, 8, MST_CEREBOV, CE_NOCORPSE, Z_NOZOMBIE, S_SHOUT,
    I_NORMAL, HT_LAND, FL_NONE, 10, DEFAULT_ENERGY,
    MONUSE_WEAPONS_ARMOUR, MONEAT_NOTHING, SIZE_GIANT
},

{
    MONS_GLOORX_VLOQ, '&', LIGHTGREY, "Gloorx Vloq",
    M_UNIQUE | M_FIGHTER | M_SEE_INVIS | M_SPELLCASTER | M_SPEAKS,
    MR_RES_POISON | MR_RES_COLD | MR_RES_ELEC,
    0, 15, MONS_GLOORX_VLOQ, MONS_GLOORX_VLOQ, MH_DEMONIC, -14,
    { {AT_HIT, AF_PLAIN, 45}, AT_NO_ATK, AT_NO_ATK, AT_NO_ATK },
    { 16, 0, 0, 350 },
    10, 10, MST_GLOORX_VLOQ, CE_NOCORPSE, Z_NOZOMBIE, S_MOAN,
    I_HIGH, HT_LAND, FL_LEVITATE, 20, DEFAULT_ENERGY,
    MONUSE_OPEN_DOORS, MONEAT_NOTHING, SIZE_LARGE
},

{
    MONS_GERYON, '&', GREEN, "Geryon",
    M_UNIQUE | M_FIGHTER | M_SPELLCASTER | M_SEE_INVIS | M_SPEAKS
        | M_SPELL_NO_SILENT,
    MR_NO_FLAGS,
    0, 15, MONS_GERYON, MONS_GERYON, MH_DEMONIC, -6,
    { {AT_HIT, AF_PLAIN, 35}, AT_NO_ATK, AT_NO_ATK, AT_NO_ATK },
    { 15, 0, 0, 300 },
    15, 6, MST_GERYON, CE_NOCORPSE, Z_NOZOMBIE, S_ROAR,
    I_NORMAL, HT_LAND, FL_FLY, 10, DEFAULT_ENERGY,
    MONUSE_STARTING_EQUIPMENT, MONEAT_NOTHING, SIZE_GIANT
},

{
    MONS_DISPATER, '&', MAGENTA, "Dispater",
    M_UNIQUE | M_FIGHTER | M_SPELLCASTER | M_SEE_INVIS | M_SPEAKS,
    MR_RES_ELEC | MR_RES_POISON | MR_RES_HELLFIRE | MR_RES_COLD,
    0, 15, MONS_DISPATER, MONS_DISPATER, MH_DEMONIC, -10,
    { {AT_HIT, AF_PLAIN, 50}, AT_NO_ATK, AT_NO_ATK, AT_NO_ATK },
    { 16, 0, 0, 450 },
    40, 3, MST_DISPATER, CE_NOCORPSE, Z_NOZOMBIE, S_SHOUT,
    I_HIGH, HT_LAND, FL_NONE, 10, DEFAULT_ENERGY,
    MONUSE_WEAPONS_ARMOUR, MONEAT_NOTHING, SIZE_LARGE
},

{
    MONS_ASMODEUS, '&', LIGHTMAGENTA, "Asmodeus",
    M_UNIQUE | M_FIGHTER | M_SPELLCASTER | M_SEE_INVIS | M_SPEAKS,
    MR_RES_ELEC | MR_RES_POISON | MR_RES_HELLFIRE,
    0, 25, MONS_ASMODEUS, MONS_ASMODEUS, MH_DEMONIC, -12,
    { {AT_HIT, AF_PLAIN, 50}, AT_NO_ATK, AT_NO_ATK, AT_NO_ATK },
    { 17, 0, 0, 450 },
    30, 7, MST_ASMODEUS, CE_NOCORPSE, Z_NOZOMBIE, S_SHOUT,
    I_HIGH, HT_LAND, FL_FLY, 10, DEFAULT_ENERGY,
    MONUSE_WEAPONS_ARMOUR, MONEAT_NOTHING, SIZE_LARGE
},

{
    MONS_ERESHKIGAL, '&', WHITE, "Ereshkigal",
    M_UNIQUE | M_SPELLCASTER | M_SEE_INVIS | M_SPEAKS,
    MR_RES_ELEC | MR_RES_POISON | MR_RES_COLD,
    0, 15, MONS_ERESHKIGAL, MONS_ERESHKIGAL, MH_DEMONIC, -10,
    { {AT_HIT, AF_PLAIN, 40}, AT_NO_ATK, AT_NO_ATK, AT_NO_ATK },
    { 18, 0, 0, 250 },
    10, 30, MST_ERESHKIGAL, CE_NOCORPSE, Z_NOZOMBIE, S_SHOUT,
    I_HIGH, HT_LAND, FL_NONE, 14, DEFAULT_ENERGY,
    MONUSE_WEAPONS_ARMOUR, MONEAT_NOTHING, SIZE_LARGE
},

// Impossible to hit, impossible to damage, immune to everything,
// unkillable, just sits there doing nothing but casting Shadow Creatures
// over and over.
{
    MONS_TEST_SPAWNER, 'X', WHITE, "test spawner",
    M_SPELLCASTER | M_STATIONARY | M_INSUBSTANTIAL | M_NO_POLY_TO,
    mrd(MR_RES_ELEC | MR_RES_POISON | MR_RES_FIRE | MR_RES_HELLFIRE
        | MR_RES_COLD | MR_RES_ACID | MR_RES_STICKY_FLAME | MR_RES_STEAM, 127),
    0, 15, MONS_TEST_SPAWNER, MONS_TEST_SPAWNER, MH_NONLIVING, MAG_IMMUNE,
    { AT_NO_ATK, AT_NO_ATK, AT_NO_ATK, AT_NO_ATK },
    { 1000, 1000, 0, 0 },
    127, 127, MST_TEST_SPAWNER, CE_NOCORPSE, Z_NOZOMBIE, S_SILENT,
    I_PLANT, HT_AMPHIBIOUS, FL_NONE, 14, SWIM_ENERGY(6),
    MONUSE_NOTHING, MONEAT_NOTHING, SIZE_LARGE
},

// an unspecified monster
{
    MONS_SENSED, '{', LIGHTRED, "sensed monster",
    M_NO_POLY_TO,
    MR_NO_FLAGS,
    0, 0, MONS_SENSED, MONS_SENSED, MH_NONLIVING, 0,
    { AT_NO_ATK, AT_NO_ATK, AT_NO_ATK, AT_NO_ATK },
    { 1, 1, 0, 0 },
    0, 0, MST_NO_SPELLS, CE_NOCORPSE, Z_NOZOMBIE, S_SILENT,
    I_NORMAL, HT_LAND, FL_NONE, 10, DEFAULT_ENERGY,
    MONUSE_NOTHING, MONEAT_NOTHING, SIZE_MEDIUM
},

/*
  For simplicity, here again the explanation:
    - row 1: monster id, display character, display colour, name
    - row 2: monster flags
    - row 3: monster resistance flags
    - row 4: mass, experience modifier, genus, species, holiness, resist magic
    - row 5: damage for each of four attacks
    - row 6: hit dice, described by four parameters
    - row 7: AC, evasion, sec(spell), corpse_thingy, zombie size, shouts
    - row 8: intel, habitat, flight class, speed, energy_usage
    - row 9: gmon_use class, gmon_eat class, body size
*/
#endif

};<|MERGE_RESOLUTION|>--- conflicted
+++ resolved
@@ -1531,7 +1531,6 @@
     MONUSE_OPEN_DOORS, MONEAT_NOTHING, SIZE_SMALL
 },
 
-<<<<<<< HEAD
 {
     MONS_SPIRIT, 'p', LIGHTGREY, "spirit",
     M_SPELLCASTER | M_INSUBSTANTIAL,
@@ -1544,8 +1543,6 @@
     MONUSE_OPEN_DOORS, MONEAT_NOTHING, SIZE_MEDIUM
 },
 
-
-=======
 // never spawned as a monster.
 {
     MONS_PLAYER, '@', LIGHTGREY, "player",
@@ -1559,7 +1556,6 @@
     MONUSE_MAGIC_ITEMS, MONEAT_NOTHING, SIZE_MEDIUM
 },
 
->>>>>>> d247c107
 // rodents ('r')
 {
     MONS_RAT, 'r', BROWN, "rat",
@@ -2810,7 +2806,18 @@
 },
 
 {
-<<<<<<< HEAD
+    MONS_KENKU, 'H', LIGHTBLUE, "kenku", // likely to become 'Q'
+    M_WARM_BLOOD | M_SPEAKS,
+    MR_NO_FLAGS,
+    550, 10, MONS_KENKU, MONS_KENKU, MH_NATURAL, -3,
+    { {AT_HIT, AF_PLAIN, 10}, {AT_PECK, AF_PLAIN, 5}, {AT_CLAW, AF_PLAIN, 5}, AT_NO_ATK },
+    { 5, 3, 5, 0 },
+    2, 12, MST_NO_SPELLS, CE_CLEAN /*chicken*/, Z_SMALL, S_SHOUT,
+    I_NORMAL, HT_LAND, FL_FLY, 10, DEFAULT_ENERGY,
+    MONUSE_WEAPONS_ARMOUR, MONEAT_NOTHING, SIZE_MEDIUM
+},
+
+{
     MONS_PHOENIX, 'H', ETC_FIRE, "phoenix",
     M_WARM_BLOOD | M_ALWAYS_CORPSE,
     MR_RES_POISON,
@@ -2832,17 +2839,6 @@
     2, 10, MST_NO_SPELLS, CE_CLEAN, Z_NOZOMBIE, S_SCREECH,
     I_NORMAL, HT_LAND, FL_FLY, 25, DEFAULT_ENERGY,
     MONUSE_NOTHING, MONEAT_NOTHING, SIZE_MEDIUM
-=======
-    MONS_KENKU, 'H', LIGHTBLUE, "kenku", // likely to become 'Q'
-    M_WARM_BLOOD | M_SPEAKS,
-    MR_NO_FLAGS,
-    550, 10, MONS_KENKU, MONS_KENKU, MH_NATURAL, -3,
-    { {AT_HIT, AF_PLAIN, 10}, {AT_PECK, AF_PLAIN, 5}, {AT_CLAW, AF_PLAIN, 5}, AT_NO_ATK },
-    { 5, 3, 5, 0 },
-    2, 12, MST_NO_SPELLS, CE_CLEAN /*chicken*/, Z_SMALL, S_SHOUT,
-    I_NORMAL, HT_LAND, FL_FLY, 10, DEFAULT_ENERGY,
-    MONUSE_WEAPONS_ARMOUR, MONEAT_NOTHING, SIZE_MEDIUM
->>>>>>> d247c107
 },
 
 // ice beast ('I')
@@ -4016,7 +4012,6 @@
 },
 
 {
-<<<<<<< HEAD
     MONS_PALADIN, '@', WHITE, "paladin",
     M_FIGHTER | M_SPELLCASTER | M_ACTUAL_SPELLS | M_WARM_BLOOD | M_SPEAKS,
     MR_NO_FLAGS,
@@ -4030,8 +4025,6 @@
 
 
 {   // Another dummy monster.
-=======
->>>>>>> d247c107
     MONS_DWARF, '@', BROWN, "dwarf",
     M_WARM_BLOOD | M_SPEAKS,
     MR_NO_FLAGS,
