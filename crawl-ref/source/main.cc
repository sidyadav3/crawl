/*
 *  File:       main.cc
 *  Summary:    Main entry point, event loop, and some initialization functions
 *  Written by: Linley Henzell
 */

#include "AppHdr.h"

#include <string>
#include <algorithm>

// I don't seem to need values.h for VACPP..
#if !defined(__IBMCPP__)
#include <limits.h>
#endif

#include <errno.h>
#include <time.h>
#include <stdlib.h>
#include <string.h>
#include <fcntl.h>
#include <stdio.h>
#include <sstream>
#include <iostream>

#ifdef USE_UNIX_SIGNALS
#include <signal.h>
#endif

#include "externs.h"

#include "abl-show.h"
#include "abyss.h"
#include "acquire.h"
#include "areas.h"
#include "artefact.h"
#include "arena.h"
#include "beam.h"
#include "branch.h"
#include "chardump.h"
#include "cio.h"
#include "cloud.h"
#include "clua.h"
#include "command.h"
#include "coord.h"
#include "coordit.h"
#include "crash.h"
#include "database.h"
#include "dbg-scan.h"
#include "debug.h"
#include "delay.h"
#include "describe.h"
#include "dgn-overview.h"
#include "dgn-shoals.h"
#include "dlua.h"
#include "directn.h"
#include "dungeon.h"
#include "effects.h"
#include "env.h"
#include "errors.h"
#include "map_knowledge.h"
#include "fprop.h"
#include "fight.h"
#include "files.h"
#include "food.h"
#include "godabil.h"
#include "godpassive.h"
#include "godprayer.h"
#include "hiscores.h"
#include "initfile.h"
#include "invent.h"
#include "item_use.h"
#include "it_use3.h"
#include "itemname.h"
#include "itemprop.h"
#include "items.h"
#include "luaterp.h"
#include "macro.h"
#include "makeitem.h"
#include "mapmark.h"
#include "maps.h"
#include "message.h"
#include "misc.h"
#include "mon-act.h"
#include "mon-cast.h"
#include "mon-iter.h"
#include "mon-stuff.h"
#include "mon-transit.h"
#include "mon-util.h"
#include "mutation.h"
#include "notes.h"
#include "options.h"
#include "ouch.h"
#include "output.h"
#include "player.h"
#include "player-stats.h"
#include "quiver.h"
#include "random.h"
#include "religion.h"
#include "godconduct.h"
#include "shopping.h"
#include "skills.h"
#include "skills2.h"
#include "species.h"
#include "spl-book.h"
#include "spl-cast.h"
#include "spl-clouds.h"
#include "spl-goditem.h"
#include "spl-other.h"
#include "spl-selfench.h"
#include "spl-transloc.h"
#include "spl-util.h"
#include "stairs.h"
#include "stash.h"
#include "state.h"
#include "stuff.h"
#include "startup.h"
#include "tags.h"
#include "terrain.h"
#include "transform.h"
#include "traps.h"
#include "travel.h"
#include "hints.h"
#include "shout.h"
#include "stash.h"
#include "view.h"
#include "viewgeom.h"
#include "viewmap.h"
#include "wiz-dgn.h"
#include "wiz-fsim.h"
#include "wiz-item.h"
#include "wiz-mon.h"
#include "wiz-you.h"
#include "xom.h"

#ifdef USE_TILE
 #include "tiledef-dngn.h"
 #include "tilepick.h"
 #include "tilereg.h"
#endif

#ifdef DGL_SIMPLE_MESSAGING
#include "dgl-message.h"
#endif

// ----------------------------------------------------------------------
// Globals whose construction/destruction order needs to be managed
// ----------------------------------------------------------------------

#ifdef DEBUG_GLOBALS
CLua clua;
CLua dlua;
#else
CLua clua(true);
CLua dlua(false);      // Lua interpreter for the dungeon builder.
#endif
crawl_environment env; // Requires dlua.

player you;

game_state crawl_state;

std::string init_file_error;    // externed in newgame.cc

char info[ INFO_SIZE ];         // messaging queue extern'd everywhere {dlb}

int stealth;                    // externed in view.cc

void world_reacts();

static key_recorder repeat_again_rec;

// Clockwise, around the compass from north (same order as enum RUN_DIR)
const struct coord_def Compass[8] =
{
    coord_def(0, -1), coord_def(1, -1), coord_def(1, 0), coord_def(1, 1),
    coord_def(0, 1), coord_def(-1, 1), coord_def(-1, 0), coord_def(-1, -1),
};

// Functions in main module
static void _launch_game_loop();
static void _launch_game();

static void _do_berserk_no_combat_penalty(void);
static void _input(void);
static void _move_player(int move_x, int move_y);
static void _move_player(coord_def move);
static int  _check_adjacent(dungeon_feature_type feat, coord_def& delta);
static void _open_door(coord_def move, bool check_confused = true);
static void _open_door(int x, int y, bool check_confused = true)
{
    _open_door(coord_def(x, y), check_confused);
}
static void _close_door(coord_def move);
static void _start_running(int dir, int mode);

static void _prep_input();
static command_type _get_next_cmd();
static keycode_type _get_next_keycode();
static command_type _keycode_to_command(keycode_type key);
static void _do_cmd_repeat();
static void _do_prev_cmd_again();
static void _update_replay_state();

static void _show_commandline_options_help();
static void _wanderer_startup_message();
static void _announce_goal_message();
static void _god_greeting_message(bool game_start);
static void _take_starting_note();
static void _startup_hints_mode();

static void _compile_time_asserts();

//
//  It all starts here. Some initialisations are run first, then straight
//  to new_game and then input.
//

#ifdef USE_SDL
#include <SDL_main.h>
#endif

int main(int argc, char *argv[])
{
#ifdef DEBUG_GLOBALS
    real_you = new player();
    real_clua = new CLua(true);
    real_dlua = new CLua(false);
    real_crawl_state = new game_state();
    real_env = new crawl_environment();
#endif
    _compile_time_asserts();  // Just to quiet "unused static function" warning.

    init_crash_handler();

    // Hardcoded initial keybindings.
    init_keybindings();

    // Load in the system environment variables
    get_system_environment();

    // Parse command line args -- look only for initfile & crawl_dir entries.
    if (!parse_args(argc, argv, true))
    {
        _show_commandline_options_help();
        return 1;
    }

    // Init monsters up front - needed to handle the mon_glyph option right.
    init_monsters();

    // Init name cache so that we can parse stash_filter by item name.
    init_properties();
    init_item_name_cache();

    // Read the init file.
    init_file_error = read_init_file();

    // Now parse the args again, looking for everything else.
    parse_args(argc, argv, false);

    if (Options.sc_entries != 0 || !SysEnv.scorefile.empty())
    {
        hiscores_print_all(Options.sc_entries, Options.sc_format);
        return 0;
    }
    else
    {
        // Don't allow scorefile override for actual gameplay, only for
        // score listings.
        SysEnv.scorefile.clear();
    }

#ifdef USE_TILE
    if (!tiles.initialise())
        return -1;
#endif

    _launch_game_loop();
    end(0);

    return 0;
}

static void _reset_game()
{
    clrscr();
    crawl_state.type = GAME_TYPE_UNSPECIFIED;
    clear_message_store();
    macro_clear_buffers();
    transit_lists_clear();
    you.init();
    StashTrack = StashTracker();
    travel_cache = TravelCache();
    you.clear_place_info();
    overview_clear();
    clear_message_window();
    note_list.clear();
    msg::deinitialise_mpr_streams();

#ifdef USE_TILE
    // [ds] Don't show the title screen again, just go back to
    // the menu.
    Options.tile_title_screen = false;
    tiles.clear_text_tags(TAG_NAMED_MONSTER);
#endif
}

static void _launch_game_loop()
{
    bool game_ended = false;
    do
    {
        try
        {
            game_ended = false;
            _launch_game();
        }
        catch (game_ended_condition &ge)
        {
            game_ended = true;
            _reset_game();
        }
        catch (ext_fail_exception &fe)
        {
            print_error_screen(fe.msg.c_str());
            end(1, false, fe.msg.c_str());
        }
        catch(short_read_exception &E)
        {
            print_error_screen("Error: truncation inside the save file.\n");
            end(1, false, "Error: truncation inside the save file.\n");
        }
    } while (Options.restart_after_game
             && game_ended
             && !crawl_state.seen_hups);
}

static void _launch_game()
{
    const bool game_start = startup_step();

    // Attach the macro key recorder
    remove_key_recorder(&repeat_again_rec);
    add_key_recorder(&repeat_again_rec);

    // Override some options when playing in hints mode.
    init_hints_options();

    if (!crawl_state.game_is_tutorial())
    {
        msg::stream << "<yellow>Welcome" << (game_start? "" : " back") << ", "
                    << you.your_name << " the "
                    << species_name(you.species)
                    << " " << you.class_name << ".</yellow>"
                    << std::endl;
    }

#ifdef USE_TILE
    viewwindow();
#endif

    if (game_start && you.char_class == JOB_WANDERER)
        _wanderer_startup_message();

    if (!crawl_state.game_is_tutorial()
        && !crawl_state.game_is_sprint() && game_start)
    {
       _announce_goal_message();
    }

    _god_greeting_message(game_start);

    // Warn player about their weapon, if unsuitable.
    wield_warning(false);

    if (!crawl_state.game_is_tutorial())
        mpr("Press <w>?</w> for a list of commands and other information.");

    _prep_input();

    if (game_start)
    {
        // TODO: convert this to the hints mode
        if (Hints.hints_left)
            _startup_hints_mode();
        _take_starting_note();
    }
    else
        hints_load_game();

    // Catch up on any experience levels we did not assign last time. This
    // can happen if Crawl sees SIGHUP while it is waiting for the player
    // to dismiss a level-up prompt.
    level_change();

    cursor_control ccon(!Options.use_fake_player_cursor);
    while (true)
        _input();

    clear_globals_on_exit();
}

static void _show_commandline_options_help()
{
    puts("Command line options:");
    puts("  -help                 prints this list of options");
    puts("  -name <string>        character name");
    puts("  -species <arg>        preselect character species (by letter, abbreviation, or name)");
    puts("  -background <arg>     preselect character background (by letter, abbreviation, or name)");
    puts("  -plain                don't use IBM extended characters");
    puts("  -seed <num>           init the rng to a given sequence (a hex number > 0)");
    puts("  -dir <path>           crawl directory");
    puts("  -rc <file>            init file name");
    puts("  -rcdir <dir>          directory that contains (included) rc files");
    puts("  -morgue <dir>         directory to save character dumps");
    puts("  -macro <dir>          directory to save/find macro.txt");
    puts("  -version              Crawl version (and compilation info)");
    puts("  -save-version <name>  Save file version for the given player");
    puts("  -sprint               select Sprint");
    puts("  -sprint-map <name>    preselect a Sprint map");
    puts("");

    puts("Command line options override init file options, which override");
    puts("environment options (CRAWL_NAME, CRAWL_DIR, CRAWL_RC).");
    puts("");
    puts("  -extra-opt-first optname=optval");
    puts("  -extra-opt-last  optname=optval");
    puts("");
    puts("Acts as if 'optname=optval' was at the top or bottom of the init");
    puts("file.  Can be used multiple times.");
    puts("");

    puts("Highscore list options: (Can be redirected to more, etc.)");
    puts("  -scores [N]            highscore list");
    puts("  -tscores [N]           terse highscore list");
    puts("  -vscores [N]           verbose highscore list");
    puts("  -scorefile <filename>  scorefile to report on");
    puts("");
    puts("Arena options: (Stage a tournament between various monsters.)");
    puts("  -arena \"<monster list> v <monster list> arena:<arena map>\"");
#ifdef DEBUG_DIAGNOSTICS
    puts("");
    puts("  -test            run test cases in ./test");
    puts("  -script <name>   run script matching <name> in ./scripts");
#endif
}

static void _wanderer_startup_message()
{
    int skill_levels = 0;
    for (int i = 0; i < NUM_SKILLS; ++i)
        skill_levels += you.skills[ i ];

    if (skill_levels <= 2)
    {
        // Some wanderers stand to not be able to see any of their
        // skills at the start of the game (one or two skills should be
        // easily guessed from starting equipment).  Anyway, we'll give
        // the player a message to warn them (and a reason why). - bwr
        mpr("You wake up in a daze, and can't recall much.");
    }
}

// A one-liner upon game start to mention the orb.
static void _announce_goal_message()
{
    mprf(MSGCH_PLAIN,"<yellow>%s</yellow>", getMiscString("welcome_spam").c_str());
}

static void _god_greeting_message(bool game_start)
{
    switch (you.religion)
    {
    case GOD_ZIN:
        simple_god_message(" says: Spread the light, my child.");
        break;
    case GOD_SHINING_ONE:
        simple_god_message(" says: Lead the forces of light to victory!");
        break;
    case GOD_KIKUBAAQUDGHA:
        simple_god_message(" says: Welcome...");
        break;
    case GOD_YREDELEMNUL:
        simple_god_message(" says: Carry the black torch! Rouse the idle dead!");
        break;
    case GOD_NEMELEX_XOBEH:
        simple_god_message(" says: It's all in the cards!");
        break;
    case GOD_XOM:
        if (game_start)
            simple_god_message(" says: A new plaything!");
        break;
    case GOD_VEHUMET:
        simple_god_message(" says: Let it end in hellfire!");
        break;
    case GOD_OKAWARU:
        simple_god_message(" says: Welcome, disciple.");
        break;
    case GOD_MAKHLEB:
        god_speaks(you.religion, "Blood and souls for Makhleb!");
        break;
    case GOD_SIF_MUNA:
        simple_god_message(" whispers: I know many secrets...");
        break;
    case GOD_TROG:
        simple_god_message(" says: Kill them all!");
        break;
    case GOD_ELYVILON:
        simple_god_message(" says: Go forth and aid the weak!");
        break;
    case GOD_LUGONU:
        simple_god_message(" says: Spread carnage and corruption!");
        break;
    case GOD_BEOGH:
        simple_god_message(" says: Drown the unbelievers in a sea of blood!");
        break;
    case GOD_JIYVA:
        god_speaks(you.religion, "Slime for the Slime God!");
        break;
    case GOD_FEDHAS:
        simple_god_message(" says: Spread life and death.");
        break;
    case GOD_CHEIBRIADOS:
        simple_god_message(" says: Take it easy.");
        break;

    case GOD_NO_GOD:
    case NUM_GODS:
    case GOD_RANDOM:
    case GOD_NAMELESS:
    case GOD_VIABLE:
        break;
    }
}

static void _take_starting_note()
{
    std::ostringstream notestr;
    notestr << you.your_name << ", the "
            << species_name(you.species) << " "
            << you.class_name
            << ", began the quest for the Orb.";
    take_note(Note(NOTE_MESSAGE, 0, 0, notestr.str().c_str()));

    notestr.str("");
    notestr.clear();

#ifdef WIZARD
    if (you.wizard)
    {
        notestr << "You started the game in wizard mode.";
        take_note(Note(NOTE_MESSAGE, 0, 0, notestr.str().c_str()));

        notestr.str("");
        notestr.clear();
    }
#endif

    notestr << "HP: " << you.hp << "/" << you.hp_max
            << " MP: " << you.magic_points << "/" << you.max_magic_points;

    take_note(Note(NOTE_XP_LEVEL_CHANGE, you.experience_level, 0,
                   notestr.str().c_str()));
}

static void _startup_hints_mode()
{
    // Don't allow triggering at game start.
    Hints.hints_just_triggered = true;

    msg::streams(MSGCH_TUTORIAL)
        << "Press any key to start the hints mode intro, or Escape to skip it."
        << std::endl;

    flush_prev_message();
    const int ch = getch_ck();
    if (!key_is_escape(ch))
        hints_starting_screen();
}

#ifdef WIZARD
static void _do_wizard_command(int wiz_command, bool silent_fail)
{
    ASSERT(you.wizard);

    switch (wiz_command)
    {
    case '?':
    {
        const int key = list_wizard_commands(true);
        _do_wizard_command(key, true);
        return;
    }

    case CONTROL('B'): you.teleport(true, false, true); break;
    case CONTROL('D'): wizard_edit_durations(); break;
    case CONTROL('F'): debug_fight_statistics(false, true); break;
    case CONTROL('G'): debug_ghosts(); break;
    case CONTROL('H'): wizard_set_hunger_state(); break;
    case CONTROL('I'): debug_item_statistics(); break;
    case CONTROL('L'): wizard_set_xl(); break;
    case CONTROL('T'): debug_terp_dlua(); break;
    case CONTROL('V'): wizard_toggle_xray_vision(); break;
    case CONTROL('X'): debug_xom_effects(); break;

    case 'O': debug_test_explore();                  break;
    case 'S': wizard_set_skill_level();              break;
    case 'A': wizard_set_all_skills();               break;
    case 'a': acquirement(OBJ_RANDOM, AQ_WIZMODE);   break;
    case 'v': wizard_value_artefact();               break;
    case '+': wizard_make_object_randart();          break;
    case '|': wizard_create_all_artefacts();         break;
    case 'C': wizard_uncurse_item();                 break;
    case 'g': wizard_exercise_skill();               break;
    case 'G': wizard_dismiss_all_monsters();         break;
    case 'c': wizard_draw_card();                    break;
    case 'H': wizard_heal(true);                     break;
    case 'h': wizard_heal(false);                    break;
    case 'b': blink(1000, true, true);               break;
    case '~': wizard_interlevel_travel();            break;
    case '"': debug_list_monsters();                 break;
    case 't': wizard_tweak_object();                 break;
    case 'T': debug_make_trap();                     break;
    case '\\': debug_make_shop();                    break;
    case 'f': debug_fight_statistics(false);         break;
    case 'F': debug_fight_statistics(true);          break;
    case 'm': wizard_create_spec_monster();          break;
    case 'M': wizard_create_spec_monster_name();     break;
    case 'R': wizard_spawn_control();                break;
    case 'r': wizard_change_species();               break;
    case '>': wizard_place_stairs(true);             break;
    case '<': wizard_place_stairs(false);            break;
    case 'P': wizard_create_portal();                break;
    case 'L': debug_place_map();                     break;
    case 'i': wizard_identify_pack();                break;
    case 'I': wizard_unidentify_pack();              break;
    case 'Z':
    case 'z': wizard_cast_spec_spell();              break;
    case '(': wizard_create_feature();               break;
    case ')': wizard_mod_tide();                     break;
    case ':': wizard_list_branches();                break;
    case ';': wizard_list_levels();                  break;
    case '{': wizard_map_level();                    break;
    case '}': wizard_reveal_traps();                 break;
    case '@': wizard_set_stats();                    break;
    case '^': wizard_set_piety();                    break;
    case '_': wizard_get_religion();                 break;
    case '-': wizard_get_god_gift();                 break;
    case '\'': wizard_list_items();                  break;
    case 'd': wizard_level_travel(true);             break;
    case 'D': wizard_detect_creatures();             break;
    case 'u': case 'U': wizard_level_travel(false);  break;
    case 'o': wizard_create_spec_object();           break;
    case '%': wizard_create_spec_object_by_name();   break;
    case 'J': jiyva_eat_offlevel_items();            break;

    case 'x':
        you.experience = 1 + exp_needed(2 + you.experience_level);
        level_change();
        break;

    case 's':
        you.exp_available = FULL_EXP_POOL;
        you.redraw_experience = true;
        break;

    case '$':
        you.add_gold(1000);
        if (!Options.show_gold_turns)
        {
            mprf("You now have %d gold piece%s.",
                 you.gold, you.gold != 1 ? "s" : "");
        }
        break;

    case 'B':
        if (you.level_type != LEVEL_ABYSS)
            banished(DNGN_ENTER_ABYSS, "wizard command");
        else
            down_stairs(DNGN_EXIT_ABYSS);
        break;

    case CONTROL('A'):
        if (you.level_type == LEVEL_ABYSS)
            abyss_teleport(true);
        else
            mpr("You can only abyss_teleport() inside the Abyss.");
        break;

    case ']':
        if (!wizard_add_mutation())
            mpr("Failure to give mutation.");
        break;

    case '=':
        mprf("Cost level: %d  Skill points: %d  Next cost level: %d",
              you.skill_cost_level, you.total_skill_points,
              skill_cost_needed(you.skill_cost_level + 1));
        break;

    case 'X':
    {
        int result = 0;
        do
        {
            if (you.religion == GOD_XOM)
                result = xom_acts(abs(you.piety - HALF_MAX_PIETY));
            else
                result = xom_acts(coinflip(), random_range(0, HALF_MAX_PIETY));
        }
        while (result == 0);
        break;
    }
    case 'p':
        dungeon_terrain_changed(you.pos(), DNGN_ENTER_PANDEMONIUM, false);
        break;

    case 'l':
        dungeon_terrain_changed(you.pos(), DNGN_ENTER_LABYRINTH, false);
        break;

    case 'k':
        if (you.level_type == LEVEL_LABYRINTH)
            change_labyrinth(true);
        else
            mpr("This only makes sense in a labyrinth!");
        break;


    default:
        if (!silent_fail)
        {
            formatted_mpr(formatted_string::parse_string(
                              "Not a <magenta>Wizard</magenta> Command."));
        }
        break;
    }
    // Force the placement of any delayed monster gifts.
    you.turn_is_over = true;
    religion_turn_end();

    you.turn_is_over = false;
}

static void _handle_wizard_command(void)
{
    int wiz_command;

    // WIZ_NEVER gives protection for those who have wiz compiles,
    // and don't want to risk their characters.
    if (Options.wiz_mode == WIZ_NEVER)
        return;

    if (!you.wizard)
    {
        mpr("WARNING: ABOUT TO ENTER WIZARD MODE!", MSGCH_WARN);

#ifndef SCORE_WIZARD_MODE
        mpr("If you continue, your game will not be scored!", MSGCH_WARN);
#endif

        if (!yesno("Do you really want to enter wizard mode?", false, 'n'))
            return;

        take_note(Note(NOTE_MESSAGE, 0, 0, "Entered wizard mode."));

        you.wizard = true;
        redraw_screen();

        if (crawl_state.cmd_repeat_start)
        {
            crawl_state.cancel_cmd_repeat("Can't repeat entering wizard "
                                          "mode.");
            return;
        }
    }

    {
        mpr("Enter Wizard Command (? - help): ", MSGCH_PROMPT);
        cursor_control con(true);
        wiz_command = getchm();
    }

    if (crawl_state.cmd_repeat_start)
    {
        // Easiest to list which wizard commands *can* be repeated.
        switch (wiz_command)
        {
        case 'x':
        case '$':
        case 'a':
        case 'c':
        case 'h':
        case 'H':
        case 'm':
        case 'M':
        case 'X':
        case '!':
        case '[':
        case ']':
        case '^':
        case '%':
        case 'o':
        case 'z':
        case 'Z':
            break;

        default:
            crawl_state.cant_cmd_repeat("You cannot repeat that "
                                        "wizard command.");
            return;
        }
    }

    _do_wizard_command(wiz_command, false);
}
#endif

// Set up the running variables for the current run.
static void _start_running(int dir, int mode)
{
    if (Hints.hints_events[HINT_SHIFT_RUN] && mode == RMODE_START)
        Hints.hints_events[HINT_SHIFT_RUN] = false;

    if (i_feel_safe(true))
        you.running.initialise(dir, mode);
}

static bool _cmd_is_repeatable(command_type cmd, bool is_again = false)
{
    switch (cmd)
    {
    // Informational commands
    case CMD_LOOK_AROUND:
    case CMD_INSPECT_FLOOR:
    case CMD_SHOW_TERRAIN:
    case CMD_EXAMINE_OBJECT:
    case CMD_LIST_WEAPONS:
    case CMD_LIST_ARMOUR:
    case CMD_LIST_JEWELLERY:
    case CMD_LIST_EQUIPMENT:
    case CMD_LIST_GOLD:
    case CMD_CHARACTER_DUMP:
    case CMD_DISPLAY_COMMANDS:
    case CMD_DISPLAY_INVENTORY:
    case CMD_DISPLAY_KNOWN_OBJECTS:
    case CMD_DISPLAY_MUTATIONS:
    case CMD_DISPLAY_SKILLS:
    case CMD_DISPLAY_OVERMAP:
    case CMD_DISPLAY_RELIGION:
    case CMD_DISPLAY_CHARACTER_STATUS:
    case CMD_DISPLAY_SPELLS:
    case CMD_EXPERIENCE_CHECK:
    case CMD_RESISTS_SCREEN:
    case CMD_READ_MESSAGES:
    case CMD_SEARCH_STASHES:
        mpr("You can't repeat informational commands.");
        return (false);

    // Multi-turn commands
    case CMD_PICKUP:
    case CMD_DROP:
    case CMD_BUTCHER:
    case CMD_GO_UPSTAIRS:
    case CMD_GO_DOWNSTAIRS:
    case CMD_WIELD_WEAPON:
    case CMD_WEAPON_SWAP:
    case CMD_WEAR_JEWELLERY:
    case CMD_REMOVE_JEWELLERY:
    case CMD_MEMORISE_SPELL:
    case CMD_EXPLORE:
    case CMD_INTERLEVEL_TRAVEL:
        mpr("You can't repeat multi-turn commands.");
        return (false);

    // Miscellaneous non-repeatable commands.
    case CMD_TOGGLE_AUTOPICKUP:
    case CMD_TOGGLE_FRIENDLY_PICKUP:
    case CMD_ADJUST_INVENTORY:
    case CMD_QUIVER_ITEM:
    case CMD_REPLAY_MESSAGES:
    case CMD_REDRAW_SCREEN:
    case CMD_MACRO_ADD:
    case CMD_SAVE_GAME:
    case CMD_SAVE_GAME_NOW:
    case CMD_SUSPEND_GAME:
    case CMD_QUIT:
    case CMD_DESTROY_ITEM:
    case CMD_FORGET_STASH:
    case CMD_FIX_WAYPOINT:
    case CMD_CLEAR_MAP:
    case CMD_INSCRIBE_ITEM:
    case CMD_MAKE_NOTE:
    case CMD_CYCLE_QUIVER_FORWARD:
#ifdef USE_TILE
    case CMD_EDIT_PLAYER_TILE:
#endif
        mpr("You can't repeat that command.");
        return (false);

    case CMD_DISPLAY_MAP:
        mpr("You can't repeat map commands.");
        return (false);

    case CMD_MOUSE_MOVE:
    case CMD_MOUSE_CLICK:
        mpr("You can't repeat mouse clicks or movements.");
        return (false);

    case CMD_REPEAT_CMD:
        mpr("You can't repeat the repeat command!");
        return (false);

    case CMD_RUN_LEFT:
    case CMD_RUN_DOWN:
    case CMD_RUN_UP:
    case CMD_RUN_RIGHT:
    case CMD_RUN_UP_LEFT:
    case CMD_RUN_DOWN_LEFT:
    case CMD_RUN_UP_RIGHT:
    case CMD_RUN_DOWN_RIGHT:
        mpr("Why would you want to repeat a run command?");
        return (false);

    case CMD_PREV_CMD_AGAIN:
        ASSERT(!is_again);
        if (crawl_state.prev_cmd == CMD_NO_CMD)
        {
            mpr("No previous command to repeat.");
            return (false);
        }

        return _cmd_is_repeatable(crawl_state.prev_cmd, true);

    case CMD_MOVE_NOWHERE:
    case CMD_REST:
    case CMD_SEARCH:
        return (i_feel_safe(true));

    case CMD_MOVE_LEFT:
    case CMD_MOVE_DOWN:
    case CMD_MOVE_UP:
    case CMD_MOVE_RIGHT:
    case CMD_MOVE_UP_LEFT:
    case CMD_MOVE_DOWN_LEFT:
    case CMD_MOVE_UP_RIGHT:
    case CMD_MOVE_DOWN_RIGHT:
        if (!i_feel_safe())
        {
            return yesno("Really repeat movement command while monsters "
                         "are nearby?", false, 'n');
        }

        return (true);

    case CMD_NO_CMD:
    case CMD_NO_CMD_DEFAULT:
        mpr("Unknown command, not repeating.");
        return (false);

    default:
        return (true);
    }

    return (false);
}

// Used to determine whether to apply the berserk penalty at end of round.
bool apply_berserk_penalty = false;

static void _center_cursor()
{
#ifndef USE_TILE
    const coord_def cwhere = grid2view(you.pos());
    cgotoxy(cwhere.x, cwhere.y);
#endif
}


// We have to refresh the SH display if the player's incapacitated state
// changes (getting confused/paralyzed/etc. sets SH to 0, recovering
// from the condition sets SH back to normal).
struct disable_check
{
    disable_check(bool current)
    {
        was_disabled = current;
    }
    ~disable_check()
    {
        if (you.incapacitated() != was_disabled)
            you.redraw_armour_class = true;
    }

    bool was_disabled;
};

static void _update_place_info()
{
    if (you.num_turns == -1)
        return;

    PlaceInfo  delta;

    delta.turns_total++;
    delta.elapsed_total += you.time_taken;

    switch (you.running)
    {
    case RMODE_INTERLEVEL:
        delta.turns_interlevel++;
        delta.elapsed_interlevel += you.time_taken;
        break;

    case RMODE_EXPLORE_GREEDY:
    case RMODE_EXPLORE:
        delta.turns_explore++;
        delta.elapsed_explore += you.time_taken;
        break;

    case RMODE_TRAVEL:
        delta.turns_travel++;
        delta.elapsed_travel += you.time_taken;
        break;

    default:
        // prev_was_rest is needed so that the turn in which
        // a player is interrupted from resting is counted
        // as a resting turn, rather than "other".
        static bool prev_was_rest = false;

        if (!you.delay_queue.empty()
            && you.delay_queue.front().type == DELAY_REST)
        {
            prev_was_rest = true;
        }

        if (prev_was_rest)
        {
            delta.turns_resting++;
            delta.elapsed_resting += you.time_taken;
        }
        else
        {
           delta.turns_other++;
           delta.elapsed_other += you.time_taken;
        }

        if (you.delay_queue.empty()
            || you.delay_queue.front().type != DELAY_REST)
        {
            prev_was_rest = false;
        }
        break;
    }

    you.global_info += delta;
    you.global_info.assert_validity();

    PlaceInfo& curr_PlaceInfo = you.get_place_info();
    curr_PlaceInfo += delta;
    curr_PlaceInfo.assert_validity();
}

//
//  This function handles the player's input. It's called from main(),
//  from inside an endless loop.
//
static void _input()
{
#if defined(USE_UNIX_SIGNALS) && defined(SIGHUP_SAVE) && defined(USE_CURSES)
    if (crawl_state.seen_hups)
        sighup_save_and_exit();
#endif

    crawl_state.clear_mon_acting();

    disable_check player_disabled(you.incapacitated());
    religion_turn_start();
    god_conduct_turn_start();
    you.update_beholders();
    you.walking = 0;

    // Currently only set if Xom accidentally kills the player.
    you.reset_escaped_death();

<<<<<<< HEAD
    if (you.dead)
    {
        revive();
        bring_to_safety();
        redraw_screen();
    }
=======
    reset_damage_counters();
>>>>>>> 0c9ad128

    if (crawl_state.is_replaying_keys() && crawl_state.is_repeating_cmd()
        && kbhit())
    {
        // User pressed a key, so stop repeating commands and discard
        // the keypress.
        crawl_state.cancel_cmd_repeat("Key pressed, interrupting command "
                                      "repetition.");
        crawl_state.prev_cmd = CMD_NO_CMD;
        flush_prev_message();
        getchm();
        return;
    }

    _prep_input();

    update_monsters_in_view();

    // Monster update can cause a weapon swap.
    if (you.turn_is_over)
    {
        world_reacts();
        return;
    }

    hints_new_turn();

    if (you.cannot_act())
    {
        if (crawl_state.repeat_cmd != CMD_WIZARD)
        {
            crawl_state.cancel_cmd_repeat("Cannot move, cancelling command "
                                          "repetition.");
        }
        world_reacts();
        return;
    }

    // Stop autoclearing more now that we have control back.
    if (!you_are_delayed())
        set_more_autoclear(false);

    if (need_to_autopickup())
    {
        autopickup();
        if (you.turn_is_over)
        {
            world_reacts();
            return;
        }
    }

    if (need_to_autoinscribe())
        autoinscribe();

    if (you_are_delayed() && current_delay_action() != DELAY_MACRO_PROCESS_KEY)
    {
        handle_delay();

        // Some delays reset you.time_taken.
        if (you.time_taken || you.turn_is_over)
            world_reacts();

        return;
    }

    ASSERT(!you.turn_is_over);

    crawl_state.check_term_size();
    if (crawl_state.terminal_resized)
        handle_terminal_resize();

    repeat_again_rec.paused = crawl_state.is_replaying_keys();

    {
        // Flush messages and display message window.
        msgwin_new_cmd();

        clear_macro_process_key_delay();

        crawl_state.waiting_for_command = true;
        c_input_reset(true);

#ifdef USE_TILE
        cursor_control con(false);
#endif
        const command_type cmd = _get_next_cmd();

#if defined(USE_UNIX_SIGNALS) && defined(SIGHUP_SAVE) && defined(USE_CURSES)
        if (crawl_state.seen_hups)
            sighup_save_and_exit();
#endif

        crawl_state.waiting_for_command = false;

        if (cmd != CMD_PREV_CMD_AGAIN && cmd != CMD_NO_CMD
            && !crawl_state.is_replaying_keys())
        {
            crawl_state.prev_cmd = cmd;
        }

        if (cmd != CMD_MOUSE_MOVE)
            c_input_reset(false);

        // [dshaligram] If get_next_cmd encountered a Lua macro
        // binding, your turn may be ended by the first invoke of the
        // macro.
        if (!you.turn_is_over && cmd != CMD_NEXT_CMD)
            process_command(cmd);

        repeat_again_rec.paused = true;

        if (cmd != CMD_MOUSE_MOVE)
            c_input_reset(false, true);

        // If the command was CMD_REPEAT_CMD, then the key for the
        // command to repeat has been placed into the macro buffer,
        // so return now to let input() be called again while
        // the keys to repeat are recorded.
        if (cmd == CMD_REPEAT_CMD)
            return;

        // If the command was CMD_PREV_CMD_AGAIN then _input() has been
        // recursively called by _do_prev_cmd_again() via process_command()
        // to re-do the command, so there's nothing more to do.
        if (cmd == CMD_PREV_CMD_AGAIN)
            return;
    }

    if (need_to_autoinscribe())
        autoinscribe();

    if (you.turn_is_over)
    {
        if (apply_berserk_penalty)
            _do_berserk_no_combat_penalty();

        world_reacts();
    }

    _update_replay_state();

    _update_place_info();

    crawl_state.clear_god_acting();
}

static bool _stairs_check_mesmerised()
{
    if (you.beheld() && !you.confused())
    {
        const monster* beholder = you.get_any_beholder();
        mprf("You cannot move away from %s!",
             beholder->name(DESC_NOCAP_THE, true).c_str());
        return (true);
    }

    return (false);
}

static bool _marker_vetoes_stair()
{
    return marker_vetoes_operation("veto_stair");
}

// Maybe prompt to enter a portal, return true if we should enter the
// portal, false if the user said no at the prompt.
static bool _prompt_dangerous_portal(dungeon_feature_type ftype)
{
    switch(ftype)
    {
    case DNGN_ENTER_PANDEMONIUM:
    case DNGN_ENTER_ABYSS:
        return yesno("If you enter this portal you will not be able to return "
                     "immediately. Continue?", false, 'n');

    default:
        return (true);
    }
}

static void _go_downstairs();
static void _go_upstairs()
{
    ASSERT(!crawl_state.game_is_arena() && !crawl_state.arena_suspended);

    const dungeon_feature_type ygrd = grd(you.pos());

    if (_stairs_check_mesmerised())
        return;

    if (you.attribute[ATTR_HELD])
    {
        mpr("You're held in a net!");
        return;
    }

    if (ygrd == DNGN_ENTER_SHOP)
    {
        if (you.berserk())
            canned_msg(MSG_TOO_BERSERK);
        else
            shop();
        return;
    }
    else if (ygrd == DNGN_ENTER_HELL && you.level_type != LEVEL_DUNGEON)
    {
        mpr("You can't enter Hell from outside the dungeon!",
            MSGCH_ERROR);
        return;
    }
    // Up and down both work for portals.
    else if (feat_is_bidirectional_portal(ygrd))
    {
        ;
    }
    else if (feat_stair_direction(ygrd) != CMD_GO_UPSTAIRS)
    {
        if (ygrd == DNGN_STONE_ARCH)
            mpr("There is nothing on the other side of the stone arch.");
        else if (ygrd == DNGN_ABANDONED_SHOP)
            mpr("This shop appears to be closed.");
        else
            mpr("You can't go up here!");
        return;
    }

    if (!_prompt_dangerous_portal(ygrd))
        return;

    // Does the next level have a warning annotation?
    if (!check_annotation_exclusion_warning())
        return;

    if (_marker_vetoes_stair())
        return;

    if (you.duration[DUR_MISLED])
    {
        mpr("Away from their source, illusions no longer mislead you.", MSGCH_DURATION);
        you.duration[DUR_MISLED] = 0;
    }

    tag_followers(); // Only those beside us right now can follow.
    start_delay(DELAY_ASCENDING_STAIRS,
                1 + (you.burden_state > BS_UNENCUMBERED));
}

static void _go_downstairs()
{
    ASSERT(!crawl_state.game_is_arena() && !crawl_state.arena_suspended);

    const dungeon_feature_type ygrd = grd(you.pos());

    const bool shaft = (get_trap_type(you.pos()) == TRAP_SHAFT
                        && ygrd != DNGN_UNDISCOVERED_TRAP);

    if (_stairs_check_mesmerised())
        return;

    if (shaft && you.flight_mode() == FL_LEVITATE)
    {
        mpr("You can't fall through a shaft while levitating.");
        return;
    }

    // Up and down both work for shops.
    if (ygrd == DNGN_ENTER_SHOP)
    {
        if (you.berserk())
            canned_msg(MSG_TOO_BERSERK);
        else
            shop();
        return;
    }
    else if (ygrd == DNGN_ENTER_HELL && you.level_type != LEVEL_DUNGEON)
    {
        mpr("You can't enter Hell from outside the dungeon!",
            MSGCH_ERROR);
        return;
    }
    // Up and down both work for portals.
    else if (feat_is_bidirectional_portal(ygrd))
    {
        ;
    }
    else if (feat_stair_direction(ygrd) != CMD_GO_DOWNSTAIRS
             && !shaft)
    {
        if (ygrd == DNGN_STONE_ARCH)
            mpr("There is nothing on the other side of the stone arch.");
        else if (ygrd == DNGN_ABANDONED_SHOP)
            mpr("This shop appears to be closed.");
        else
            mpr("You can't go down here!");
        return;
    }

    if (you.attribute[ATTR_HELD])
    {
        mpr("You're held in a net!");
        return;
    }

    if (!_prompt_dangerous_portal(ygrd))
        return;

    // Does the next level have a warning annotation?
    // Also checks for entering a labyrinth with teleportitis.
    if (!check_annotation_exclusion_warning())
        return;

    if (you.duration[DUR_MISLED])
    {
        mpr("Away from their source, illusions no longer mislead you.", MSGCH_DURATION);
        you.duration[DUR_MISLED] = 0;
    }

    if (shaft)
    {
        start_delay(DELAY_DESCENDING_STAIRS, 0);
    }
    else
    {
        if (_marker_vetoes_stair())
            return;

        tag_followers(); // Only those beside us right now can follow.
        start_delay(DELAY_DESCENDING_STAIRS,
                    1 + (you.burden_state > BS_UNENCUMBERED));
    }
}

static void _experience_check()
{
    mprf("You are a level %d %s %s.",
         you.experience_level,
         species_name(you.species).c_str(),
         you.class_name);

    if (you.experience_level < 27)
    {
        int xp_needed = (exp_needed(you.experience_level+2)-you.experience)+1;
        mprf("Level %d requires %d experience (%d point%s to go!)",
              you.experience_level + 1,
              exp_needed(you.experience_level + 2) + 1,
              xp_needed,
              (xp_needed > 1) ? "s" : "");
    }
    else
    {
        mpr("I'm sorry, level 27 is as high as you can go.");
        mpr("With the way you've been playing, I'm surprised you got this far.");
    }

    if (you.real_time != -1)
    {
        const time_t curr = you.real_time + (time(NULL) - you.start_time);
        msg::stream << "Play time: " << make_time_string(curr)
                    << " (" << you.num_turns << " turns)"
                    << std::endl;
    }
#ifdef DEBUG_DIAGNOSTICS
    if (wearing_amulet(AMU_THE_GOURMAND))
        mprf(MSGCH_DIAGNOSTICS, "Gourmand charge: %d",
             you.duration[DUR_GOURMAND]);

    mprf(MSGCH_DIAGNOSTICS, "Turns spent on this level: %d",
         env.turns_on_level);
#endif
}

static void _print_friendly_pickup_setting(bool was_changed)
{
    std::string now = (was_changed? "now " : "");

    if (you.friendly_pickup == FRIENDLY_PICKUP_NONE)
    {
        mprf("Your intelligent allies are %sforbidden to pick up anything at all.",
             now.c_str());
    }
    else if (you.friendly_pickup == FRIENDLY_PICKUP_FRIEND)
    {
        mprf("Your intelligent allies may %sonly pick up items dropped by allies.",
             now.c_str());
    }
    else if (you.friendly_pickup == FRIENDLY_PICKUP_PLAYER)
    {
        mprf("Your intelligent allies may %sonly pick up items dropped by you "
             "and your allies.", now.c_str());
    }
    else if (you.friendly_pickup == FRIENDLY_PICKUP_ALL)
    {
        mprf("Your intelligent allies may %spick up anything they need.",
             now.c_str());
    }
    else
        mprf(MSGCH_ERROR, "Your allies%s are collecting bugs!", now.c_str());
}

static void _do_look_around()
{
    dist lmove;   // Will be initialised by direction().
    direction_chooser_args args;
    args.restricts = DIR_TARGET;
    args.just_looking = true;
    args.needs_path = false;
    args.target_prefix = "Here";
    args.may_target_monster = "Move the cursor around to observe a square.";
    direction(lmove, args);
    if (lmove.isValid && lmove.isTarget && !lmove.isCancel
        && !crawl_state.arena_suspended)
    {
        start_travel(lmove.target);
    }
}

static void _do_remove_armour()
{
    if (you.species == SP_CAT)
    {
        mpr("You can't remove your fur, sorry.");
        return;
    }

    if (!player_can_handle_equipment())
    {
        mpr("You can't wear or remove anything in your present form.");
        return;
    }

    int index = 0;
    if (armour_prompt("Take off which item?", &index, OPER_TAKEOFF))
        takeoff_armour(index);
}

static void _toggle_friendly_pickup()
{
    // Toggle pickup mode for friendlies.
    _print_friendly_pickup_setting(false);

    mpr("Change to (d)efault, (n)othing, (f)riend-dropped, (p)layer, "
        "or (a)ll? ", MSGCH_PROMPT);

    int type;
    {
        cursor_control con(true);
        type = tolower(getchm(KMC_DEFAULT));
    }

    switch (type)
    {
    case 'd': you.friendly_pickup = Options.default_friendly_pickup; break;
    case 'n': you.friendly_pickup = FRIENDLY_PICKUP_NONE; break;
    case 'f': you.friendly_pickup = FRIENDLY_PICKUP_FRIEND; break;
    case 'p': you.friendly_pickup = FRIENDLY_PICKUP_PLAYER; break;
    case 'a': you.friendly_pickup = FRIENDLY_PICKUP_ALL; break;
    default: canned_msg(MSG_OK); return;
    }

    _print_friendly_pickup_setting(true);
}

static void _do_rest()
{
    if (you.hunger_state == HS_STARVING && !you_min_hunger())
    {
        mpr("You're too hungry to rest.");
        return;
    }

    if (i_feel_safe())
    {
        if ((you.hp == you.hp_max
                || player_mutation_level(MUT_SLOW_HEALING) == 3
                || (you.species == SP_VAMPIRE
                    && you.hunger_state == HS_STARVING))
            && you.magic_points == you.max_magic_points)
        {
            mpr("You start searching.");
        }
        else
            mpr("You start resting.");
    }

    _start_running(RDIR_REST, RMODE_REST_DURATION);
}

static void _do_clear_map()
{
    if (player_in_mappable_area())
    {
        mpr("Clearing level map.");
        clear_map();
        crawl_view.set_player_at(you.pos());
    }
}

static void _do_display_map()
{
    if (Hints.hints_events[HINT_MAP_VIEW])
        Hints.hints_events[HINT_MAP_VIEW] = false;

#ifndef DEBUG_DIAGNOSTICS
    if (!player_in_mappable_area())
    {
        mpr("It would help if you knew where you were, first.");
        return;
    }
#endif

#ifdef USE_TILE
    // Since there's no actual overview map, but the functionality
    // exists, give a message to explain what's going on.
    mpr("Move the cursor to view the level map, or type <w>?</w> for "
        "a list of commands.");
    flush_prev_message();
#endif

    level_pos pos;
    const bool travel = show_map(pos, true, true, true);

#ifdef USE_TILE
    mpr("Returning to the game...");
#endif
    if (travel)
        start_translevel_travel(pos);
}

static void _do_cycle_quiver(int dir)
{
    const int cur = you.m_quiver->get_fire_item();
    const int next = get_next_fire_item(cur, dir);
#ifdef DEBUG_QUIVER
    mprf(MSGCH_DIAGNOSTICS, "next slot: %d, item: %s", next,
         next == -1 ? "none" : you.inv[next].name(DESC_PLAIN).c_str());
#endif
    if (next != -1)
    {
        // Kind of a hacky way to get quiver to change.
        you.m_quiver->on_item_fired(you.inv[next], true);

        if (next == cur)
            mpr("No other missiles available. Use F to throw any item.");
    }
    else if (cur == -1)
    {
        mpr("No missiles available. Use F to throw any item.");
    }
}

static void _do_list_gold()
{
    if (shopping_list.size() == 0)
        mprf("You have %d gold piece%s.", you.gold, you.gold != 1 ? "s" : "");
    else
        shopping_list.display();
}

// Note that in some actions, you don't want to clear afterwards.
// e.g. list_jewellery, etc.
void process_command(command_type cmd)
{
    apply_berserk_penalty = true;
    switch (cmd)
    {
#ifdef USE_TILE
        // Tiles-specific commands.
    case CMD_EDIT_PLAYER_TILE: tiles.draw_doll_edit(); break;
#endif

        // Movement and running commands.
    case CMD_OPEN_DOOR_UP_RIGHT:   _open_door( 1, -1); break;
    case CMD_OPEN_DOOR_UP:         _open_door( 0, -1); break;
    case CMD_OPEN_DOOR_UP_LEFT:    _open_door(-1, -1); break;
    case CMD_OPEN_DOOR_RIGHT:      _open_door( 1,  0); break;
    case CMD_OPEN_DOOR_DOWN_RIGHT: _open_door( 1,  1); break;
    case CMD_OPEN_DOOR_DOWN:       _open_door( 0,  1); break;
    case CMD_OPEN_DOOR_DOWN_LEFT:  _open_door(-1,  1); break;
    case CMD_OPEN_DOOR_LEFT:       _open_door(-1,  0); break;

    case CMD_MOVE_DOWN_LEFT:  _move_player(-1,  1); break;
    case CMD_MOVE_DOWN:       _move_player( 0,  1); break;
    case CMD_MOVE_UP_RIGHT:   _move_player( 1, -1); break;
    case CMD_MOVE_UP:         _move_player( 0, -1); break;
    case CMD_MOVE_UP_LEFT:    _move_player(-1, -1); break;
    case CMD_MOVE_LEFT:       _move_player(-1,  0); break;
    case CMD_MOVE_DOWN_RIGHT: _move_player( 1,  1); break;
    case CMD_MOVE_RIGHT:      _move_player( 1,  0); break;

    case CMD_RUN_DOWN_LEFT: _start_running(RDIR_DOWN_LEFT, RMODE_START); break;
    case CMD_RUN_DOWN:      _start_running(RDIR_DOWN, RMODE_START);      break;
    case CMD_RUN_UP_RIGHT:  _start_running(RDIR_UP_RIGHT, RMODE_START);  break;
    case CMD_RUN_UP:        _start_running(RDIR_UP, RMODE_START);        break;
    case CMD_RUN_UP_LEFT:   _start_running(RDIR_UP_LEFT, RMODE_START);   break;
    case CMD_RUN_LEFT:      _start_running(RDIR_LEFT, RMODE_START);      break;
    case CMD_RUN_DOWN_RIGHT:_start_running(RDIR_DOWN_RIGHT, RMODE_START); break;
    case CMD_RUN_RIGHT:     _start_running(RDIR_RIGHT, RMODE_START);     break;

    case CMD_REST: _do_rest(); break;

    case CMD_GO_UPSTAIRS:     _go_upstairs();    break;
    case CMD_GO_DOWNSTAIRS:   _go_downstairs();  break;
    case CMD_OPEN_DOOR:       _open_door(0, 0);  break;
    case CMD_CLOSE_DOOR:      _close_door(coord_def(0, 0)); break;

    // Repeat commands.
    case CMD_REPEAT_CMD:     _do_cmd_repeat();  break;
    case CMD_PREV_CMD_AGAIN: _do_prev_cmd_again(); break;
    case CMD_MACRO_ADD:      macro_add_query();    break;

    // Toggle commands.
    case CMD_DISABLE_MORE: crawl_state.show_more_prompt = false; break;
    case CMD_ENABLE_MORE:  crawl_state.show_more_prompt = true;  break;

    case CMD_TOGGLE_AUTOPICKUP:
        if (Options.autopickup_on < 1)
            Options.autopickup_on = 1;
        else
            Options.autopickup_on = 0;
        mprf("Autopickup is now %s.", Options.autopickup_on > 0 ? "on" : "off");
        break;

    case CMD_TOGGLE_FRIENDLY_PICKUP: _toggle_friendly_pickup(); break;

        // Map commands.
    case CMD_CLEAR_MAP:       _do_clear_map();   break;
    case CMD_DISPLAY_OVERMAP: display_overview(); break;
    case CMD_DISPLAY_MAP:     _do_display_map(); break;

        // Stash commands.
    case CMD_SEARCH_STASHES:
        if (Hints.hints_stashes)
            Hints.hints_stashes = 0;
        StashTrack.search_stashes();
        break;

    case CMD_FORGET_STASH:
        if (Options.stash_tracking >= STM_EXPLICIT)
            StashTrack.no_stash();
        break;

    case CMD_INSPECT_FLOOR: request_autopickup(); break;
    case CMD_SHOW_TERRAIN: toggle_show_terrain(); break;
    case CMD_ADJUST_INVENTORY: adjust(); break;

    case CMD_MOVE_NOWHERE:
    case CMD_SEARCH:
        search_around();
        you.turn_is_over = true;
        break;

        // Action commands.
    case CMD_BUTCHER:              butchery();               break;
    case CMD_CAST_SPELL:           do_cast_spell_cmd(false); break;
    case CMD_DISPLAY_SPELLS:       inspect_spells();         break;
    case CMD_EAT:                  eat_food();               break;
    case CMD_EXAMINE_OBJECT:       examine_object();         break;
    case CMD_FIRE:                 fire_thing();             break;
    case CMD_FORCE_CAST_SPELL:     do_cast_spell_cmd(true);  break;
    case CMD_LOOK_AROUND:          _do_look_around();        break;
    case CMD_PICKUP:               pickup();                 break;
    case CMD_PRAY:                 pray();                   break;
    case CMD_QUAFF:                drink();                  break;
    case CMD_READ:                 read_scroll();            break;
    case CMD_REMOVE_ARMOUR:        _do_remove_armour();      break;
    case CMD_REMOVE_JEWELLERY:     remove_ring();            break;
    case CMD_SHOUT:                yell();                   break;
    case CMD_THROW_ITEM_NO_QUIVER: throw_item_no_quiver();   break;
    case CMD_WEAPON_SWAP:          wield_weapon(true);       break;
    case CMD_WEAR_ARMOUR:          wear_armour();            break;
    case CMD_WEAR_JEWELLERY:       puton_ring(-1);           break;
    case CMD_WIELD_WEAPON:         wield_weapon(false);      break;
    case CMD_ZAP_WAND:             zap_wand();               break;

    case CMD_DROP:
        drop();
        if (Options.stash_tracking >= STM_DROPPED)
            StashTrack.add_stash();
        break;

    case CMD_EVOKE:
        if (!evoke_item())
            flush_input_buffer(FLUSH_ON_FAILURE);
        break;

    case CMD_EVOKE_WIELDED:
        if (!evoke_item(you.equip[EQ_WEAPON]))
            flush_input_buffer(FLUSH_ON_FAILURE);
        break;

    case CMD_MEMORISE_SPELL:
        if (!learn_spell())
            flush_input_buffer(FLUSH_ON_FAILURE);
        break;

    case CMD_USE_ABILITY:
        if (!activate_ability())
            flush_input_buffer(FLUSH_ON_FAILURE);
        break;

        // Informational commands.
    case CMD_DISPLAY_CHARACTER_STATUS: display_char_status();          break;
    case CMD_DISPLAY_COMMANDS:         list_commands(0, true);         break;
    case CMD_DISPLAY_INVENTORY:        get_invent(OSEL_ANY);           break;
    case CMD_DISPLAY_KNOWN_OBJECTS:    check_item_knowledge();         break;
    case CMD_DISPLAY_MUTATIONS: display_mutations(); redraw_screen();  break;
    case CMD_DISPLAY_SKILLS:           show_skills(); redraw_screen(); break;
    case CMD_EXPERIENCE_CHECK:         _experience_check();            break;
    case CMD_FULL_VIEW:                full_describe_view();           break;
    case CMD_INSCRIBE_ITEM:            prompt_inscribe_item();         break;
    case CMD_LIST_ARMOUR:              list_armour();                  break;
    case CMD_LIST_EQUIPMENT:           get_invent(OSEL_EQUIP);         break;
    case CMD_LIST_GOLD:                _do_list_gold();                break;
    case CMD_LIST_JEWELLERY:           list_jewellery();               break;
    case CMD_LIST_WEAPONS:             list_weapons();                 break;
    case CMD_MAKE_NOTE:                make_user_note();               break;
    case CMD_REPLAY_MESSAGES: replay_messages(); redraw_screen();      break;
    case CMD_RESISTS_SCREEN:           print_overview_screen();        break;

    case CMD_DISPLAY_RELIGION:
        describe_god(you.religion, true);
        redraw_screen();
        break;

    case CMD_READ_MESSAGES:
#ifdef DGL_SIMPLE_MESSAGING
        if (SysEnv.have_messages)
            read_messages();
#endif
        break;

    case CMD_CHARACTER_DUMP:
        if (dump_char(you.your_name, false))
            mpr("Char dumped successfully.");
        else
            mpr("Char dump unsuccessful! Sorry about that.");
        break;

        // Travel commands.
    case CMD_FIX_WAYPOINT:      travel_cache.add_waypoint(); break;
    case CMD_INTERLEVEL_TRAVEL: do_interlevel_travel();      break;
    case CMD_ANNOTATE_LEVEL:    annotate_level();            break;
    case CMD_EXPLORE:           do_explore_cmd();            break;

        // Mouse commands.
    case CMD_MOUSE_MOVE:
    {
        const coord_def dest = crawl_view.screen2grid(crawl_view.mousep);
        if (in_bounds(dest))
            terse_describe_square(dest);
        break;
    }

    case CMD_MOUSE_CLICK:
    {
        // XXX: We should probably use specific commands such as
        // CMD_MOUSE_TRAVEL and get rid of CMD_MOUSE_CLICK and
        // CMD_MOUSE_MOVE.
        c_mouse_event cme = get_mouse_event();
        if (cme && crawl_view.in_viewport_s(cme.pos))
        {
            const coord_def dest = crawl_view.screen2grid(cme.pos);
            if (cme.left_clicked())
            {
                if (in_bounds(dest))
                    start_travel(dest);
            }
            else if (cme.right_clicked())
            {
                if (you.see_cell(dest))
                    full_describe_square(dest);
                else
                    mpr("You can't see that place.");
            }
        }
        break;
    }


        // Quiver commands.
    case CMD_QUIVER_ITEM:           choose_item_for_quiver(); break;
    case CMD_CYCLE_QUIVER_FORWARD:  _do_cycle_quiver(+1);     break;
    case CMD_CYCLE_QUIVER_BACKWARD: _do_cycle_quiver(-1);     break;

#ifdef WIZARD
    case CMD_WIZARD: _handle_wizard_command(); break;
#endif

        // Game commands.
    case CMD_REDRAW_SCREEN: redraw_screen(); break;

#ifdef USE_UNIX_SIGNALS
    case CMD_SUSPEND_GAME:
        // CTRL-Z suspend behaviour is implemented here,
        // because we want to have CTRL-Y available...
        // and unfortunately they tend to be stuck together.
        clrscr();
#ifndef USE_TILE
        unixcurses_shutdown();
        kill(0, SIGTSTP);
        unixcurses_startup();
#endif
        redraw_screen();
        break;
#endif

    case CMD_SAVE_GAME:
        if (yesno("Save game and exit?", true, 'n'))
            save_game(true);
        break;

    case CMD_SAVE_GAME_NOW:
        mpr("Saving game... please wait.");
        save_game(true);
        break;

    case CMD_QUIT:
        if (yes_or_no("Are you sure you want to quit"))
            ouch(INSTANT_DEATH, NON_MONSTER, KILLED_BY_QUITTING);
        else
            canned_msg(MSG_OK);
        break;

    case CMD_NO_CMD:
    default:
        if (Hints.hints_left)
        {
           std::string msg = "Unknown command. (For a list of commands type "
                             "<w>?\?<lightgrey>.)";
           mpr(msg);
        }
        else // well, not examine, but...
           mpr("Unknown command.", MSGCH_EXAMINE_FILTER);
        break;
    }
}

static void _prep_input()
{
    you.turn_is_over = false;
    you.time_taken = player_speed();
    you.shield_blocks = 0;              // no blocks this round

    textcolor(LIGHTGREY);

    set_redraw_status(REDRAW_LINE_2_MASK | REDRAW_LINE_3_MASK);
    print_stats();

    viewwindow();
    maybe_update_stashes();
}

// Decrement a single duration. Print the message if the duration runs out.
// Returns true if the duration ended.
// At midpoint (defined by get_expiration_threshold() in player.cc)
// print midmsg and decrease duration by midloss (a randomised amount so as
// to make it impossible to know the exact remaining duration for sure).
// NOTE: The maximum possible midloss should be smaller than midpoint,
//       otherwise the duration may end in the same turn the warning
//       message is printed which would be a bit late.
static bool _decrement_a_duration(duration_type dur, int delay,
                                  const char* endmsg = NULL, int midloss = 0,
                                  const char* midmsg = NULL,
                                  msg_channel_type chan = MSGCH_DURATION)
{
    if (you.duration[dur] < 1)
        return (false);

    const int midpoint = get_expiration_threshold(dur);

    int old_dur = you.duration[dur];

    you.duration[dur] -= delay;
    if (you.duration[dur] < 0)
        you.duration[dur] = 0;

    // Did we cross the mid point? (No longer likely to hit it exactly) -cao
    if (you.duration[dur] <= midpoint && old_dur > midpoint)
    {
        if (midmsg)
            mpr(midmsg, chan);
        you.duration[dur] -= midloss * BASELINE_DELAY;
    }

    // allow fall-through in case midloss ended the duration (it shouldn't)
    if (you.duration[dur] == 0)
    {
        if (endmsg)
            mpr(endmsg, chan);
        return true;
    }

    return false;
}

//  Perhaps we should write functions like: update_liquid_flames(), etc.
//  Even better, we could have a vector of callback functions (or
//  objects) which get installed at some point.
static void _decrement_durations()
{
    int delay = you.time_taken;

    if (wearing_amulet(AMU_THE_GOURMAND))
    {
        if (you.duration[DUR_GOURMAND] < GOURMAND_MAX && coinflip())
            you.duration[DUR_GOURMAND] += delay;
    }
    else
        you.duration[DUR_GOURMAND] = 0;

    if (you.duration[DUR_ICEMAIL_DEPLETED] > 0)
    {
        if (delay > you.duration[DUR_ICEMAIL_DEPLETED])
            you.duration[DUR_ICEMAIL_DEPLETED] = 0;
        else
            you.duration[DUR_ICEMAIL_DEPLETED] -= delay;

        if (!you.duration[DUR_ICEMAIL_DEPLETED])
            mpr("Your icy envelope is fully restored.", MSGCH_DURATION);

        you.redraw_armour_class = true;
    }

    if (you.duration[DUR_DEMONIC_GUARDIAN] > 0)
    {
        if (delay > you.duration[DUR_DEMONIC_GUARDIAN])
            you.duration[DUR_DEMONIC_GUARDIAN] = 0;
        else
            you.duration[DUR_DEMONIC_GUARDIAN] -= delay;
    }

    // Must come before might/haste/berserk.
    if (_decrement_a_duration(DUR_BUILDING_RAGE, delay))
        go_berserk(false);

    if (_decrement_a_duration(DUR_SLEEP, delay))
        you.awake();

    dec_napalm_player(delay);

    if (_decrement_a_duration(DUR_ICY_ARMOUR, delay,
                              "Your icy armour evaporates.", coinflip(),
                              "Your icy armour starts to melt."))
    {
        you.redraw_armour_class = true;
    }

    // Possible reduction of silence radius.
    if (you.duration[DUR_SILENCE])
        invalidate_agrid();
    if (_decrement_a_duration(DUR_SILENCE, delay, "Your hearing returns."))
        you.attribute[ATTR_WAS_SILENCED] = 0;

    _decrement_a_duration(DUR_REPEL_MISSILES, delay,
                          "You feel less protected from missiles.",
                          coinflip(),
                          "Your repel missiles spell is about to expire...");

    _decrement_a_duration(DUR_DEFLECT_MISSILES, delay,
                          "You feel less protected from missiles.",
                          coinflip(),
                          "Your deflect missiles spell is about to expire...");

    if (_decrement_a_duration(DUR_REGENERATION, delay,
                              NULL, coinflip(),
                              "Your skin is crawling a little less now."))
    {
        remove_regen(you.attribute[ATTR_DIVINE_REGENERATION]);
    }

    if (you.duration[DUR_PRAYER] > 1)
        you.duration[DUR_PRAYER]--;
    else if (you.duration[DUR_PRAYER] == 1)
        end_prayer();

    if (you.duration[DUR_DIVINE_SHIELD] > 0)
    {
        if (you.duration[DUR_DIVINE_SHIELD] > 1)
        {
            you.duration[DUR_DIVINE_SHIELD] -= delay;
            if (you.duration[DUR_DIVINE_SHIELD] <= 1)
            {
                you.duration[DUR_DIVINE_SHIELD] = 1;
                mpr("Your divine shield starts to fade.", MSGCH_DURATION);
            }
        }

        if (you.duration[DUR_DIVINE_SHIELD] == 1 && !one_chance_in(3))
        {
            you.redraw_armour_class = true;
            if (--you.attribute[ATTR_DIVINE_SHIELD] == 0)
            {
                you.duration[DUR_DIVINE_SHIELD] = 0;
                mpr("Your divine shield fades away.", MSGCH_DURATION);
            }
        }
    }

    //jmf: More flexible weapon branding code.
    int last_value = you.duration[DUR_WEAPON_BRAND];

    if (last_value > 0)
    {
        you.duration[DUR_WEAPON_BRAND] -= delay;

        if (you.duration[DUR_WEAPON_BRAND] <= 0)
        {
            you.duration[DUR_WEAPON_BRAND] = 0;
            item_def& weapon = *you.weapon();
            const int temp_effect = get_weapon_brand(weapon);

            set_item_ego_type(weapon, OBJ_WEAPONS, SPWPN_NORMAL);
            std::string msg = weapon.name(DESC_CAP_YOUR);

            switch (temp_effect)
            {
            case SPWPN_VORPAL:
                if (get_vorpal_type(weapon) == DVORP_SLICING)
                    msg += " seems blunter.";
                else
                    msg += " feels lighter.";
                break;
            case SPWPN_FLAME:
            case SPWPN_FLAMING:
                msg += " goes out.";
                break;
            case SPWPN_FREEZING:
                msg += " stops glowing.";
                break;
            case SPWPN_FROST:
                msg += "'s frost melts away.";
                break;
            case SPWPN_VENOM:
                msg += " stops dripping with poison.";
                break;
            case SPWPN_DRAINING:
                msg += " stops crackling.";
                break;
            case SPWPN_DISTORTION:
                msg += " seems straighter.";
                break;
            case SPWPN_PAIN:
                msg += " seems less pained.";
                break;
            default:
                msg += " seems inexplicably less special.";
                break;
            }

            mpr(msg.c_str(), MSGCH_DURATION);
            you.wield_change = true;
        }
    }

    // FIXME: [ds] Remove this once we've ensured durations can never go < 0?
    if (you.duration[DUR_TRANSFORMATION] <= 0
        && you.attribute[ATTR_TRANSFORMATION] != TRAN_NONE)
    {
        you.duration[DUR_TRANSFORMATION] = 1;
    }

    // Vampire bat transformations are permanent (until ended).
    if (you.species != SP_VAMPIRE || !player_in_bat_form()
        || you.duration[DUR_TRANSFORMATION] <= 5 * BASELINE_DELAY)
    {
        if (_decrement_a_duration(DUR_TRANSFORMATION, delay, NULL, random2(3),
                                  "Your transformation is almost over."))
        {
            untransform();
            you.duration[DUR_BREATH_WEAPON] = 0;
        }
    }

    // Must come after transformation duration.
    _decrement_a_duration(DUR_BREATH_WEAPON, delay,
                          "You have got your breath back.", 0, NULL,
                          MSGCH_RECOVERY);

    _decrement_a_duration(DUR_SWIFTNESS, delay,
                          "You feel sluggish.", coinflip(),
                          "You start to feel a little slower.");
    _decrement_a_duration(DUR_INSULATION, delay,
                          "You feel conductive.", coinflip(),
                          "You start to feel a little less insulated.");

    if (_decrement_a_duration(DUR_STONEMAIL, delay,
                              "Your scaly stone armour disappears.",
                              coinflip(),
                              "Your scaly stone armour is starting "
                              "to flake away."))
    {
        you.redraw_armour_class = true;
        burden_change();
    }

    if (_decrement_a_duration(DUR_PHASE_SHIFT, delay,
                    "You are firmly grounded in the material plane once more.",
                    coinflip(),
                    "You feel closer to the material plane."))
    {
        you.redraw_evasion = true;
    }

    _decrement_a_duration(DUR_POWERED_BY_DEATH, delay,
                          "You feel less regenerative.");
    if (you.duration[DUR_POWERED_BY_DEATH] > 0)
        handle_pbd_corpses(true);

    if (_decrement_a_duration(DUR_SEE_INVISIBLE, delay)
        && !you.can_see_invisible())
    {
        mpr("Your eyesight blurs momentarily.", MSGCH_DURATION);
    }

    _decrement_a_duration(DUR_TELEPATHY, delay, "You feel less empathic.");

    if (_decrement_a_duration(DUR_CONDENSATION_SHIELD, delay))
        remove_condensation_shield();

    if (you.duration[DUR_CONDENSATION_SHIELD] && player_res_cold() < 0)
    {
        mpr("You feel very cold.");
        ouch(2 + random2avg(13, 2), NON_MONSTER, KILLED_BY_FREEZING);
    }

    if (_decrement_a_duration(DUR_MAGIC_SHIELD, delay,
                              "Your magical shield disappears."))
    {
        you.redraw_armour_class = true;
    }

    if (_decrement_a_duration(DUR_STONESKIN, delay, "Your skin feels tender."))
        you.redraw_armour_class = true;

    if (_decrement_a_duration(DUR_TELEPORT, delay))
    {
        // Only to a new area of the abyss sometimes (for abyss teleports).
        you_teleport_now(true, one_chance_in(5));
        untag_followers();
    }

    _decrement_a_duration(DUR_CONTROL_TELEPORT, delay,
                          "You feel uncertain.", coinflip(),
                          "You start to feel a little uncertain.");

    if (_decrement_a_duration(DUR_DEATH_CHANNEL, delay,
                              "Your unholy channel expires.", coinflip(),
                              "Your unholy channel is weakening."))
    {
        you.attribute[ATTR_DIVINE_DEATH_CHANNEL] = 0;
    }

    _decrement_a_duration(DUR_SAGE, delay, "You feel less studious.");
    _decrement_a_duration(DUR_STEALTH, delay, "You feel less stealthy.");
    _decrement_a_duration(DUR_RESIST_FIRE, delay, "Your fire resistance expires.");
    _decrement_a_duration(DUR_RESIST_COLD, delay, "Your cold resistance expires.");
    _decrement_a_duration(DUR_RESIST_POISON, delay, "Your poison resistance expires.");
    _decrement_a_duration(DUR_SLAYING, delay, "You feel less lethal.");

    _decrement_a_duration(DUR_INVIS, delay, "You flicker back into view.",
                          coinflip(), "You flicker for a moment.");

    _decrement_a_duration(DUR_BARGAIN, delay, "You feel less charismatic.");
    _decrement_a_duration(DUR_CONF, delay, "You feel less confused.");
    _decrement_a_duration(DUR_LOWERED_MR, delay, "You feel more resistant to magic.");
    _decrement_a_duration(DUR_SLIMIFY, delay, "You feel less slimy.",
                          coinflip(), "Your slime is starting to congeal.");
    _decrement_a_duration(DUR_MISLED, delay, "Your thoughts are your own once more.");
    _decrement_a_duration(DUR_QUAD_DAMAGE, delay, NULL, 0,
                          "Quad Damage is wearing off.");

    if (you.duration[DUR_PARALYSIS] || you.petrified())
    {
        _decrement_a_duration(DUR_PARALYSIS, delay);
        _decrement_a_duration(DUR_PETRIFIED, delay);

        if (!you.duration[DUR_PARALYSIS] && !you.petrified())
        {
            mpr("You can move again.", MSGCH_DURATION);
            you.redraw_evasion = true;
        }
    }

    _decrement_a_duration(DUR_CONFUSING_TOUCH, delay,
                          ((std::string("Your ") + your_hand(true)) +
                          " stop glowing.").c_str());

    _decrement_a_duration(DUR_SURE_BLADE, delay,
                          "The bond with your blade fades away.");

    if (_decrement_a_duration(DUR_MESMERISED, delay,
                              "You break out of your daze.",
                              0, NULL, MSGCH_RECOVERY))
    {
        you.clear_beholders();
    }

    dec_slow_player(delay);
    dec_exhaust_player(delay);
    dec_haste_player(delay);

    if (_decrement_a_duration(DUR_MIGHT, delay,
                              "You feel a little less mighty now."))
    {
        notify_stat_change(STAT_STR, -5, true, "might running out");
    }

    if (_decrement_a_duration(DUR_AGILITY, delay,
                              "You feel a little less agile now."))
    {
        notify_stat_change(STAT_DEX, -5, true, "agility running out");
    }

    if (_decrement_a_duration(DUR_BRILLIANCE, delay,
                              "You feel a little less clever now."))
    {
        notify_stat_change(STAT_INT, -5, true, "brilliance running out");
    }

    if (_decrement_a_duration(DUR_BERSERKER, delay,
                              "You are no longer berserk."))
    {
        //jmf: Guilty for berserking /after/ berserk.
        did_god_conduct(DID_STIMULANTS, 6 + random2(6));

        // Sometimes berserk leaves us physically drained.
        //
        // Chance of passing out:
        //     - mutation gives a large plus in order to try and
        //       avoid the mutation being a "death sentence" to
        //       certain characters.
        //     - knowing the spell gives an advantage just
        //       so that people who have invested 3 spell levels
        //       are better off than the casual potion drinker...
        //       this should make it a bit more interesting for
        //       Crusaders again.
        //     - similarly for the amulet

        if (you.berserk_penalty != NO_BERSERK_PENALTY)
        {
            const int chance =
                10 + player_mutation_level(MUT_BERSERK) * 25
                + (wearing_amulet(AMU_RAGE) ? 10 : 0)
                + (you.has_spell(SPELL_BERSERKER_RAGE) ? 5 : 0);

            // Note the beauty of Trog!  They get an extra save that's at
            // the very least 20% and goes up to 100%.
            if (you.religion == GOD_TROG && x_chance_in_y(you.piety, 150)
                && !player_under_penance())
            {
                mpr("Trog's vigour flows through your veins.");
            }
            else if (one_chance_in(chance))
            {
                mpr("You pass out from exhaustion.", MSGCH_WARN);
                you.increase_duration(DUR_PARALYSIS, roll_dice(1,4));
            }
        }

        if (!you.duration[DUR_PARALYSIS] && !you.petrified())
            mpr("You are exhausted.", MSGCH_WARN);

        // This resets from an actual penalty or from NO_BERSERK_PENALTY.
        you.berserk_penalty = 0;

        int dur = 12 + roll_dice(2, 12);
        // For consistency with slow give exhaustion 2 times the nominal
        // duration.
        you.increase_duration(DUR_EXHAUSTED, dur * 2);

        // Don't trigger too many hints mode messages.
        const bool hints_slow = Hints.hints_events[HINT_YOU_ENCHANTED];
        Hints.hints_events[HINT_YOU_ENCHANTED] = false;

        {
            // Don't give duplicate 'You feel yourself slow down' messages.
            no_messages nm;

            // Even if you had built up haste before going berserk,
            // exhaustion still ends it.
            if (you.duration[DUR_HASTE] > 0)
            {
                // Silently cancel haste, then slow player.
                you.duration[DUR_HASTE] = 0;
            }
            slow_player(dur);
        }

        make_hungry(700, true);
        you.hunger = std::max(50, you.hunger);

        // 1KB: No berserk healing.
        you.hp = (you.hp + 1) * 2 / 3;
        calc_hp();

        learned_something_new(HINT_POSTBERSERK);
        Hints.hints_events[HINT_YOU_ENCHANTED] = hints_slow;
    }

    if (_decrement_a_duration(DUR_CORONA, delay))
        if (!you.backlit())
            mpr("You are no longer glowing.", MSGCH_DURATION);

    // Leak piety from the piety pool into actual piety.
    // Note that changes of religious status without corresponding actions
    // (killing monsters, offering items, ...) might be confusing for characters
    // of other religions.
    // For now, though, keep information about what happened hidden.
    if (you.piety < MAX_PIETY && you.duration[DUR_PIETY_POOL] > 0
        && one_chance_in(5))
    {
        you.duration[DUR_PIETY_POOL]--;
        gain_piety(1, 1, true);

#if defined(DEBUG_DIAGNOSTICS) || defined(DEBUG_SACRIFICE) || defined(DEBUG_PIETY)
        mpr("Piety increases by 1 due to piety pool.", MSGCH_DIAGNOSTICS);

        if (you.duration[DUR_PIETY_POOL] == 0)
            mpr("Piety pool is now empty.", MSGCH_DIAGNOSTICS);
#endif
    }

    if (you.duration[DUR_LEVITATION])
    {
        if (!you.permanent_levitation() && !you.permanent_flight())
        {
            if (_decrement_a_duration(DUR_LEVITATION, delay,
                                      "You float gracefully downwards.",
                                      random2(6),
                                      "You are starting to lose your buoyancy!"))
            {
                burden_change();
                // Landing kills controlled flight.
                you.duration[DUR_CONTROLLED_FLIGHT] = 0;
                you.attribute[ATTR_LEV_UNCANCELLABLE] = 0;
                // Re-enter the terrain.
                move_player_to_grid(you.pos(), false, true);
            }
        }
        else
        {
            // Just time out potions/spells/miscasts.
            if ((you.duration[DUR_LEVITATION] -= delay) <= 0)
            {
                you.attribute[ATTR_LEV_UNCANCELLABLE] = 0;
                // permanent_levitation() has a hack that requires >1
                you.duration[DUR_LEVITATION] = 2;
            }
        }
    }

    if (!you.permanent_flight()
        && _decrement_a_duration(DUR_CONTROLLED_FLIGHT, delay)
        && you.airborne())
    {
            mpr("You lose control over your flight.", MSGCH_DURATION);
    }

    if (you.rotting > 0)
    {
        // XXX: Mummies have an ability (albeit an expensive one) that
        // can fix rotted HPs now... it's probably impossible for them
        // to even start rotting right now, but that could be changed. - bwr
        // It's not normal biology, so Cheibriados won't help.
        if (you.species == SP_MUMMY)
            you.rotting = 0;
        else if (x_chance_in_y(you.rotting, 20))
        {
            mpr("You feel your flesh rotting away.", MSGCH_WARN);
            ouch(1, NON_MONSTER, KILLED_BY_ROTTING);
            rot_hp(1);
            you.rotting--;
        }
    }

    // ghoul rotting is special, but will deduct from you.rotting
    // if it happens to be positive - because this is placed after
    // the "normal" rotting check, rotting attacks can be somewhat
    // more painful on ghouls - reversing order would make rotting
    // attacks somewhat less painful, but that seems wrong-headed {dlb}:
    if (you.species == SP_GHOUL)
    {
        int resilience = 400;

        if (you.religion == GOD_CHEIBRIADOS && you.piety >= piety_breakpoint(0))
            resilience = resilience * 3 / 2;

        // Faster rotting when hungry.
        if (you.hunger_state < HS_SATIATED)
            resilience >>= HS_SATIATED - you.hunger_state;

        if (one_chance_in(resilience))
        {
            dprf("rot rate: 1/%d", resilience);
            mpr("You feel your flesh rotting away.", MSGCH_WARN);
            ouch(1, NON_MONSTER, KILLED_BY_ROTTING);
            rot_hp(1);
            if (you.rotting > 0)
                you.rotting--;
        }
    }

    dec_disease_player(delay);

    dec_poison_player();

    if (you.duration[DUR_DEATHS_DOOR])
    {
        if (you.hp > allowed_deaths_door_hp())
        {
            you.hp = allowed_deaths_door_hp();
            you.redraw_hit_points = true;
        }

        _decrement_a_duration(DUR_DEATHS_DOOR, delay,
                              "Your life is in your own hands again!",
                              random2(6),
                              "Your time is quickly running out!");
    }

    if (_decrement_a_duration(DUR_DIVINE_STAMINA, delay))
        zin_remove_divine_stamina();

    if (_decrement_a_duration(DUR_DIVINE_VIGOUR, delay))
        elyvilon_remove_divine_vigour();

    _decrement_a_duration(DUR_REPEL_STAIRS_MOVE, 1);
    _decrement_a_duration(DUR_REPEL_STAIRS_CLIMB, 1);
}

static void _check_banished()
{
    if (you.banished)
    {
        you.banished = false;
        if (you.level_type != LEVEL_ABYSS)
        {
            mpr("You are cast into the Abyss!", MSGCH_BANISHMENT);
            more();
            banished(DNGN_ENTER_ABYSS, you.banished_by);
        }
        you.banished_by.clear();
    }
}

static void _check_shafts()
{
    for (int i = 0; i < MAX_TRAPS; ++i)
    {
        trap_def &trap = env.trap[i];

        if (trap.type != TRAP_SHAFT)
            continue;

        ASSERT(in_bounds(trap.pos));

        handle_items_on_shaft(trap.pos, true);
    }
}

static void _check_sanctuary()
{
    if (env.sanctuary_time <= 0)
        return;

    decrease_sanctuary_radius();
}

static void _regenerate_hp_and_mp(int delay)
{
    // XXX: using an int tmp to fix the fact that hit_points_regeneration
    // is only an unsigned char and is thus likely to overflow. -- bwr
    int tmp = you.hit_points_regeneration;

    if (you.hp < you.hp_max && !you.disease && !you.duration[DUR_DEATHS_DOOR])
    {
        int base_val = player_regen();
        tmp += div_rand_round(base_val * delay, BASELINE_DELAY);
    }

    while (tmp >= 100)
    {
        inc_hp(1, false);
        tmp -= 100;
    }

    // XXX: Don't let DD use guardian spirit for free HP. (due, dpeg)
    if (player_spirit_shield() && you.species == SP_DEEP_DWARF)
        return;

    ASSERT(tmp >= 0 && tmp < 100);
    you.hit_points_regeneration = tmp;

    // XXX: Doing the same as the above, although overflow isn't an
    // issue with magic point regeneration, yet. -- bwr
    tmp = you.magic_points_regeneration;

    if (you.magic_points < you.max_magic_points)
    {
        int base_val = 7 + you.max_magic_points / 2;
        tmp += div_rand_round(base_val * delay, BASELINE_DELAY);
    }

    while (tmp >= 100)
    {
        inc_mp(1, false);
        tmp -= 100;
    }

    ASSERT(tmp >= 0 && tmp < 100);
    you.magic_points_regeneration = tmp;
}

static void _update_mold_state(const coord_def & pos)
{
    if (glowing_mold(pos))
    {
        // Doing a weird little state thing with the two mold
        // fprops. 'glowing' mold should turn back to normal after
        // a couple display update (i.e. after the player makes their
        // next move), since we happen to have two bits dedicated to
        // mold now we may as well use them? -cao
        if (env.pgrid(pos) & FPROP_MOLD)
            env.pgrid(pos) &= ~FPROP_MOLD;
        else
        {
            env.pgrid(pos) |= FPROP_MOLD;
            env.pgrid(pos) &= ~FPROP_GLOW_MOLD;
        }
    }
}

static void _update_mold()
{
    for (rectangle_iterator ri(0); ri; ++ri)
    {
        _update_mold_state(*ri);
    }
    for (monster_iterator mon_it; mon_it; ++mon_it)
    {
        if (mon_it->type == MONS_HYPERACTIVE_BALLISTOMYCETE)
        {
            for (radius_iterator rad_it(mon_it->pos(),
                                        2, true, false); rad_it; ++rad_it)
            {
                // A threshold greater than 5, less than 8 on distance
                // matches the blast of a radius 2 explosion.
                int range = distance(mon_it->pos(), *rad_it);
                if (range < 6 && is_moldy(*rad_it) )
                {
                    env.pgrid(*rad_it) |= FPROP_MOLD;
                    env.pgrid(*rad_it) |= FPROP_GLOW_MOLD;
                }
            }
        }
    }
}

static void _player_reacts()
{
    if (!you.cannot_act() && !player_mutation_level(MUT_BLURRY_VISION)
        && x_chance_in_y(you.skills[SK_TRAPS_DOORS], 50))
    {
        search_around(false); // Check nonadjacent squares too.
    }

    stealth = check_stealth();

#ifdef DEBUG_STEALTH
    // Too annoying for regular diagnostics.
    mprf(MSGCH_DIAGNOSTICS, "stealth: %d", stealth);
#endif

    if (you.attribute[ATTR_NOISES])
        noisy_equipment();

    if (you.attribute[ATTR_SHADOWS])
        shadow_lantern_effect();

    if (player_mutation_level(MUT_DEMONIC_GUARDIAN))
        check_demonic_guardian();

    if (you.unrand_reacts != 0)
        unrand_reacts();

    if (one_chance_in(10))
    {
        const int teleportitis_level = player_teleport();
        // this is instantaneous
        if (teleportitis_level > 0 && one_chance_in(100 / teleportitis_level))
            you_teleport_now(true);
        else if (you.level_type == LEVEL_ABYSS && one_chance_in(30))
            you_teleport_now(false, true); // to new area of the Abyss
    }

    if (env.cgrid(you.pos()) != EMPTY_CLOUD)
        in_a_cloud();

    slime_wall_damage(&you, you.time_taken);

    if (you.level_type == LEVEL_DUNGEON && you.duration[DUR_TELEPATHY])
        detect_creatures(1 + you.duration[DUR_TELEPATHY] /
                         (2 * BASELINE_DELAY), true);

    _decrement_durations();

    int capped_time = you.time_taken;
    if (you.walking && capped_time > BASELINE_DELAY)
        capped_time = BASELINE_DELAY;

    int food_use = player_hunger_rate();
    food_use = div_rand_round(food_use * capped_time, BASELINE_DELAY);

    if (food_use > 0 && you.hunger >= 40)
        make_hungry(food_use, true);

    _regenerate_hp_and_mp(capped_time);

    // If you're wielding a rod, it'll gradually recharge.
    recharge_rods(you.time_taken, false);

    // Player stealth check.
    seen_monsters_react();

    update_stat_zero();
}

// Ran after monsters and clouds get to act.
static void _player_reacts_to_monsters()
{
    if (you.duration[DUR_FIRE_SHIELD] > 0)
        manage_fire_shield(you.time_taken);

    if (player_mutation_level(MUT_ANTENNAE))
        check_antennae_detect();

    handle_starvation();
}

void world_reacts()
{
    // All markers should be activated at this point.
    ASSERT(!env.markers.need_activate());

    reset_show_terrain();

    crawl_state.clear_mon_acting();

    if (!crawl_state.game_is_arena())
    {
        you.turn_is_over = true;
        religion_turn_end();
        crawl_state.clear_god_acting();
    }

#ifdef USE_TILE
    if (Hints.hints_left)
    {
        tiles.clear_text_tags(TAG_TUTORIAL);
        tiles.place_cursor(CURSOR_TUTORIAL, Region::NO_CURSOR);
    }
#endif

    _check_banished();
    _check_shafts();
    _check_sanctuary();

    run_environment_effects();

    if (!crawl_state.game_is_arena())
        _player_reacts();

    handle_monsters();

    _check_banished();

    ASSERT(you.time_taken >= 0);
    you.elapsed_time += you.time_taken;
    if (you.elapsed_time >= 2*1000*1000*1000)
    {
        // 2B of 1/10 turns.  A 32-bit signed int can hold 2.1B.
        // The worst case of mummy scumming had 92M turns, the second worst
        // merely 8M.  This limit is ~200M turns, with an efficient bot that
        // keeps resting on a fast machine, it takes ~24 hours to hit it
        // on a level with no monsters, at 100% CPU utilization, producing
        // a gigabyte of bzipped ttyrec.
        // We could extend the counters to 64 bits, but in the light of the
        // above, it's an useless exercise.
        mpr("Outside, the world ends.");
        mpr("Sorry, but your quest for the Orb is now rather pointless. "
            "You quit...");
        ouch(INSTANT_DEATH, NON_MONSTER, KILLED_BY_QUITTING);
    }

    handle_time();
    manage_clouds();
    _update_mold();

    if (!crawl_state.game_is_arena())
        _player_reacts_to_monsters();

    viewwindow();

    if (you.cannot_act() && any_messages()
        && crawl_state.repeat_cmd != CMD_WIZARD)
    {
        more();
    }

#if defined(DEBUG_TENSION) || defined(DEBUG_RELIGION)
    if (you.religion != GOD_NO_GOD)
        mprf(MSGCH_DIAGNOSTICS, "TENSION = %d", get_tension());
#endif

    if (you.num_turns != -1)
    {
        if (you.num_turns < INT_MAX)
            you.num_turns++;
        if (env.turns_on_level < INT_MAX)
            env.turns_on_level++;
        record_turn_timestamp();
        update_turn_count();
        msgwin_new_turn();
    }
}

static command_type _get_next_cmd()
{
#ifdef DGL_SIMPLE_MESSAGING
    check_messages();
#endif

#ifdef DEBUG_DIAGNOSTICS
    // Save hunger at start of round for use with hunger "delta-meter"
    // in output.cc.
    you.old_hunger = you.hunger;
#endif

#ifdef DEBUG_ITEM_SCAN
    debug_item_scan();
#endif
#ifdef DEBUG_MONS_SCAN
    debug_mons_scan();
#endif

    _center_cursor();

    const time_t before = time(NULL);
    keycode_type keyin = _get_next_keycode();

    const time_t after = time(NULL);

    // Clamp idle time so that play time is more meaningful.
    if (after - before > IDLE_TIME_CLAMP)
    {
        you.real_time  += int(before - you.start_time) + IDLE_TIME_CLAMP;
        you.start_time  = after;
    }

    if (is_userfunction(keyin))
    {
        run_macro(get_userfunction(keyin).c_str());
        return (CMD_NEXT_CMD);
    }

    return _keycode_to_command(keyin);
}

// We handle the synthetic keys, key_to_command() handles the
// real ones.
static command_type _keycode_to_command(keycode_type key)
{
    switch (key)
    {
#ifdef USE_TILE
    case CK_MOUSE_CMD:    return CMD_NEXT_CMD;
#endif

    case KEY_MACRO_DISABLE_MORE: return CMD_DISABLE_MORE;
    case KEY_MACRO_ENABLE_MORE:  return CMD_ENABLE_MORE;

    default:
        return key_to_command(key, KMC_DEFAULT);
    }
}

static keycode_type _get_next_keycode()
{
    keycode_type keyin;

    flush_input_buffer(FLUSH_BEFORE_COMMAND);

    mouse_control mc(MOUSE_MODE_COMMAND);
    keyin = unmangle_direction_keys(getch_with_command_macros());

    // This is the main mesclr() with Option.clear_messages.
    if (!is_synthetic_key(keyin))
        mesclr();

    return (keyin);
}

// Check squares adjacent to player for given feature and return how
// many there are.  If there's only one, return the dx and dy.
static int _check_adjacent(dungeon_feature_type feat, coord_def& delta)
{
    int num = 0;

    std::vector<coord_def> doors;
    for (adjacent_iterator ai(you.pos(), true); ai; ++ai)
    {
        if (grd(*ai) == feat)
        {
            // Specialcase doors to take into account gates.
            if (feat_is_door(feat))
            {
                bool found_door = false;
                for (unsigned int i = 0; i < doors.size(); ++i)
                {
                    if (doors[i] == *ai)
                    {
                        found_door = true;
                        break;
                    }
                }

                // Already included in a gate, skip this door.
                if (found_door)
                    continue;

                // Check if it's part of a gate. If so, remember all its doors.
                std::set<coord_def> all_door;
                find_connected_identical(*ai, grd(*ai), all_door);
                for (std::set<coord_def>::const_iterator dc = all_door.begin();
                     dc != all_door.end(); ++dc)
                {
                     doors.push_back(*dc);
                }
            }

            num++;
            delta = *ai - you.pos();
        }
    }

    return num;
}

// Handles some aspects of untrapping. Returns false if the target is a
// closed door that will need to be opened.
static bool _untrap_target(const coord_def move, bool check_confused)
{
    const coord_def target = you.pos() + move;
    monster* mon = monster_at(target);
    if (mon && player_can_hit_monster(mon))
    {
        if (mon->caught() && mon->friendly()
            && player_can_open_doors() && !you.confused())
        {
            const std::string prompt =
                make_stringf("Do you want to try to take the net off %s?",
                             mon->name(DESC_NOCAP_THE).c_str());

            if (yesno(prompt.c_str(), true, 'n'))
            {
                remove_net_from(mon);
                return (true);
            }
        }

        you.turn_is_over = true;
        you_attack(mon->mindex(), true);

        if (you.berserk_penalty != NO_BERSERK_PENALTY)
            you.berserk_penalty = 0;

        return (true);
    }

    if (find_trap(target) && grd(target) != DNGN_UNDISCOVERED_TRAP)
    {
        if (!you.confused())
        {
            if (!player_can_open_doors())
            {
                mpr("You can't disarm traps in your present form.");
                return (true);
            }

            const int cloud = env.cgrid(target);
            if (cloud != EMPTY_CLOUD
                && is_damaging_cloud(env.cloud[ cloud ].type, true))
            {
                mpr("You can't get to that trap right now.");
                return (true);
            }
        }

        // If you're confused, you may attempt it and stumble into the trap.
        disarm_trap(target);
        return (true);
    }

    const dungeon_feature_type feat = grd(target);
    if (!feat_is_closed_door(feat) || you.confused())
    {
        switch (feat)
        {
        case DNGN_OPEN_DOOR:
            _close_door(move); // for convenience
            return (true);
        default:
        {
            bool do_msg = true;

            // Press trigger/switch/button in wall.
            if (feat_is_solid(feat))
            {
                dgn_event event(DET_WALL_HIT, target);
                event.arg1  = NON_MONSTER;

                // Listener can veto the event to prevent the "You swing at
                // nothing" message.
                do_msg =
                    dungeon_events.fire_vetoable_position_event(event,
                                                                target);
            }
            if (do_msg)
                mpr("You swing at nothing.");
            make_hungry(3, true);
            you.turn_is_over = true;
            return (true);
        }
        }
    }

    // Else it's a closed door and needs further handling.
    return (false);
}

// Opens doors and may also handle untrapping/attacking, etc.
// If either move_x or move_y are non-zero, the pair carries a specific
// direction for the door to be opened (eg if you type ctrl + dir).
static void _open_door(coord_def move, bool check_confused)
{
    ASSERT(!crawl_state.game_is_arena() && !crawl_state.arena_suspended);

    if (you.attribute[ATTR_HELD])
    {
        free_self_from_net();
        you.turn_is_over = true;
        return;
    }

    // The player used Ctrl + dir or a variant thereof.
    if (!move.origin())
    {
        if (check_confused && you.confused() && !one_chance_in(3))
        {
            do
                move = coord_def(random2(3) - 1, random2(3) - 1);
            while (move.origin());
        }
        if (_untrap_target(move, check_confused))
            return;
    }

    // If we get here, the player either hasn't picked a direction yet,
    // or the chosen direction actually contains a closed door.
    if (!player_can_open_doors())
    {
        mpr("You can't open doors in your present form.");
        return;
    }

    dist door_move;

    // The player hasn't picked a direction yet.
    if (move.origin())
    {
        const int num = _check_adjacent(DNGN_CLOSED_DOOR, move)
                        + _check_adjacent(DNGN_DETECTED_SECRET_DOOR, move);

        if (num == 0)
        {
            mpr("There's nothing to open nearby.");
            return;
        }

        // If there's only one door to open, don't ask.
        if (num == 1)
            door_move.delta = move;
        else
        {
            mpr("Which direction? ", MSGCH_PROMPT);
            direction_chooser_args args;
            args.restricts = DIR_DIR;
            direction(door_move, args);

            if (!door_move.isValid)
                return;
        }
    }
    else
        door_move.delta = move;

    if (check_confused && you.confused() && !one_chance_in(3))
    {
        do
            door_move.delta = coord_def(random2(3) - 1, random2(3) - 1);
        while (door_move.delta.origin());
    }

    // We got a valid direction.
    const coord_def doorpos = you.pos() + door_move.delta;
    const dungeon_feature_type feat = (in_bounds(doorpos) ? grd(doorpos)
                                                          : DNGN_UNSEEN);
    std::string door_already_open = "";
    if (in_bounds(doorpos))
    {
        door_already_open = env.markers.property_at(doorpos, MAT_ANY,
                                "door_verb_already_open");
    }

    if (!feat_is_closed_door(feat))
    {
        if (you.confused())
        {
            mpr("You swing at nothing.");
            make_hungry(3, true);
            you.turn_is_over = true;
            return;
        }
        switch (feat)
        {
        // This doesn't ever seem to be triggered.
        case DNGN_OPEN_DOOR:
            if (!door_already_open.empty())
                mpr(door_already_open.c_str());
            else
                mpr("It's already open!");
            break;
        default:
            mpr("There isn't anything that you can open there!");
            break;
        }
        // Don't lose a turn.
        return;
    }

    // Allow doors to be locked.
    bool door_vetoed = env.markers.property_at(doorpos, MAT_ANY, "veto_open") == "veto";
    const std::string door_veto_message = env.markers.property_at(doorpos, MAT_ANY,
                                "veto_reason");
    if (door_vetoed)
    {
        if (door_veto_message.empty())
            mpr("The door is shut tight!");
        else
            mpr(door_veto_message.c_str());

        return;
    }

    // Finally, open the closed door!
    std::set<coord_def> all_door = connected_doors(doorpos);
    const char *adj, *noun;
    get_door_description(all_door.size(), &adj, &noun);

    const std::string door_desc_adj  =
        env.markers.property_at(doorpos, MAT_ANY,
                                "door_description_adjective");
    const std::string door_desc_noun =
        env.markers.property_at(doorpos, MAT_ANY,
                                "door_description_noun");
    if (!door_desc_adj.empty())
        adj = door_desc_adj.c_str();
    if (!door_desc_noun.empty())
        noun = door_desc_noun.c_str();

    if (!(check_confused && you.confused()))
    {
        std::string door_open_prompt =
            env.markers.property_at(doorpos, MAT_ANY, "door_open_prompt");

        bool ignore_exclude = false;

        if (!door_open_prompt.empty())
        {
            door_open_prompt += " (y/N)";
            if (!yesno(door_open_prompt.c_str(), true, 'n', true, false))
            {
                if (is_exclude_root(doorpos))
                    canned_msg(MSG_OK);
                else
                {
                    if (yesno("Put travel exclusion on door? (Y/n)",
                              true, 'y'))
                    {
                        // Zero radius exclusion right on top of door.
                        set_exclude(doorpos, 0);
                    }
                }
                interrupt_activity(AI_FORCE_INTERRUPT);
                return;
            }
            ignore_exclude = true;
        }

        if (!ignore_exclude && is_exclude_root(doorpos))
        {
            std::string prompt =
                make_stringf("This %s%s is marked as excluded! Open it "
                             "anyway?", adj, noun);

            if (!yesno(prompt.c_str(), true, 'n', true, false))
            {
                canned_msg(MSG_OK);
                interrupt_activity(AI_FORCE_INTERRUPT);
                return;
            }
        }
    }

    int skill = you.dex()
                + (you.skills[SK_TRAPS_DOORS] + you.skills[SK_STEALTH]) / 2;

    std::string berserk_open = env.markers.property_at(doorpos, MAT_ANY,
                                        "door_berserk_verb_open");
    std::string berserk_adjective = env.markers.property_at(doorpos, MAT_ANY,
                                        "door_berserk_adjective");
    std::string door_open_creak = env.markers.property_at(doorpos, MAT_ANY,
                                        "door_noisy_verb_open");
    std::string door_airborne = env.markers.property_at(doorpos, MAT_ANY,
                                        "door_airborne_verb_open");
    std::string door_open_verb = env.markers.property_at(doorpos, MAT_ANY,
                                        "door_verb_open");

    if (you.berserk())
    {
        // XXX: Better flavour for larger doors?
        if (silenced(you.pos()))
        {
            if (!berserk_open.empty())
            {
                berserk_open += ".";
                mprf(berserk_open.c_str(), adj, noun);
            }
            else
                mprf("The %s%s flies open!", adj, noun);
        }
        else
        {
            if (!berserk_open.empty())
            {
                if (!berserk_adjective.empty())
                    berserk_open += " " + berserk_adjective;
                else
                    berserk_open += ".";
                mprf(MSGCH_SOUND, berserk_open.c_str(), adj, noun);
            }
            else
                mprf(MSGCH_SOUND, "The %s%s flies open with a bang!", adj, noun);
            noisy(15, you.pos());
        }
    }
    else if (one_chance_in(skill) && !silenced(you.pos()))
    {
        if (!door_open_creak.empty())
            mprf(MSGCH_SOUND, door_open_creak.c_str(), adj, noun);
        else
        {
            mprf(MSGCH_SOUND, "As you open the %s%s, it creaks loudly!",
                 adj, noun);
        }
        noisy(10, you.pos());
    }
    else
    {
        const char* verb;
        if (you.airborne())
        {
            if (!door_airborne.empty())
                verb = door_airborne.c_str();
            else
                verb = "You reach down and open the %s%s.";
        }
        else
        {
            if (!door_open_verb.empty())
               verb = door_open_verb.c_str();
            else
               verb = "You open the %s%s.";
        }

        mprf(verb, adj, noun);
    }

    bool seen_secret = false;
    std::vector<coord_def> excludes;
    for (std::set<coord_def>::iterator i = all_door.begin();
         i != all_door.end(); ++i)
    {
        const coord_def& dc = *i;
        // Even if some of the door is out of LOS, we want the entire
        // door to be updated.  Hitting this case requires a really big
        // door!
        if (env.map_knowledge(dc).seen())
        {
            env.map_knowledge(dc).set_feature(DNGN_OPEN_DOOR);
#ifdef USE_TILE
            env.tile_bk_bg(dc) = TILE_DNGN_OPEN_DOOR;
#endif
            if (!seen_secret && grd(dc) == DNGN_SECRET_DOOR)
            {
                seen_secret = true;
                dungeon_feature_type secret
                    = grid_secret_door_appearance(dc);
                mprf("That %s was a secret door!",
                     feature_description(secret, NUM_TRAPS, "",
                                         DESC_PLAIN, false).c_str());
            }
        }
        grd(dc) = DNGN_OPEN_DOOR;
        set_terrain_changed(dc);
        dungeon_events.fire_position_event(DET_DOOR_OPENED, dc);
        if (is_excluded(dc))
            excludes.push_back(dc);
    }

    update_exclusion_los(excludes);

    you.turn_is_over = true;
}

static void _close_door(coord_def move)
{
    if (!player_can_open_doors())
    {
        mpr("You can't close doors in your present form.");
        return;
    }

    if (you.attribute[ATTR_HELD])
    {
        mpr("You can't close doors while held in a net.");
        return;
    }

    dist door_move;

    // The player hasn't yet told us a direction.
    if (move.origin())
    {
        // If there's only one door to close, don't ask.
        int num = _check_adjacent(DNGN_OPEN_DOOR, move);
        if (num == 0)
        {
            mpr("There's nothing to close nearby.");
            return;
        }
        else if (num == 1)
            door_move.delta = move;
        else
        {
            mpr("Which direction? ", MSGCH_PROMPT);
            direction_chooser_args args;
            args.restricts = DIR_DIR;
            direction(door_move, args);

            if (!door_move.isValid)
                return;
        }
    }
    else
        door_move.delta = move;

    if (you.confused() && !one_chance_in(3))
    {
        do
            door_move.delta = coord_def(random2(3) - 1, random2(3) - 1);
        while (door_move.delta.origin());
    }

    if (door_move.delta.origin())
    {
        mpr("You can't close doors on yourself!");
        return;
    }

    const coord_def doorpos = you.pos() + door_move.delta;
    const dungeon_feature_type feat = (in_bounds(doorpos) ? grd(doorpos)
                                                          : DNGN_UNSEEN);

    std::string berserk_close = env.markers.property_at(doorpos, MAT_ANY,
                                        "door_berserk_verb_close");
    std::string berserk_adjective = env.markers.property_at(doorpos, MAT_ANY,
                                        "door_berserk_adjective");
    std::string door_close_creak = env.markers.property_at(doorpos, MAT_ANY,
                                        "door_noisy_verb_close");
    std::string door_airborne = env.markers.property_at(doorpos, MAT_ANY,
                                        "door_airborne_verb_close");
    std::string door_close_verb = env.markers.property_at(doorpos, MAT_ANY,
                                        "door_verb_close");

    if (feat == DNGN_OPEN_DOOR)
    {
        std::set<coord_def> all_door;
        find_connected_identical(doorpos, grd(doorpos), all_door);
        const char *adj, *noun;
        get_door_description(all_door.size(), &adj, &noun);
        const std::string waynoun_str = make_stringf("%sway", noun);
        const char *waynoun = waynoun_str.c_str();

        const std::string door_desc_adj  =
            env.markers.property_at(doorpos, MAT_ANY,
                                    "door_description_adjective");
        const std::string door_desc_noun =
            env.markers.property_at(doorpos, MAT_ANY,
                                    "door_description_noun");
        if (!door_desc_adj.empty())
            adj = door_desc_adj.c_str();
        if (!door_desc_noun.empty())
        {
            noun = door_desc_noun.c_str();
            waynoun = noun;
        }

        for (std::set<coord_def>::const_iterator i = all_door.begin();
             i != all_door.end(); ++i)
        {
            const coord_def& dc = *i;
            if (monster* mon = monster_at(dc))
            {
                // Need to make sure that turn_is_over is set if
                // creature is invisible.
                if (!you.can_see(mon))
                {
                    mprf("Something is blocking the %s!", waynoun);
                    you.turn_is_over = true;
                }
                else
                    mprf("There's a creature in the %s!", waynoun);
                return;
            }

            if (igrd(dc) != NON_ITEM)
            {
                mprf("There's something blocking the %s.", waynoun);
                return;
            }

            if (you.pos() == dc)
            {
                mprf("There's a thick-headed creature in the %s!", waynoun);
                return;
            }
        }

        int skill = you.dex()
                    + (you.skills[SK_TRAPS_DOORS] + you.skills[SK_STEALTH]) / 2;

        if (you.berserk())
        {
            if (silenced(you.pos()))
            {
                if (!berserk_close.empty())
                {
                    berserk_close += ".";
                    mprf(berserk_close.c_str(), adj, noun);
                }
                else
                    mprf("You slam the %s%s shut!", adj, noun);
            }
            else
            {
                if (!berserk_close.empty())
                {
                    if (!berserk_adjective.empty())
                        berserk_close += " " + berserk_adjective;
                    else
                        berserk_close += ".";
                    mprf(MSGCH_SOUND, berserk_close.c_str(), adj, noun);
                }
                else
                    mprf(MSGCH_SOUND, "You slam the %s%s shut with a bang!", adj, noun);
                noisy(15, you.pos());
            }
        }
        else if (one_chance_in(skill) && !silenced(you.pos()))
        {
            if (!door_close_creak.empty())
                mprf(MSGCH_SOUND, door_close_creak.c_str(), adj, noun);
            else
                mprf(MSGCH_SOUND, "As you close the %s%s, it creaks loudly!",
                     adj, noun);
            noisy(10, you.pos());
        }
        else
        {
            const char* verb;
            if (you.airborne())
            {
                if (!door_airborne.empty())
                    verb = door_airborne.c_str();
                else
                    verb = "You reach down and close the %s%s.";
            }
            else
            {
                if (!door_close_verb.empty())
                   verb = door_close_verb.c_str();
                else
                    verb = "You close the %s%s.";
            }

            mprf(verb, adj, noun);
        }

        std::vector<coord_def> excludes;
        for (std::set<coord_def>::const_iterator i = all_door.begin();
             i != all_door.end(); ++i)
        {
            const coord_def& dc = *i;
            // Once opened, formerly secret doors become normal doors.
            grd(dc) = DNGN_CLOSED_DOOR;
            set_terrain_changed(dc);
            dungeon_events.fire_position_event(DET_DOOR_CLOSED, dc);

            // Even if some of the door is out of LOS once it's closed
            // (or even if some of it is out of LOS when it's open), we
            // want the entire door to be updated.
            if (env.map_knowledge(dc).seen())
            {
                env.map_knowledge(dc).set_feature(DNGN_CLOSED_DOOR);
#ifdef USE_TILE
                env.tile_bk_bg(dc) = TILE_DNGN_CLOSED_DOOR;
#endif
            }
            if (is_excluded(dc))
                excludes.push_back(dc);
        }

        update_exclusion_los(excludes);
        you.turn_is_over = true;
    }
    else if (you.confused())
        _open_door(door_move.delta);
    else
    {
        switch (feat)
        {
        case DNGN_CLOSED_DOOR:
        case DNGN_DETECTED_SECRET_DOOR:
            mpr("It's already closed!");
            break;
        default:
            mpr("There isn't anything that you can close there!");
            break;
        }
    }
}

// An attempt to tone down berserk a little bit. -- bwross
//
// This function does the accounting for not attacking while berserk
// This gives a triangular number function for the additional penalty
// Turn:    1  2  3   4   5   6   7   8
// Penalty: 1  3  6  10  15  21  28  36
//
// Total penalty (including the standard one during upkeep is:
//          2  5  9  14  20  27  35  44
//
static void _do_berserk_no_combat_penalty(void)
{
    // Butchering/eating a corpse will maintain a blood rage.
    const int delay = current_delay_action();
    if (delay == DELAY_BUTCHER || delay == DELAY_EAT)
        return;

    if (you.berserk_penalty == NO_BERSERK_PENALTY)
        return;

    if (you.berserk())
    {
        you.berserk_penalty++;

        switch (you.berserk_penalty)
        {
        case 2:
            mpr("You feel a strong urge to attack something.", MSGCH_DURATION);
            break;
        case 4:
            mpr("You feel your anger subside.", MSGCH_DURATION);
            break;
        case 6:
            mpr("Your blood rage is quickly leaving you.", MSGCH_DURATION);
            break;
        }

        const int hasted_base_delay = BASELINE_DELAY / 2;
        int berserk_delay_penalty = you.berserk_penalty * hasted_base_delay;
        // Do these three separately, because the might and
        // haste counters can be different.
        you.duration[DUR_BERSERKER] -= berserk_delay_penalty;
        if (you.duration[DUR_BERSERKER] < hasted_base_delay)
            you.duration[DUR_BERSERKER] = hasted_base_delay;

        you.duration[DUR_MIGHT] -= berserk_delay_penalty;
        if (you.duration[DUR_MIGHT] < hasted_base_delay)
            you.duration[DUR_MIGHT] = hasted_base_delay;

        you.duration[DUR_HASTE] -= berserk_delay_penalty;
        if (you.duration[DUR_HASTE] < hasted_base_delay)
            you.duration[DUR_HASTE] = hasted_base_delay;
    }
    return;
}                               // end do_berserk_no_combat_penalty()


// Called when the player moves by walking/running. Also calls attack
// function etc when necessary.
static void _move_player(int move_x, int move_y)
{
    _move_player(coord_def(move_x, move_y));
}

static void _move_player(coord_def move)
{
    ASSERT(!crawl_state.game_is_arena() && !crawl_state.arena_suspended);

    bool attacking = false;
    bool moving = true;         // used to prevent eventual movement (swap)
    bool swap = false;

    if (you.attribute[ATTR_HELD])
    {
        free_self_from_net();
        you.turn_is_over = true;
        return;
    }

    // When confused, sometimes make a random move
    if (you.confused())
    {
        dungeon_feature_type dangerous = DNGN_FLOOR;
        for (adjacent_iterator ai(you.pos(), false); ai; ++ai)
        {
            if (is_feat_dangerous(grd(*ai))
                && (dangerous == DNGN_FLOOR || grd(*ai) == DNGN_LAVA))
            {
                dangerous = grd(*ai);
            }
        }
        if (dangerous != DNGN_FLOOR)
        {
            std::string prompt = "Are you sure you want to move while confused "
                                 "and next to ";
                        prompt += (dangerous == DNGN_LAVA ? "lava"
                                                          : "deep water");
                        prompt += "? ";

            if (!yesno(prompt.c_str(), false, 'n'))
            {
                canned_msg(MSG_OK);
                return;
            }
        }

        if (!one_chance_in(3))
        {
            move.x = random2(3) - 1;
            move.y = random2(3) - 1;
            you.reset_prev_move();
        }

        const coord_def& new_targ = you.pos() + move;
        if (!in_bounds(new_targ) || !you.can_pass_through(new_targ))
        {
            you.walking = move.abs();
            you.turn_is_over = true;
            mpr("Ouch!");
            apply_berserk_penalty = true;
            crawl_state.cancel_cmd_repeat();

            return;
        }
    }

    const coord_def& targ = you.pos() + move;

    // You can't walk out of bounds!
    if (!in_bounds(targ))
        return;

    const dungeon_feature_type targ_grid = grd(targ);
    monster* targ_monst = monster_at(targ);
    if (fedhas_passthrough(targ_monst))
    {
        // Moving on a plant takes 1.5 x normal move delay. We
        // will print a message about it but only when moving
        // from open space->plant (hopefully this will cut down
        // on the message spam).
        you.time_taken = div_rand_round(you.time_taken * 3, 2);

        monster* current = monster_at(you.pos());
        if (!current || !fedhas_passthrough(current))
        {
            // Probably need better messages. -cao
            if (mons_genus(targ_monst->type) == MONS_FUNGUS)
            {
                mprf("You walk carefully through the fungus.");
            }
            else
                mprf("You walk carefully through the plants.");
        }
        targ_monst = NULL;
    }

    const bool targ_pass = you.can_pass_through(targ);

    // You can swap places with a friendly or good neutral monster if
    // you're not confused, or if both of you are inside a sanctuary.
    const bool can_swap_places = targ_monst
                                 && !mons_is_stationary(targ_monst)
                                 && (targ_monst->wont_attack()
                                       && !you.confused()
                                     || is_sanctuary(you.pos())
                                        && is_sanctuary(targ));

    // You cannot move away from a mermaid but you CAN fight monsters on
    // neighbouring squares.
    monster* beholder = NULL;
    if (!you.confused())
        beholder = you.get_beholder(targ);

    if (you.running.check_stop_running())
    {
        // [ds] Do we need this? Shouldn't it be false to start with?
        you.turn_is_over = false;
        return;
    }

    coord_def mon_swap_dest;

    if (targ_monst && !targ_monst->submerged())
    {
        if (can_swap_places && !beholder)
        {
            if (swap_check(targ_monst, mon_swap_dest))
                swap = true;
            else
                moving = false;
        }
        else if (!can_swap_places) // attack!
        {
            // XXX: Moving into a normal wall does nothing and uses no
            // turns or energy, but moving into a wall which contains
            // an invisible monster attacks the monster, thus allowing
            // the player to figure out which adjacent wall an invis
            // monster is in "for free".
            you.turn_is_over = true;
            you_attack(targ_monst->mindex(), true);

            // We don't want to create a penalty if there isn't
            // supposed to be one.
            if (you.berserk_penalty != NO_BERSERK_PENALTY)
                you.berserk_penalty = 0;

            attacking = true;
        }
    }

    if (!attacking && targ_pass && moving && !beholder)
    {
        if (!you.confused() && !check_moveto(targ))
        {
            stop_running();
            you.turn_is_over = false;
            return;
        }

        if (swap)
            swap_places(targ_monst, mon_swap_dest);

        you.time_taken *= player_movement_speed();
        you.time_taken /= 10;

        move_player_to_grid(targ, true, false);

        you.walking = move.abs();
        you.prev_move = move;
        move.reset();
        you.turn_is_over = true;
        request_autopickup();
    }

    // BCR - Easy doors single move
    if (Options.easy_open && !attacking && feat_is_closed_door(targ_grid))
    {
        _open_door(move.x, move.y, false);
        you.prev_move = move;
    }
    else if (!targ_pass && !attacking)
    {
        if (grd(targ) == DNGN_OPEN_SEA)
            mpr("You can't go out to sea!");

        if (grd(targ) == DNGN_TREE && you.religion == GOD_FEDHAS)
            mpr("You cannot walk through the dense trees.");

        stop_running();
        move.reset();
        you.turn_is_over = false;
        crawl_state.cancel_cmd_repeat();
        return;
    }
    else if (beholder && !attacking)
    {
        mprf("You cannot move away from %s!",
            beholder->name(DESC_NOCAP_THE, true).c_str());
        return;
    }

    if (you.running == RMODE_START)
        you.running = RMODE_CONTINUE;

    if (you.level_type == LEVEL_ABYSS
        && !map_bounds_with_margin(you.pos(),
                                   MAPGEN_BORDER + ABYSS_AREA_SHIFT_RADIUS + 1))
    {
        dprf("Shifting abyss at (%d,%d)", you.pos().x, you.pos().y);

        abyss_area_shift();
        if (you.pet_target != MHITYOU)
            you.pet_target = MHITNOT;

#ifdef DEBUG_DIAGNOSTICS
        int j = 0;
        for (int i = 0; i < MAX_ITEMS; ++i)
            if (mitm[i].defined())
                ++j;

        mprf(MSGCH_DIAGNOSTICS, "Number of items present: %d", j);

        j = 0;
        for (monster_iterator mi; mi; ++mi)
            ++j;

        mprf(MSGCH_DIAGNOSTICS, "Number of monsters present: %d", j);
        mprf(MSGCH_DIAGNOSTICS, "Number of clouds present: %d", env.cloud_no);
#endif
    }

    apply_berserk_penalty = !attacking;

    if (!attacking && you.religion == GOD_CHEIBRIADOS && one_chance_in(10)
        && player_equip_ego_type(EQ_BOOTS, SPARM_RUNNING))
    {
        did_god_conduct(DID_HASTY, 1, true);
    }
}


static int _get_num_and_char_keyfun(int &ch)
{
    if (ch == CK_BKSP || isadigit(ch) || (unsigned)ch >= 128)
        return 1;

    return -1;
}

static int _get_num_and_char(const char* prompt, char* buf, int buf_len)
{
    if (prompt != NULL)
        mpr(prompt, MSGCH_PROMPT);

    line_reader reader(buf, buf_len);

    reader.set_keyproc(_get_num_and_char_keyfun);

    return reader.read_line(true);
}

static void _cancel_cmd_repeat()
{
    crawl_state.cancel_cmd_again();
    crawl_state.cancel_cmd_repeat();
    flush_input_buffer(FLUSH_REPLAY_SETUP_FAILURE);
}

static command_type _find_command(const keyseq& keys)
{
    // Add it back in to find out the command.
    macro_buf_add(keys, true);
    keycode_type keyin = unmangle_direction_keys(getch_with_command_macros());
    command_type cmd = _keycode_to_command(keyin);
    if (is_userfunction(keyin))
        cmd = CMD_NEXT_CMD;
    flush_input_buffer(FLUSH_REPEAT_SETUP_DONE);
    return (cmd);
}

static void _check_cmd_repeat(int last_turn)
{
    if (last_turn == you.num_turns
        && crawl_state.repeat_cmd != CMD_WIZARD
        && (crawl_state.repeat_cmd != CMD_PREV_CMD_AGAIN
            || crawl_state.prev_cmd != CMD_WIZARD))
    {
        // This is a catch-all that shouldn't really happen.
        // If the command always takes zero turns, then it
        // should be prevented in cmd_is_repeatable().  If
        // a command sometimes takes zero turns (because it
        // can't be done, for instance), then
        // crawl_state.zero_turns_taken() should be called when
        // it does take zero turns, to cancel command repetition
        // before we reach here.
#ifdef WIZARD
        crawl_state.cant_cmd_repeat("Can't repeat a command which "
                                    "takes no turns (unless it's a "
                                    "wizard command), cancelling ");
#else
        crawl_state.cant_cmd_repeat("Can't repeat a command which "
                                    "takes no turns, cancelling "
                                    "repetitions.");
#endif
        crawl_state.cancel_cmd_repeat();
        return;
    }
}

static void _run_input_with_keys(const keyseq& keys)
{
    ASSERT(crawl_state.is_replaying_keys());

    const int old_buf_size = get_macro_buf_size();

    macro_buf_add(keys, true);

    while (get_macro_buf_size() > old_buf_size
           && crawl_state.is_replaying_keys())
    {
        _input();
    }

    if (get_macro_buf_size() < old_buf_size)
    {
        mpr("(Key replay stole keys)", MSGCH_ERROR);
        crawl_state.cancel_cmd_all();
    }
}

static void _do_cmd_repeat()
{
    if (is_processing_macro())
    {
        flush_input_buffer(FLUSH_ABORT_MACRO);
        crawl_state.cancel_cmd_again();
        crawl_state.cancel_cmd_repeat();
        return;
    }

    ASSERT(!crawl_state.is_repeating_cmd());

    char buf[80];

    // Function ensures that the buffer contains only digits.
    int ch = _get_num_and_char("Number of times to repeat, then command key: ",
                               buf, sizeof(buf));

    if (strlen(buf) == 0)
    {
        mpr("You must enter the number of times for the command to repeat.");
        _cancel_cmd_repeat();
        return;
    }
    int count = atoi(buf);

    if (count <= 0)
    {
        canned_msg(MSG_OK);
        _cancel_cmd_repeat();
        return;
    }

    // User can type space or enter and then the command key, in case
    // they want to repeat a command bound to a number key.
    c_input_reset(true);
    if (ch == ' ' || ch == CK_ENTER)
    {
        mpr("Enter command to be repeated: ", MSGCH_PROMPT);
        // Enable the cursor to read input.
        cursor_control con(true);

        ch = getchm();
    }

    // Read out key sequence.
    keyseq keys;
    do
    {
        keys.push_back(ch);
        ch = macro_buf_get();
    } while (ch != -1);

    const command_type cmd = _find_command(keys);
    command_type real_cmd = cmd;
    if (cmd == CMD_PREV_CMD_AGAIN)
        real_cmd = crawl_state.prev_cmd;

    if (real_cmd != CMD_MOUSE_MOVE)
        c_input_reset(false);

    if (!_cmd_is_repeatable(real_cmd))
    {
        _cancel_cmd_repeat();
        return;
    }

    keyseq repeat_keys;
    int i = 0;
    if (cmd != CMD_PREV_CMD_AGAIN)
    {
        repeat_again_rec.keys.clear();
        macro_buf_add(keys, true);
        while (get_macro_buf_size() > 0)
            _input();
        repeat_keys = crawl_state.prev_cmd_keys;
        i++;
    }
    else
        repeat_keys = crawl_state.prev_cmd_keys;

    crawl_state.repeat_cmd                = real_cmd;
    crawl_state.cmd_repeat_started_unsafe = !i_feel_safe();

    int last_repeat_turn;
    for (; i < count && crawl_state.is_repeating_cmd(); ++i)
    {
        last_repeat_turn = you.num_turns;
        _run_input_with_keys(repeat_keys);
        _check_cmd_repeat(last_repeat_turn);
    }
    crawl_state.prev_repeat_cmd           = cmd;
    crawl_state.prev_cmd_repeat_goal      = count;
    crawl_state.repeat_cmd                = CMD_NO_CMD;
}

static void _do_prev_cmd_again()
{
    if (is_processing_macro())
    {
        mpr("Can't re-do previous command from within a macro.");
        flush_input_buffer(FLUSH_ABORT_MACRO);
        crawl_state.cancel_cmd_again();
        crawl_state.cancel_cmd_repeat();
        return;
    }

    if (crawl_state.prev_cmd == CMD_NO_CMD)
    {
        mpr("No previous command to re-do.");
        crawl_state.cancel_cmd_again();
        crawl_state.cancel_cmd_repeat();
        repeat_again_rec.clear();
        return;
    }

    if (crawl_state.doing_prev_cmd_again)
    {
        mpr("Trying to re-do re-do command, aborting.", MSGCH_ERROR);
        crawl_state.cancel_cmd_all();
        return;
    }

    crawl_state.doing_prev_cmd_again = true;

    ASSERT(crawl_state.prev_cmd_keys.size() > 0);

    if (crawl_state.prev_cmd == CMD_REPEAT_CMD)
    {
        // just call the relevant part of _do_repeat_cmd again
        // _do_repeat_cmd_again
        crawl_state.doing_prev_cmd_again = false;
        return;
    }

    _run_input_with_keys(crawl_state.prev_cmd_keys);

    crawl_state.doing_prev_cmd_again = false;
}

static void _update_replay_state()
{
    if (!crawl_state.is_replaying_keys()
        && crawl_state.prev_cmd != CMD_NO_CMD)
    {
        if (repeat_again_rec.keys.size() > 0)
            crawl_state.prev_cmd_keys = repeat_again_rec.keys;
    }

    if (!is_processing_macro())
        repeat_again_rec.clear();
}


static void _compile_time_asserts()
{
    // Check that the numbering comments in enum.h haven't been
    // disturbed accidentally.
    COMPILE_CHECK(SK_UNARMED_COMBAT == 17       , c1);
    COMPILE_CHECK(SK_EVOCATIONS == 38           , c2);
    COMPILE_CHECK(SP_VAMPIRE == 30              , c3);
    COMPILE_CHECK(SPELL_DEBUGGING_RAY == 102    , c4);
    COMPILE_CHECK(SPELL_PETRIFY == 154          , c5);
    COMPILE_CHECK(NUM_SPELLS == 214             , c6);

    //jmf: NEW ASSERTS: we ought to do a *lot* of these
    COMPILE_CHECK(NUM_SPECIES < SP_UNKNOWN      , c7);
    COMPILE_CHECK(NUM_JOBS < JOB_UNKNOWN        , c8);

    // Make sure there's enough room in you.unique_items to hold all
    // the unrandarts.
    COMPILE_CHECK(NO_UNRANDARTS < MAX_UNRANDARTS, c9);

    // Non-artefact brands and unrandart indexes both go into
    // item.special, so make sure they don't overlap.
    COMPILE_CHECK((int) NUM_SPECIAL_WEAPONS < (int) UNRAND_START, c10);

    // We have space for 32 brands in the bitfield.
    COMPILE_CHECK((int) SP_UNKNOWN_BRAND < 8*sizeof(you.seen_weapon[0]), c11);
    COMPILE_CHECK((int) SP_UNKNOWN_BRAND < 8*sizeof(you.seen_armour[0]), c12);
    COMPILE_CHECK(NUM_SPECIAL_WEAPONS <= SP_UNKNOWN_BRAND, c13);
    COMPILE_CHECK(NUM_SPECIAL_ARMOURS <= SP_UNKNOWN_BRAND, c14);
    COMPILE_CHECK(sizeof(float) == sizeof(int32_t), c15);
    COMPILE_CHECK(sizeof(feature_property_type) <= sizeof(terrain_property_t), c16);
    COMPILE_CHECK(sizeof(level_flag_type) <= sizeof(int32_t), c17);
    // Travel cache, traversable_terrain.
    COMPILE_CHECK(NUM_FEATURES <= 256, c18);

    // Also some runtime stuff; I don't know if the order of branches[]
    // needs to match the enum, but it currently does.
    for (int i = 0; i < NUM_BRANCHES; ++i)
        ASSERT(branches[i].id == i);
}<|MERGE_RESOLUTION|>--- conflicted
+++ resolved
@@ -1085,16 +1085,14 @@
     // Currently only set if Xom accidentally kills the player.
     you.reset_escaped_death();
 
-<<<<<<< HEAD
+    reset_damage_counters();
+
     if (you.dead)
     {
         revive();
         bring_to_safety();
         redraw_screen();
     }
-=======
-    reset_damage_counters();
->>>>>>> 0c9ad128
 
     if (crawl_state.is_replaying_keys() && crawl_state.is_repeating_cmd()
         && kbhit())
