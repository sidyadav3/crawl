/**
 * @file
 * @brief Player related functions.
**/


#ifndef PLAYER_H
#define PLAYER_H

#include "actor.h"
#include "beam.h"
#include "quiver.h"
#include "itemprop-enum.h"
#include "package.h"
#include "place-info.h"
#include "religion-enum.h"
#include "species.h"

#include <list>
#include <vector>

#ifdef USE_TILE
#include "tiledoll.h"
#endif

class targetter;

int check_stealth(void);

typedef FixedVector<int, NUM_DURATIONS> durations_t;
class player : public actor
{
public:
  // ---------------
  // Permanent data:
  // ---------------
  std::string your_name;
  species_type species;
  std::string species_name;
  job_type char_class;
  std::string class_name;

  // This field is here even in non-WIZARD compiles, since the
  // player might have been playing previously under wiz mode.
  bool          wizard;               // true if player has entered wiz mode.
  time_t        birth_time;           // start time of game


  // ----------------
  // Long-term state:
  // ----------------
  int elapsed_time;        // total amount of elapsed time in the game
  int elapsed_time_at_last_input; // used for elapsed_time delta display

  int hp;
  int hp_max;
  int hp_max_temp;            // temporary max HP loss (rotting)
  int hp_max_perm;            // base HPs from background (and permanent loss)

  int magic_points;
  int max_magic_points;
  int mp_max_temp;            // temporary max MP loss? (currently unused)
  int mp_max_perm;            // base MPs from background (and permanent loss)

  FixedVector<int8_t, NUM_STATS> stat_loss;
  FixedVector<int8_t, NUM_STATS> base_stats;
  FixedVector<int, NUM_STATS> stat_zero;
  FixedVector<std::string, NUM_STATS> stat_zero_cause;

  int hunger;
  int disease;
  hunger_state_t hunger_state;
  uint8_t max_level;
  uint8_t hit_points_regeneration;
  uint8_t magic_points_regeneration;
  unsigned int experience;
  unsigned int total_experience; // Unaffected by draining. Used for skill cost.
  int experience_level;
  int gold;
  int zigs_completed, zig_max;

  FixedVector<int8_t, NUM_EQUIP> equip;
  FixedVector<bool, NUM_EQUIP> melded;
  unsigned short unrand_reacts;

  // PC's symbol (usually @) and colour.
  monster_type symbol;
  transformation_type form;

  FixedVector< item_def, ENDOFPACK > inv;
  FixedBitArray<NUM_RUNE_TYPES> runes;
  int obtainable_runes; // can be != 15 in Sprint

  int burden;
  burden_state_type burden_state;
  FixedVector<spell_type, MAX_KNOWN_SPELLS> spells;
  uint8_t spell_no;
  game_direction_type char_direction;
  bool opened_zot;
  bool royal_jelly_dead;
  bool transform_uncancellable;
  bool fishtail; // Merfolk fishtail transformation

  unsigned short pet_target;

  durations_t duration;
  int rotting;
  int berserk_penalty;                // penalty for moving while berserk

  FixedVector<int, NUM_ATTRIBUTES> attribute;
  FixedVector<uint8_t, NUM_AMMO> quiver; // default items for quiver
  FixedVector<int, NUM_OBJECT_CLASSES> sacrifice_value;

  undead_state_type is_undead;

  int  friendly_pickup;       // pickup setting for allies
  bool dead; // ... but pending revival
  int lives;
  int deaths;

  FixedVector<uint8_t, NUM_SKILLS>  skills; //!< skill level
  FixedVector<int8_t, NUM_SKILLS>  train; //!< 0: disabled, 1: normal, 2: focus.
  FixedVector<int8_t, NUM_SKILLS>  train_alt; //<! config of the other mode.
  FixedVector<unsigned int, NUM_SKILLS>  training; //<! percentage of XP used
  FixedVector<bool, NUM_SKILLS> can_train; //!<Is training this skill allowed
  FixedVector<unsigned int, NUM_SKILLS> skill_points;
  FixedVector<unsigned int, NUM_SKILLS> ct_skill_points; //<!track skill points
                                                    //<!gained by crosstraining
  FixedVector<uint8_t, NUM_SKILLS>  skill_order;

  bool auto_training;
  std::list<skill_type> exercises;     //<! recent practise events
  std::list<skill_type> exercises_all; //<! also include events for disabled skills
  std::set<skill_type> stop_train; //<! need to check if we can still train
  std::set<skill_type> start_train; //<! we can resume training

  // Skill menu states
  skill_menu_state skill_menu_do;
  skill_menu_state skill_menu_view;

  //Ashenzari transfer knowledge
  skill_type    transfer_from_skill;
  skill_type    transfer_to_skill;
  unsigned int  transfer_skill_points;
  unsigned int  transfer_total_skill_points;

  skill_type sage_bonus_skill;  // If Sage is in effect, which skill it affects.
  int sage_bonus_degree;        // How much bonus XP to give in that skill.

  skill_type manual_skill;
  int manual_index;

  int  skill_cost_level;
  int  exp_available;
  int  zot_points; // ZotDef currency

  int exp_docked, exp_docked_total; // Ashenzari's wrath

  FixedArray<uint8_t, 6, 50> item_description;
  FixedVector<unique_item_status_type, MAX_UNRANDARTS> unique_items;
  FixedVector<bool, NUM_MONSTERS> unique_creatures;

  // NOTE: The kills member is a pointer to a KillMaster object,
  // rather than the object itself, so that we can get away with
  // just a forward declare of the KillMaster class, rather than
  // having to #include kills.h and thus make every single .cc file
  // dependent on kills.h.  Having a pointer means that we have
  // to do our own implementations of copying the player object,
  // since the default implementations will lead to the kills member
  // pointing to freed memory, or worse yet lead to the same piece of
  // memory being freed twice.
  KillMaster* kills;

  branch_type where_are_you;
  int depth;

  FixedVector<uint8_t, 30> branch_stairs;

  god_type religion;
  std::string god_name;
  std::string jiyva_second_name; // Random second name of Jiyva
  uint8_t piety;
  uint8_t piety_hysteresis;       // amount of stored-up docking
  uint8_t gift_timeout;
  FixedVector<uint8_t, MAX_NUM_GODS>  penance;
  FixedVector<uint8_t, MAX_NUM_GODS>  worshipped;
  FixedVector<short,   MAX_NUM_GODS>  num_current_gifts;
  FixedVector<short,   MAX_NUM_GODS>  num_total_gifts;
  FixedVector<uint8_t, MAX_NUM_GODS>  piety_max;

  // Nemelex sacrifice toggles
  FixedVector<bool, NUM_NEMELEX_GIFT_TYPES> nemelex_sacrificing;

  FixedVector<uint8_t, NUM_MUTATIONS> mutation;
  FixedVector<uint8_t, NUM_MUTATIONS> innate_mutations;

  struct demon_trait
  {
      int           level_gained;
      mutation_type mutation;
  };

  std::vector<demon_trait> demonic_traits;

  int earth_attunement; // nomes only
  int magic_contamination;

  FixedVector<bool, NUM_FIXED_BOOKS> had_book;
  FixedVector<bool, NUM_SPELLS>      seen_spell;
  FixedVector<uint32_t, NUM_WEAPONS> seen_weapon;
  FixedVector<uint32_t, NUM_ARMOURS> seen_armour;
  FixedBitArray<NUM_MISCELLANY>      seen_misc;
  uint8_t                            octopus_king_rings;

  uint8_t normal_vision;        // how far the species gets to see
  uint8_t current_vision;       // current sight radius (cells)

  branch_type   hell_branch;          // which branch the player goes to on hell exit
  uint8_t       hell_exit;            // which level player goes to on hell exit

  int           real_time;            // real time played (in seconds)
  int           num_turns;            // number of turns taken
  int           exploration;          // levels explored (16.16 bit real number)

  int           last_view_update;     // what turn was the view last updated?

  // Warning: these two are quite different.
  //
  // The spell table is an index to a specific spell slot (you.spells).
  // The ability table lists the ability (ABIL_*) which prefers that letter.
  //
  // In other words, the spell table contains hard links and the ability
  // table contains soft links.
  FixedVector<int, 52>  spell_letter_table;   // ref to spell by slot
  FixedVector<ability_type, 52>  ability_letter_table; // ref to abil by enum

  std::set<std::string> uniq_map_tags;
  std::set<std::string> uniq_map_names;

  PlaceInfo global_info;
  player_quiver* m_quiver;

  // monsters mesmerising player; should be protected, but needs to be saved
  // and restored.
  std::vector<int> beholders;

  // monsters causing fear to the player; see above
  std::vector<int> fearmongers;

  // Delayed level actions.  This array is never trimmed, as usually D:1 won't
  // be loaded again until the very end.
  std::vector<daction_type> dactions;

  // Path back from portal levels.
  std::vector<level_pos> level_stack;

  // The player's knowledge about item types.
  id_arr type_ids;
  // Additional information, about tried unidentified items.
  // (e.g. name of item, for scrolls of RC, ID, EA)
  CrawlHashTable type_id_props;

#if TAG_MAJOR_VERSION <= 33
  int montiers[5]; // four monster tiers, plus corpse count
#endif

  // The version the save was last played with.
  std::string prev_save_version;

  // The type of a zotdef wave, if any.
  std::string zotdef_wave_name;
  // The biggest assigned monster id so far.
  mid_t last_mid;

  // Count of various types of actions made.
  std::map<std::pair<caction_type, int>, FixedVector<int, 27> > action_count;

  // For now, only control the speed of abyss morphing.
  int abyss_speed;

<<<<<<< HEAD
=======

  // -------------------
>>>>>>> 537a8dfb
  // Non-saved UI state:
  // -------------------
  unsigned short prev_targ;
  coord_def      prev_grd_targ;
  coord_def      prev_move;

  // Coordinates of last travel target; note that this is never used by
  // travel itself, only by the level-map to remember the last travel target.
  short travel_x, travel_y;
  level_id travel_z;

  runrest running;            // Nonzero if running/traveling.
  bool received_weapon_warning;

  delay_queue_type delay_queue;       // pending actions

  time_t last_keypress_time;
  bool xray_vision;
  int8_t bondage_level;  // how much an Ash worshipper is into bondage
  int8_t bondage[NUM_ET];
  std::map<skill_type, int8_t> skill_boost; // Skill bonuses.

  // The last spell cast by the player.
  spell_type last_cast_spell;


  // ---------------------------
  // Volatile (same-turn) state:
  // ---------------------------
  bool turn_is_over; // flag signaling that player has performed a timed action

  // If true, player is headed to the Abyss.
  bool banished;
  std::string banished_by;

  bool wield_change;          // redraw weapon
  bool redraw_quiver;         // redraw quiver
  uint64_t redraw_status_flags;

  bool redraw_title;
  bool redraw_hit_points;
  bool redraw_magic_points;
  FixedVector<bool, NUM_STATS> redraw_stats;
  bool redraw_experience;
  bool redraw_armour_class;
  bool redraw_evasion;

  colour_t flash_colour;
  targetter *flash_where;

  int time_taken;

  int shield_blocks;         // number of shield blocks since last action

<<<<<<< HEAD
=======
  entry_cause_type entry_cause;
  god_type         entry_cause_god;

>>>>>>> 537a8dfb
  int           old_hunger;  // used for hunger delta-meter (see output.cc)

  // Set when the character is going to a new level, to guard against levgen
  // failures
  dungeon_feature_type transit_stair;
  bool entering_level;

  int         escaped_death_cause;
  std::string escaped_death_aux;

  int turn_damage;   // cumulative damage per turn
  int damage_source; // death source of last damage done to player
  int source_damage; // cumulative damage for you.damage_source

  // When other levels are loaded (e.g. viewing), is the player on this level?
  bool on_current_level;

  // Did you spent this turn walking (/flying)?
  // 0 = no, 1 = cardinal move, 2 = diagonal move
  int walking;

  // View code clears and needs new data in places where we can't announce the
  // portal right away; delay the announcements then.
  int seen_portals;
  // Same with invisible monsters, for ring auto-id.
  bool seen_invis;

  // Number of viewport refreshes.
  unsigned int frame_no;


  // ---------------------
  // The save file itself.
  // ---------------------
  package *save;

protected:
    FixedVector<PlaceInfo, NUM_BRANCHES>             branch_info;

public:
    player();
    player(const player &other);
    ~player();

    void copy_from(const player &other);

    void init();
    void init_skills();

    // Set player position without updating view geometry.
    void set_position(const coord_def &c);
    // Low-level move the player. Use this instead of changing pos directly.
    void moveto(const coord_def &c, bool clear_net = true);
    bool move_to_pos(const coord_def &c, bool clear_net = true);
    // Move the player during an abyss shift.
    void shiftto(const coord_def &c);
    bool blink_to(const coord_def& c, bool quiet = false);

    void reset_prev_move();

    int stat(stat_type stat, bool nonneg=true) const;
    int strength() const;
    int intel() const;
    int dex() const;
    int max_stat(stat_type stat) const;
    int max_strength() const;
    int max_intel() const;
    int max_dex() const;

    bool in_water() const;
    bool can_swim(bool permanently = false) const;
    int visible_igrd(const coord_def&) const;
    bool is_levitating() const;
    bool can_cling_to_walls() const;
    bool is_banished() const;
    bool is_web_immune() const;
    bool cannot_speak() const;
    bool invisible() const;
    bool misled() const;
    bool can_see_invisible() const;
    bool can_see_invisible(bool unid, bool transient = true) const;
    bool visible_to(const actor *looker) const;
    bool can_see(const actor* a) const;
    bool nightvision() const;

    bool see_cell(const coord_def& p) const;
    const los_base* get_los();

    // Is c in view but behind a transparent wall?
    bool trans_wall_blocking(const coord_def &c) const;

    bool is_icy() const;
    bool is_fiery() const;
    bool is_skeletal() const;

    bool light_flight() const;
    bool travelling_light() const;

    // Dealing with beholders. Implemented in behold.cc.
    void add_beholder(const monster* mon, bool axe = false);
    bool beheld() const;
    bool beheld_by(const monster* mon) const;
    monster* get_beholder(const coord_def &pos) const;
    monster* get_any_beholder() const;
    void remove_beholder(const monster* mon);
    void clear_beholders();
    void beholders_check_noise(int loudness, bool axe = false);
    void update_beholders();
    void update_beholder(const monster* mon);
    bool possible_beholder(const monster* mon) const;

    // Dealing with fearmongers. Implemented in fearmonger.cc.
    bool add_fearmonger(const monster* mon);
    bool afraid() const;
    bool afraid_of(const monster* mon) const;
    monster* get_fearmonger(const coord_def &pos) const;
    monster* get_any_fearmonger() const;
    void remove_fearmonger(const monster* mon);
    void clear_fearmongers();
    void fearmongers_check_noise(int loudness, bool axe = false);
    void update_fearmongers();
    void update_fearmonger(const monster* mon);

    kill_category kill_alignment() const;

    bool has_spell(spell_type spell) const;

    size_type transform_size(transformation_type tform,
                             int psize = PSIZE_TORSO) const;
    std::string shout_verb() const;

    item_def *slot_item(equipment_type eq,
                        bool include_melded=false);
    const item_def *slot_item(equipment_type eq,
                              bool include_melded=false) const;

    std::map<int,int> last_pickup;

    // actor
    int mindex() const;
    int       get_experience_level() const;
    actor_type atype() const { return ACT_PLAYER; }
    monster* as_monster() { return NULL; }
    player* as_player() { return this; }
    const monster* as_monster() const { return NULL; }
    const player* as_player() const { return this; }

    god_type  deity() const;
    bool      alive() const;
    bool      is_summoned(int* duration = NULL, int* summon_type = NULL) const;

    bool        swimming() const;
    bool        submerged() const;
    bool        floundering() const;
    bool        extra_balanced() const;
    bool        shove(const char* feat_name);
    bool        can_pass_through_feat(dungeon_feature_type grid) const;
    bool        is_habitable_feat(dungeon_feature_type actual_grid) const;
    size_type   body_size(size_part_type psize = PSIZE_TORSO, bool base = false) const;
    int         body_weight(bool base = false) const;
    int         total_weight() const;
    brand_type  damage_brand(int which_attack = -1);
    int         damage_type(int which_attack = -1);

    int       has_claws(bool allow_tran = true) const;
    bool      has_usable_claws(bool allow_tran = true) const;
    int       has_talons(bool allow_tran = true) const;
    bool      has_usable_talons(bool allow_tran = true) const;
    int       has_fangs(bool allow_tran = true) const;
    int       has_usable_fangs(bool allow_tran = true) const;
    int       has_tail(bool allow_tran = true) const;
    int       has_usable_tail(bool allow_tran = true) const;
    bool      has_usable_offhand() const;
    int       has_pseudopods(bool allow_tran = true) const;
    int       has_usable_pseudopods(bool allow_tran = true) const;
    int       has_tentacles(bool allow_tran = true) const;
    int       has_usable_tentacles(bool allow_tran = true) const;

    item_def *weapon(int which_attack = -1);
    item_def *shield();

    bool      can_wield(const item_def &item,
                        bool ignore_curse = false,
                        bool ignore_brand = false,
                        bool ignore_shield = false,
                        bool ignore_transform = false) const;
    bool      could_wield(const item_def &item,
                          bool ignore_brand = false,
                          bool ignore_transform = false) const;

    std::string name(description_level_type type,
                     bool force_visible = false) const;
    std::string pronoun(pronoun_type pro, bool force_visible = false) const;
    std::string conj_verb(const std::string &verb) const;
    std::string hand_name(bool plural, bool *can_plural = NULL) const;
    std::string foot_name(bool plural, bool *can_plural = NULL) const;
    std::string arm_name(bool plural, bool *can_plural = NULL) const;

    bool fumbles_attack(bool verbose = true);
    bool cannot_fight() const;
    bool fights_well_unarmed(int heavy_armour_penalty);

    void attacking(actor *other);
    bool can_go_berserk() const;
    bool can_go_berserk(bool intentional, bool potion = false) const;
    void go_berserk(bool intentional, bool potion = false);
    bool berserk() const;
    bool has_lifeforce() const;
    bool can_mutate() const;
    bool can_safely_mutate() const;
    bool can_bleed(bool allow_tran = true) const;
    bool mutate(const std::string &reason);
    void backlight();
    void banish(const std::string &who = "");
    void blink(bool allow_partial_control = true);
    void teleport(bool right_now = false,
                  bool abyss_shift = false,
                  bool wizard_tele = false);
    void drain_stat(stat_type stat, int amount, actor* attacker);

    void expose_to_element(beam_type element, int strength = 0);
    void god_conduct(conduct_type thing_done, int level);

    void make_hungry(int nutrition, bool silent = true);
    bool poison(actor *agent, int amount = 1, bool force = false);
    bool sicken(int amount, bool allow_hint = true);
    void paralyse(actor *, int str, std::string source = "");
    void petrify(actor *);
    bool fully_petrify(actor *foe, bool quiet = false);
    void slow_down(actor *, int str);
    void confuse(actor *, int strength);
    bool heal(int amount, bool max_too = false);
    bool drain_exp(actor *, bool quiet = false, int pow = 3);
    bool rot(actor *, int amount, int immediate = 0, bool quiet = false);
    int hurt(const actor *attacker, int amount,
             beam_type flavour = BEAM_MISSILE,
             bool cleanup_dead = true);

    int warding() const;

    monster_type mons_species(bool zombie_base = false) const;

    mon_holy_type holiness() const;
    bool undead_or_demonic() const;
    bool is_holy(bool spells = true) const;
    bool is_unholy(bool spells = true) const;
    bool is_evil(bool spells = true) const;
    bool is_chaotic() const;
    bool is_artificial() const;
    bool is_unbreathing() const;
    bool is_insubstantial() const;
    bool is_cloud_immune(cloud_type) const;
    int res_acid() const;
    int res_fire() const;
    int res_steam() const;
    int res_cold() const;
    int res_elec() const;
    int res_poison(bool temp = true) const;
    int res_rotting(bool temp = true) const;
    int res_asphyx() const;
    int res_water_drowning() const;
    int res_sticky_flame() const;
    int res_holy_energy(const actor *) const;
    int res_negative_energy() const;
    int res_torment() const;
    int res_wind() const;
    int res_petrify(bool temp = true) const;
    int res_constrict() const { return 0; };
    int res_magic() const;
    bool no_tele(bool calc_unid = true, bool permit_id = true);
    bool confusable() const;
    bool slowable() const;

    flight_type flight_mode() const;
    bool permanent_levitation() const;
    bool permanent_flight() const;

    bool paralysed() const;
    bool cannot_move() const;
    bool cannot_act() const;
    bool confused() const;
    bool caught() const;
    bool backlit(bool check_haloed = true, bool self_halo = true) const;
    bool umbra(bool check_haloed = true, bool self_halo = true) const;
    int halo_radius2() const;
    int silence_radius2() const;
    int liquefying_radius2 () const;
    int umbra_radius2 () const;
    int suppression_radius2 () const;
    bool glows_naturally() const;
    bool petrifying() const;
    bool petrified() const;
    bool incapacitated() const
    {
        return actor::incapacitated() || stat_zero[STAT_DEX];
    }

    bool asleep() const;
    void hibernate(int power = 0);
    void put_to_sleep(actor *, int power = 0);
    void awake();
    void check_awaken(int disturbance);
    int beam_resists(bolt &beam, int hurted, bool doEffects,
                     std::string source);

    bool can_throw_large_rocks() const;
    bool can_smell() const;

    int armour_class() const;
    int gdr_perc() const;
    int melee_evasion(const actor *attacker,
                      ev_ignore_type evit = EV_IGNORE_NONE) const;

    int stat_hp() const     { return hp; }
    int stat_maxhp() const  { return hp_max; }
    int stealth() const     { return check_stealth(); }

    int shield_bonus() const;
    int shield_block_penalty() const;
    int shield_bypass_ability(int tohit) const;
    void shield_block_succeeded(actor *foe);
    int missile_deflection() const;

    // Combat-related adjusted penalty calculation methods
    int unadjusted_body_armour_penalty() const;
    int adjusted_body_armour_penalty(int scale = 1,
                                     bool use_size = false) const;
    int adjusted_shield_penalty(int scale = 1) const;
    int armour_tohit_penalty(bool random_factor) const;
    int shield_tohit_penalty(bool random_factor) const;

    bool wearing_light_armour(bool with_skill = false) const;
    int  skill(skill_type skill, int scale =1, bool real = false) const;
    int  traps_skill() const;

    bool do_shaft();

    void apply_location_effects(const coord_def &oldpos,
                                killer_type killer = KILL_NONE,
                                int killernum = -1);

    ////////////////////////////////////////////////////////////////

    PlaceInfo& get_place_info() const ; // Current place info
    PlaceInfo& get_place_info(branch_type branch) const;
    void clear_place_info();

    void goto_place(const level_id &level);

    void set_place_info(PlaceInfo info);
    // Returns copies of the PlaceInfo; modifying the vector won't
    // modify the player object.
    std::vector<PlaceInfo> get_all_place_info(bool visited_only = false,
                                              bool dungeon_only = false) const;

    bool did_escape_death() const;
    void reset_escaped_death();

    void add_gold(int delta);
    void del_gold(int delta);
    void set_gold(int amount);

    void increase_duration(duration_type dur, int turns, int cap = 0,
                           const char* msg = NULL);
    void set_duration(duration_type dur, int turns, int cap = 0,
                      const char *msg = NULL);

    void accum_been_constricted();
    void accum_has_constricted();
    bool attempt_escape();
    bool has_usable_tentacle() const;

protected:
    void _removed_beholder();
    bool _possible_beholder(const monster* mon) const;

    void _removed_fearmonger();
    bool _possible_fearmonger(const monster* mon) const;

};

#ifdef DEBUG_GLOBALS
#define you (*real_you)
#endif
extern player you;

struct player_save_info
{
    std::string name;
    unsigned int experience;
    int experience_level;
    bool wizard;
    species_type species;
    std::string species_name;
    std::string class_name;
    god_type religion;
    std::string god_name;
    std::string jiyva_second_name;
    game_type saved_game_type;

#ifdef USE_TILE
    dolls_data doll;
#endif

    bool save_loadable;
    std::string filename;

    player_save_info& operator=(const player& rhs);
    bool operator<(const player_save_info& rhs) const;
    std::string short_desc() const;
};

class monster;
struct item_def;

// Helper. Use move_player_to_grid or player::apply_location_effects instead.
void moveto_location_effects(dungeon_feature_type old_feat,
                             bool stepped=false, bool allow_shift=true,
                             const coord_def& old_pos=coord_def());

bool check_moveto(const coord_def& p, const std::string &move_verb = "step",
                  const std::string &msg = "");
void move_player_to_grid(const coord_def& p, bool stepped, bool allow_shift);

bool is_map_persistent(void);
bool player_in_mappable_area(void);
bool player_in_connected_branch(void);
bool player_in_hell(void);

static inline bool player_in_branch(int branch)
{ return you.where_are_you == branch; };

bool berserk_check_wielded_weapon(void);
int player_equip(equipment_type slot, int sub_type, bool calc_unid = true);
int player_equip_ego_type(int slot, int sub_type, bool calc_unid = true);
bool player_equip_unrand(int unrand_index);
bool player_can_hit_monster(const monster* mon);
bool player_can_hear(const coord_def& p, int hear_distance = 999);

bool player_is_shapechanged(void);

bool is_effectively_light_armour(const item_def *item);
bool player_effectively_in_light_armour();

bool player_under_penance(void);

bool extrinsic_amulet_effect(jewellery_type amulet);
bool wearing_amulet(jewellery_type which_am, bool calc_unid = true,
                    bool ignore_extrinsic = false);

int burden_change(void);

int carrying_capacity(burden_state_type bs = BS_OVERLOADED);

int player_energy(void);

int player_raw_body_armour_evasion_penalty();
int player_adjusted_shield_evasion_penalty(int scale);
int player_armour_shield_spell_penalty();
int player_evasion(ev_ignore_type evit = EV_IGNORE_NONE);

int player_movement_speed(bool ignore_burden = false);

int player_hunger_rate(bool temp = true);

int calc_hunger(int food_cost);

int player_icemail_armour_class();

int player_mag_abil(bool is_weighted);

int player_prot_life(bool calc_unid = true, bool temp = true,
                     bool items = true);

int player_regen(void);

int player_res_cold(bool calc_unid = true, bool temp = true,
                    bool items = true);
int player_res_acid(bool calc_unid = true, bool items = true);
int player_res_corr(bool calc_unid = true, bool items = true);
int player_acid_resist_factor();

int player_res_torment(bool calc_unid = true, bool temp = true);

bool player_item_conserve(bool calc_unid = true);
int player_mental_clarity(bool calc_unid = true, bool items = true);
int player_spirit_shield(bool calc_unid = true);

int player_likes_chunks(bool permanently = false);
bool player_likes_water(bool permanently = false);

int player_mutation_level(mutation_type mut, bool temp = true);

int player_res_electricity(bool calc_unid = true, bool temp = true,
                           bool items = true);

int player_res_fire(bool calc_unid = true, bool temp = true,
                    bool items = true);
int player_res_sticky_flame(bool calc_unid = true, bool temp = true,
                            bool items = true);
int player_res_steam(bool calc_unid = true, bool temp = true,
                     bool items = true);

int player_res_poison(bool calc_unid = true, bool temp = true,
                      bool items = true);
int player_res_magic(bool calc_unid = true, bool temp = true);

bool player_control_teleport(bool calc_unid = true, bool temp = true,
                             bool items = true);

int player_shield_class(void);


int player_spec_air(void);
int player_spec_cold(void);
int player_spec_conj(void);
int player_spec_death(void);
int player_spec_earth(void);
int player_spec_ench(void);
int player_spec_fire(void);
int player_spec_holy(void);
int player_spec_poison(void);
int player_spec_summ(void);

int player_speed(void);
int player_evokable_levitation();
int player_evokable_invis();

int player_spell_levels(void);

int player_sust_abil(bool calc_unid = true);
int player_warding(bool calc_unid = true);

int player_teleport(bool calc_unid = true);

bool items_give_ability(const int slot, artefact_prop_type abil);
int scan_artefacts(artefact_prop_type which_property, bool calc_unid = true);

int slaying_bonus(weapon_property_type which_affected, bool ranged = false);

unsigned int exp_needed(int lev, int exp_apt = 0);
bool will_gain_life(int lev);

int get_expiration_threshold(duration_type dur);
bool dur_expiring(duration_type dur);
void display_char_status(void);

void forget_map(int chance_forgotten = 100, bool force = false);

int get_exp_progress();
void gain_exp(unsigned int exp_gained, unsigned int* actual_gain = NULL);

bool player_in_bat_form();
bool player_can_open_doors();
bool player_can_reach_floor(std::string feat = "", bool quiet = false);

inline bool player_can_handle_equipment()
{
    return player_can_open_doors();
}

void level_change(bool skip_attribute_increase = false);
void adjust_level(int diff, bool just_xp = false);

bool player_genus(genus_type which_genus,
                   species_type species = SP_UNKNOWN);
bool is_player_same_species(const monster_type mon, bool = false);
monster_type player_mons(bool transform = true);
void update_player_symbol();
void update_vision_range();

bool you_can_wear(int eq, bool special_armour = false);
bool player_has_feet(bool temp = true);
bool player_wearing_slot(int eq);
bool you_tran_can_wear(const item_def &item);
bool you_tran_can_wear(int eq, bool check_mutation = false);

bool enough_hp(int minimum, bool suppress_msg);
bool enough_mp(int minimum, bool suppress_msg, bool include_items = true);
bool enough_zp(int minimum, bool suppress_msg);

void dec_hp(int hp_loss, bool fatal, const char *aux = NULL);
void dec_mp(int mp_loss);

void inc_mp(int mp_gain);
void inc_hp(int hp_gain);

void rot_hp(int hp_loss);
void unrot_hp(int hp_recovered);
int player_rotted();
void rot_mp(int mp_loss);

void inc_max_hp(int hp_gain);
void dec_max_hp(int hp_loss);

void inc_max_mp(int mp_gain);
void dec_max_mp(int mp_loss);

void deflate_hp(int new_level, bool floor);
void set_hp(int new_amount);

int get_real_hp(bool trans, bool rotted = false);
int get_real_mp(bool include_items);

int get_contamination_level();
std::string describe_contamination(int level);

void set_mp(int new_amount);

void contaminate_player(int change, bool controlled = false,
                        bool msg = true);

bool confuse_player(int amount, bool resistable = true);

bool curare_hits_player(int death_source, int amount, const bolt &beam);
bool poison_player(int amount, std::string source,
                   std::string source_aux = "", bool force = false);
void paralyse_player(std::string source, int amount = 0, int factor = 1);
void dec_poison_player();
void reduce_poison_player(int amount);
bool miasma_player(std::string source, std::string source_aux = "");

bool napalm_player(int amount);
void dec_napalm_player(int delay);

bool slow_player(int turns);
void dec_slow_player(int delay);
void dec_exhaust_player(int delay);

bool haste_player(int turns, bool rageext = false);
void dec_haste_player(int delay);
void levitate_player(int pow);
void float_player(bool fly);
bool land_player();

void dec_disease_player(int delay);

void dec_color_smoke_trail();

bool player_weapon_wielded();

// Determines if the given grid is dangerous for the player to enter.
bool is_feat_dangerous(dungeon_feature_type feat, bool permanently = false);

void run_macro(const char *macroname = NULL);

int count_worn_ego(int which_ego);
bool need_expiration_warning(duration_type dur, coord_def p = you.pos());
bool need_expiration_warning(coord_def p = you.pos());

void count_action(caction_type type, int subtype = 0);
#endif<|MERGE_RESOLUTION|>--- conflicted
+++ resolved
@@ -278,11 +278,8 @@
   // For now, only control the speed of abyss morphing.
   int abyss_speed;
 
-<<<<<<< HEAD
-=======
 
   // -------------------
->>>>>>> 537a8dfb
   // Non-saved UI state:
   // -------------------
   unsigned short prev_targ;
@@ -337,12 +334,6 @@
 
   int shield_blocks;         // number of shield blocks since last action
 
-<<<<<<< HEAD
-=======
-  entry_cause_type entry_cause;
-  god_type         entry_cause_god;
-
->>>>>>> 537a8dfb
   int           old_hunger;  // used for hunger delta-meter (see output.cc)
 
   // Set when the character is going to a new level, to guard against levgen
