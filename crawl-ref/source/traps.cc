--- conflicted
+++ resolved
@@ -161,13 +161,8 @@
     if (type >= NUM_TRAPS)
         return ("buggy");
 
-<<<<<<< HEAD
-    const char* basename = trap_name(this->type);
+    std::string basename = trap_name(type);
     if (desc == DESC_A)
-=======
-    std::string basename = trap_name(type);
-    if (desc == DESC_CAP_A || desc == DESC_NOCAP_A)
->>>>>>> 5efc2ebb
     {
         std::string prefix = "a";
         if (is_vowel(basename[0]))
@@ -831,19 +826,13 @@
 
                 if (in_sight)
                     if (m->visible_to(&you))
-<<<<<<< HEAD
-                        msg::stream << " onto " << m->name(DESC_THE);
-                    msg::stream << "!" << std::endl;
-                }
-=======
                     {
                         mprf("A large net falls down onto %s!",
-                             m->name(DESC_NOCAP_THE).c_str());
+                             m->name(DESC_THE).c_str());
                     }
                     else
                         mpr("A large net falls down!");
 
->>>>>>> 5efc2ebb
                 // FIXME: Fake a beam for monster_caught_in_net().
                 bolt beam;
                 beam.flavour = BEAM_MISSILE;
@@ -1589,11 +1578,7 @@
             if (!force_hit && (one_chance_in(5) || was_known && !one_chance_in(4)))
             {
                 mprf("You avoid triggering %s trap.",
-<<<<<<< HEAD
                       this->name(DESC_A).c_str());
-=======
-                      name(DESC_NOCAP_A).c_str());
->>>>>>> 5efc2ebb
 
                 return;         // no ammo generated either
             }
