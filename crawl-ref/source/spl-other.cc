/**
 * @file
 * @brief Non-enchantment spells that didn't fit anywhere else.
 *           Mostly Transmutations.
**/

#include "AppHdr.h"

#include "spl-other.h"
#include "externs.h"

#include "act-iter.h"
#include "coord.h"
#include "delay.h"
#include "env.h"
#include "food.h"
#include "godcompanions.h"
#include "godconduct.h"
#include "itemname.h"
#include "itemprop.h"
#include "items.h"
#include "libutil.h"
#include "makeitem.h"
#include "message.h"
#include "misc.h"
#include "mon-place.h"
#include "mon-util.h"
#include "place.h"
#include "player.h"
#include "player-stats.h"
#include "potion.h"
#include "religion.h"
#include "rot.h"
#include "spl-util.h"
#include "stuff.h"
#include "terrain.h"
#include "transform.h"

spret_type cast_cure_poison(int pow, bool fail)
{
    if (!you.duration[DUR_POISONING])
    {
        canned_msg(MSG_NOTHING_HAPPENS);
        return SPRET_ABORT;
    }

    fail_check();
    reduce_player_poison((15 + roll_dice(3, pow / 2)) * 1000);

    // A message is already printed if we removed all of the poison
    if (you.duration[DUR_POISONING])
        mpr("The poison in your system diminishes.");

    return SPRET_SUCCESS;
}

spret_type cast_sublimation_of_blood(int pow, bool fail)
{
    bool success = false;

    int wielded = you.equip[EQ_WEAPON];

    if (wielded != -1)
    {
        if (you.inv[wielded].base_type == OBJ_FOOD
            && you.inv[wielded].sub_type == FOOD_CHUNK)
        {
            fail_check();
            success = true;

            mpr("The chunk of flesh you are holding crumbles to dust.");

            mpr("A flood of magical energy pours into your mind!");

            inc_mp(5 + random2(2 + pow / 15));

            dec_inv_item_quantity(wielded, 1);

            if (mons_genus(you.inv[wielded].mon_type) == MONS_ORC)
                did_god_conduct(DID_DESECRATE_ORCISH_REMAINS, 2);
            if (mons_class_holiness(you.inv[wielded].mon_type) == MH_HOLY)
                did_god_conduct(DID_DESECRATE_HOLY_REMAINS, 2);
        }
        else if (is_blood_potion(you.inv[wielded])
                 && item_type_known(you.inv[wielded]))
        {
            fail_check();
            success = true;

            mprf("The blood within %s froths and boils.",
                 you.inv[wielded].quantity > 1 ? "one of your flasks"
                                               : "the flask you are holding");

            mpr("A flood of magical energy pours into your mind!");

            inc_mp(5 + random2(2 + pow / 15));

            remove_oldest_blood_potion(you.inv[wielded]);
            dec_inv_item_quantity(wielded, 1);
        }
        else
            wielded = -1;
    }

    if (wielded == -1)
    {
        if (you.duration[DUR_DEATHS_DOOR])
        {
            mpr("A conflicting enchantment prevents the spell from "
                "coming into effect.");
        }
        else if (!you.can_bleed())
        {
            if (you.species == SP_VAMPIRE)
                mpr("You don't have enough blood to draw power from your own body.");
            else
                mpr("Your body is bloodless.");
        }
        else if (!enough_hp(2, true))
            mpr("Your attempt to draw power from your own body fails.");
        else
        {
            int food = 0;
            // Take at most 90% of currhp.
            const int minhp = max(div_rand_round(you.hp, 10), 1);

            while (you.magic_points < you.max_magic_points && you.hp > minhp
                   && (you.is_undead != US_SEMI_UNDEAD
                       || you.hunger - food >= HUNGER_SATIATED))
            {
                fail_check();
                success = true;

                inc_mp(1);
                dec_hp(1, false);

                if (you.is_undead == US_SEMI_UNDEAD)
                    food += 15;

                for (int loopy = 0; loopy < (you.hp > minhp ? 3 : 0); ++loopy)
                    if (x_chance_in_y(6, pow))
                        dec_hp(1, false);

                if (x_chance_in_y(6, pow))
                    break;
            }
            if (success)
                mpr("You draw magical energy from your own body!");
            else
                mpr("Your attempt to draw power from your own body fails.");

            make_hungry(food, false);
        }
    }

    return success ? SPRET_SUCCESS : SPRET_ABORT;
}

spret_type cast_death_channel(int pow, god_type god, bool fail)
{
    if (you.duration[DUR_DEATH_CHANNEL] >= 60 * BASELINE_DELAY)
    {
        canned_msg(MSG_NOTHING_HAPPENS);
        return SPRET_ABORT;
    }

    fail_check();
    mpr("Malign forces permeate your being, awaiting release.");

    you.increase_duration(DUR_DEATH_CHANNEL, 30 + random2(1 + 2*pow/3), 200);

    if (god != GOD_NO_GOD)
        you.attribute[ATTR_DIVINE_DEATH_CHANNEL] = static_cast<int>(god);

    return SPRET_SUCCESS;
}

spret_type cast_recall(bool fail)
{
    fail_check();
    start_recall(0);
    return SPRET_SUCCESS;
}

// Type recalled:
// 0 = anything
// 1 = undead only (Yred religion ability)
// 2 = orcs only (Beogh religion ability)
void start_recall(int type)
{
    // Assemble the recall list.
    typedef pair<mid_t, int> mid_hd;
    vector<mid_hd> rlist;

    you.recall_list.clear();
    for (monster_iterator mi; mi; ++mi)
    {
        if (!mons_is_recallable(&you, *mi))
            continue;

        if (type == 1) // undead
        {
            if (mi->holiness() != MH_UNDEAD)
                continue;
        }
        else if (type == 2) // Beogh
        {
            if (!is_orcish_follower(*mi))
                continue;
        }

        mid_hd m(mi->mid, mi->hit_dice);
        rlist.push_back(m);
    }

    if (type > 0 && branch_allows_followers(you.where_are_you))
        populate_offlevel_recall_list(rlist);

    if (!rlist.empty())
    {
        // Sort the recall list roughly by HD, randomizing a little
        for (unsigned int i = 0; i < rlist.size(); ++i)
            rlist[i].second += random2(10);
        sort(rlist.begin(), rlist.end(), greater_second<mid_hd>());

        you.recall_list.clear();
        for (unsigned int i = 0; i < rlist.size(); ++i)
            you.recall_list.push_back(rlist[i].first);

        you.attribute[ATTR_NEXT_RECALL_INDEX] = 1;
        you.attribute[ATTR_NEXT_RECALL_TIME] = 0;
        mpr("You begin recalling your allies.");
    }
    else
        mpr("Nothing appears to have answered your call.");
}

// Remind a recalled ally (or one skipped due to proximity) not to run
// away or wander off.
void recall_orders(monster *mons)
{
    // FIXME: is this okay for berserk monsters? We still want them to
    // stick around...

    // Don't patrol
    mons->patrol_point = coord_def(0, 0);

    // Don't wander
    mons->behaviour = BEH_SEEK;

    // Don't pursue distant enemies
    const actor *foe = mons->get_foe();
    if (foe && !you.can_see(foe))
        mons->foe = MHITYOU;
}

// Attempt to recall a single monster by mid, which might be either on or off
// our current level. Returns whether this monster was successfully recalled.
static bool _try_recall(mid_t mid)
{
    monster* mons = monster_by_mid(mid);
    // Either it's dead or off-level.
    if (!mons)
        return recall_offlevel_ally(mid);
    else if (mons->alive())
    {
        // Don't recall monsters that are already close to the player
        if (mons->pos().distance_from(you.pos()) < 3
            && mons->see_cell_no_trans(you.pos()))
        {
            recall_orders(mons);
            return false;
        }
        else
        {
            coord_def empty;
            if (find_habitable_spot_near(you.pos(), mons_base_type(mons), 3, false, empty)
                && mons->move_to_pos(empty))
            {
                recall_orders(mons);
                simple_monster_message(mons, " is recalled.");
                mons->apply_location_effects(mons->pos());
                // mons may have been killed, shafted, etc,
                // but they were still recalled!
                return true;
            }
        }
    }

    return false;
}

// Attempt to recall a number of allies proportional to how much time
// has passed. Once the list has been fully processed, terminate the
// status.
void do_recall(int time)
{
    while (time > you.attribute[ATTR_NEXT_RECALL_TIME])
    {
        // Try to recall an ally.
        mid_t mid = you.recall_list[you.attribute[ATTR_NEXT_RECALL_INDEX]-1];
        you.attribute[ATTR_NEXT_RECALL_INDEX]++;
        if (_try_recall(mid))
        {
            time -= you.attribute[ATTR_NEXT_RECALL_TIME];
            you.attribute[ATTR_NEXT_RECALL_TIME] = 3 + random2(4);
        }
        if ((unsigned int)you.attribute[ATTR_NEXT_RECALL_INDEX] >
             you.recall_list.size())
        {
            end_recall();
            mpr("You finish recalling your allies.");
            return;
        }
    }

    you.attribute[ATTR_NEXT_RECALL_TIME] -= time;
    return;
}

void end_recall()
{
    you.attribute[ATTR_NEXT_RECALL_INDEX] = 0;
    you.attribute[ATTR_NEXT_RECALL_TIME] = 0;
    you.recall_list.clear();
}

// Cast_phase_shift: raises evasion (by 8 currently) via Translocations.
spret_type cast_phase_shift(int pow, bool fail)
{
    if (you.duration[DUR_DIMENSION_ANCHOR])
    {
        mpr("You are anchored firmly to the material plane!");
        return SPRET_ABORT;
    }

    fail_check();
    if (!you.duration[DUR_PHASE_SHIFT])
        mpr("You feel the strange sensation of being on two planes at once.");
    else
        mpr("You feel the material plane grow further away.");

    you.increase_duration(DUR_PHASE_SHIFT, 5 + random2(pow), 30);
    you.redraw_evasion = true;
    return SPRET_SUCCESS;
}

static bool _feat_is_passwallable(dungeon_feature_type feat)
{
    // Worked stone walls are out, they're not diggable and
    // are used for impassable walls...
    switch (feat)
    {
    case DNGN_ROCK_WALL:
    case DNGN_SLIMY_WALL:
    case DNGN_CLEAR_ROCK_WALL:
        return true;
    default:
        return false;
    }
}

spret_type cast_passwall(const coord_def& delta, int pow, bool fail)
{
    int shallow = 1 + you.skill(SK_EARTH_MAGIC) / 8;
    int range = shallow + random2(pow) / 25;
    int maxrange = shallow + pow / 25;

    coord_def dest;
    for (dest = you.pos() + delta;
         in_bounds(dest) && _feat_is_passwallable(grd(dest));
         dest += delta)
    {}

    int walls = (dest - you.pos()).rdist() - 1;
    if (walls == 0)
    {
        mpr("That's not a passable wall.");
        return SPRET_ABORT;
    }

    fail_check();

    // Below here, failing to cast yields information to the
    // player, so we don't make the spell abort (return true).
    if (!in_bounds(dest))
        mpr("You sense an overwhelming volume of rock.");
    else if (cell_is_solid(dest))
        mpr("Something is blocking your path through the rock.");
    else if (walls > maxrange)
        mpr("This rock feels extremely deep.");
    else if (walls > range)
        mpr("You fail to penetrate the rock.");
    else
    {
        string msg;
        if (grd(dest) == DNGN_DEEP_WATER)
            msg = "You sense a large body of water on the other side of the rock.";
        else if (grd(dest) == DNGN_LAVA)
            msg = "You sense an intense heat on the other side of the rock.";

        if (check_moveto(dest, "passwall", msg))
        {
            // Passwall delay is reduced, and the delay cannot be interrupted.
            start_delay(DELAY_PASSWALL, 1 + walls, dest.x, dest.y);
        }
    }
    return SPRET_SUCCESS;
}

static int _intoxicate_monsters(coord_def where, int pow, int, actor *)
{
    monster* mons = monster_at(where);
    if (mons == NULL
        || mons_intel(mons) < I_NORMAL
        || mons->holiness() != MH_NATURAL
        || mons->res_poison() > 0)
    {
        return 0;
    }

    if (x_chance_in_y(40 + pow/3, 100))
    {
        if (mons->check_clarity(false))
            return 1;
        mons->add_ench(mon_enchant(ENCH_CONFUSION, 0, &you));
        simple_monster_message(mons, " looks rather confused.");
        return 1;
    }
    return 0;
}

spret_type cast_intoxicate(int pow, bool fail)
{
    fail_check();
    mpr("You radiate an intoxicating aura.");
    if (x_chance_in_y(60 - pow/3, 100))
        potion_effect(POT_CONFUSION, 10 + (100 - pow) / 10);

    if (one_chance_in(20)
        && lose_stat(STAT_INT, 1 + random2(3), false,
                      "casting intoxication"))
    {
        mpr("Your head spins!");
    }

    apply_area_visible(_intoxicate_monsters, pow, &you);
    return SPRET_SUCCESS;
}

void remove_condensation_shield()
{
    mprf(MSGCH_DURATION, "Your icy shield evaporates.");
    you.duration[DUR_CONDENSATION_SHIELD] = 0;
    you.redraw_armour_class = true;
}

spret_type cast_condensation_shield(int pow, bool fail)
{
<<<<<<< HEAD
    if (you.shield()
        || you.duration[DUR_FIRE_SHIELD]
        || you.form == TRAN_MAGMA)
=======
    if (you.shield())
>>>>>>> 5562ea36
    {
        canned_msg(MSG_SPELL_FIZZLES);
        return SPRET_ABORT;
    }

    if (you.duration[DUR_FIRE_SHIELD])
    {
        mpr("Your ring of flames would instantly melt the ice.");
        return SPRET_ABORT;
    }

    fail_check();

    if (you.duration[DUR_CONDENSATION_SHIELD] > 0)
        mpr("The disc of vapour around you crackles some more.");
    else
        mpr("A crackling disc of dense vapour forms in the air!");
    you.increase_duration(DUR_CONDENSATION_SHIELD, 15 + random2(pow), 40);
    you.redraw_armour_class = true;

    return SPRET_SUCCESS;
}

spret_type cast_stoneskin(int pow, bool fail)
{
    if (you.form != TRAN_NONE
        && you.form != TRAN_APPENDAGE
        && you.form != TRAN_STATUE
        && you.form != TRAN_BLADE_HANDS)
    {
        mpr("This spell does not affect your current form.");
        return SPRET_ABORT;
    }

    if (you.duration[DUR_ICY_ARMOUR])
    {
        mpr("This spell conflicts with another spell still in effect.");
        return SPRET_ABORT;
    }

#if TAG_MAJOR_VERSION == 34
    if (you.species == SP_LAVA_ORC)
    {
        // We can't get here from normal casting, and probably don't want
        // a message from the Helm card.
        // mpr("Your skin is naturally stony.");
        return SPRET_ABORT;
    }
#endif

    fail_check();

    if (you.duration[DUR_STONESKIN])
        mpr("Your skin feels harder.");
    else
    {
        if (you.form == TRAN_STATUE)
            mpr("Your stone body feels more resilient.");
        else
            mpr("Your skin hardens.");

        you.redraw_armour_class = true;
    }

    you.increase_duration(DUR_STONESKIN, 10 + random2(pow) + random2(pow), 50);

    return SPRET_SUCCESS;
}

spret_type cast_darkness(int pow, bool fail)
{
    if (you.haloed())
    {
        mpr("It would have no effect in that bright light!");
        return SPRET_ABORT;
    }

    fail_check();
    if (you.duration[DUR_DARKNESS])
        mprf(MSGCH_DURATION, "It gets a bit darker.");
    else
        mprf(MSGCH_DURATION, "It gets dark.");
    you.increase_duration(DUR_DARKNESS, 15 + random2(1 + pow/3), 100);
    update_vision_range();

    return SPRET_SUCCESS;
}<|MERGE_RESOLUTION|>--- conflicted
+++ resolved
@@ -457,13 +457,8 @@
 
 spret_type cast_condensation_shield(int pow, bool fail)
 {
-<<<<<<< HEAD
     if (you.shield()
-        || you.duration[DUR_FIRE_SHIELD]
         || you.form == TRAN_MAGMA)
-=======
-    if (you.shield())
->>>>>>> 5562ea36
     {
         canned_msg(MSG_SPELL_FIZZLES);
         return SPRET_ABORT;
