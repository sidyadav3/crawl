/*
 *  File:       dungeon.cc
 *  Summary:    Functions used when building new levels.
 *  Written by: Linley Henzell
 */

#include "AppHdr.h"

#include <stdlib.h>
#include <stdio.h>
#include <time.h>
#include <list>
#include <set>
#include <sstream>
#include <algorithm>
#include <cmath>

#include "abyss.h"
#include "acquire.h"
#include "artefact.h"
#include "branch.h"
#include "chardump.h"
#include "cloud.h"
#include "coord.h"
#include "coordit.h"
#include "defines.h"
#include "dgn-shoals.h"
#include "dgn-swamp.h"
#include "effects.h"
#include "env.h"
#include "enum.h"
#include "map_knowledge.h"
#include "flood_find.h"
#include "fprop.h"
#include "externs.h"
#include "dbg-maps.h"
#include "dbg-scan.h"
#include "directn.h"
#include "dungeon.h"
#include "files.h"
#include "itemname.h"
#include "itemprop.h"
#include "items.h"
#include "l_defs.h"
#include "libutil.h"
#include "makeitem.h"
#include "mapdef.h"
#include "mapmark.h"
#include "maps.h"
#include "message.h"
#include "misc.h"
#include "mon-util.h"
#include "mon-place.h"
#include "mgen_data.h"
#include "mon-pathfind.h"
#include "notes.h"
#include "place.h"
#include "player.h"
#include "random.h"
#include "religion.h"
#include "spl-book.h"
#include "spl-transloc.h"
#include "spl-util.h"
#include "sprint.h"
#include "state.h"
#include "stuff.h"
#include "tags.h"
#include "terrain.h"
#ifdef USE_TILE
 #include "tileview.h"
#endif
#include "traps.h"
#include "travel.h"
#include "hints.h"

#ifdef DEBUG_DIAGNOSTICS
#define DEBUG_TEMPLES
#endif

#ifdef WIZARD
#include "cio.h" // for cancelable_get_line()
#endif

#define YOU_DUNGEON_VAULTS_KEY    "you_dungeon_vaults_key"
#define YOU_PORTAL_VAULT_MAPS_KEY "you_portal_vault_maps_key"

spec_room lua_special_room_spec;
int       lua_special_room_level;

struct dist_feat
{
    int dist;
    dungeon_feature_type feat;

    dist_feat(int _d = 0, dungeon_feature_type _f = DNGN_UNSEEN)
        : dist(_d), feat(_f)
        {
        }
};

const struct coord_def OrthCompass[4] =
{
    coord_def(0, -1), coord_def(0, 1), coord_def(-1, 0), coord_def(1, 0)
};

// FIXME: maintaining previous behaviour, but why are we forbidding the
// last row and column?
coord_def spec_room::random_spot() const
{
    return coord_def(random_range(tl.x, br.x-1), random_range(tl.y, br.y-1));
}

// DUNGEON BUILDERS
static bool _build_level_vetoable(int level_number, level_area_type level_type,
                                  bool enable_random_maps);
static void _build_dungeon_level(int level_number, level_area_type level_type);
static bool _valid_dungeon_level(int level_number, level_area_type level_type);

static bool _find_in_area(int sx, int sy, int ex, int ey,
                          dungeon_feature_type feature);
static bool _make_box(int room_x1, int room_y1, int room_x2, int room_y2,
                      dungeon_feature_type floor=DNGN_UNSEEN,
                      dungeon_feature_type wall=DNGN_UNSEEN,
                      dungeon_feature_type avoid=DNGN_UNSEEN);

static bool _builder_by_type(int level_number, level_area_type level_type);
static bool _builder_by_branch(int level_number);
static bool _builder_normal(int level_number, spec_room &s);
static bool _builder_basic(int level_number);
static void _builder_extras(int level_number);
static void _builder_items(int level_number, level_area_type level_type,
                           int items_wanted);
static void _builder_monsters(int level_number, level_area_type level_type,
                              int mon_wanted);
static void _place_specific_stair(dungeon_feature_type stair,
                                  const std::string &tag = "",
                                  int dl = 0, bool vault_only = false);
static void _place_branch_entrances(int dlevel, level_area_type level_type);
static void _place_extra_vaults();
static void _place_chance_vaults();
static void _place_minivaults(const std::string &tag = "",
                              int fewest = -1, int most = -1,
                              bool force = false);
static int _place_uniques(int level_number, level_area_type level_type);
static void _place_traps(int level_number);
static void _place_fog_machines(int level_number);
static void _prepare_water(int level_number);
static void _check_doors();
static void _hide_doors();
static void _make_trail(int xs, int xr, int ys, int yr,int corrlength,
                        int intersect_chance,
                        int no_corr,
                        int &xbegin, int &ybegin,
                        int &xend, int &yend);
static bool _make_room(int sx,int sy,int ex,int ey,int max_doors, int doorlevel);
static void _place_pool(dungeon_feature_type pool_type, uint8_t pool_x1,
                        uint8_t pool_y1, uint8_t pool_x2,
                        uint8_t pool_y2);
static void _many_pools(dungeon_feature_type pool_type);
static bool _join_the_dots_rigorous(const coord_def &from,
                                    const coord_def &to,
                                    uint32_t mapmask,
                                    bool early_exit = false);

static void _build_river(dungeon_feature_type river_type); //mv
static void _build_lake(dungeon_feature_type lake_type); //mv
static void _add_plant_clumps(int frequency = 10, int clump_density = 12,
                              int clump_radius = 4);

static void _bigger_room();
static void _plan_main(int level_number, int force_plan);
static bool _plan_1(int level_number);
static bool _plan_2(int level_number);
static bool _plan_3(int level_number);
static bool _plan_4(uint8_t forbid_x1, uint8_t forbid_y1, uint8_t forbid_x2,
                    uint8_t forbid_y2, dungeon_feature_type force_wall);
static bool _plan_5(int level_number);
static bool _plan_6(int level_number);
static void _portal_vault_level(int level_number);
static void _labyrinth_level(int level_number);
static void _box_room(int bx1, int bx2, int by1, int by2,
                      dungeon_feature_type wall_type);
static int  _box_room_doors(int bx1, int bx2, int by1, int by2, int new_doors);
static void _city_level(int level_number);
static void _diamond_rooms(int level_number);

static void _pick_float_exits(vault_placement &place,
                              std::vector<coord_def> &targets);
static void _connect_vault(const vault_placement &vp);

// ITEM & SHOP FUNCTIONS
static void _place_shops(int level_number);
static object_class_type _item_in_shop(shop_type shop_type);
static bool _treasure_area(int level_number, uint8_t ta1_x,
                           uint8_t ta2_x, uint8_t ta1_y,
                           uint8_t ta2_y);

// SPECIAL ROOM BUILDERS
static void _special_room(int level_number, spec_room &sr,
                          const map_def *vault);
static void _special_room_hook_up(spec_room &sr);
static void _big_room(int level_number);
static void _chequerboard(spec_room &sr, dungeon_feature_type target,
                          dungeon_feature_type floor1,
                          dungeon_feature_type floor2);
static void _roguey_level(int level_number, spec_room &sr, bool make_stairs);

// VAULT FUNCTIONS
static bool _build_secondary_vault(int level_number, const map_def *vault,
                                   bool clobber = false,
                                   bool make_no_exits = false,
                                   const coord_def &where = coord_def(-1, -1));

static bool _build_primary_vault(int level_number, const map_def *vault);

static bool _build_vault_impl(int level_number,
                              const map_def *vault,
                              bool build_only = false,
                              bool check_collisions = false,
                              bool make_no_exits = false,
                              const coord_def &where = coord_def(-1, -1));

static void _vault_grid(vault_placement &,
                        int vgrid,
                        const coord_def& where,
                        keyed_mapspec *mapsp);
static void _vault_grid(vault_placement &,
                        int vgrid,
                        const coord_def& where);

static const map_def *_dgn_random_map_for_place(bool minivault);
static void _dgn_load_colour_grid();
static void _dgn_map_colour_fixup();

// ALTAR FUNCTIONS
static int                  _setup_temple_altars(CrawlHashTable &temple);
static dungeon_feature_type _pick_temple_altar(vault_placement &place);
static dungeon_feature_type _pick_an_altar();
static void _place_altar();
static void _place_altars();

static std::vector<god_type> _temple_altar_list;
static CrawlHashTable*       _current_temple_hash = NULL; // XXX: hack!

typedef std::list<coord_def> coord_list;

// MISC FUNCTIONS
static void _dgn_set_floor_colours();
static bool _fixup_interlevel_connectivity();

void dgn_postprocess_level();
static void _calc_density();

//////////////////////////////////////////////////////////////////////////
// Static data

// A mask of vaults and vault-specific flags.
std::vector<vault_placement> Temp_Vaults;
FixedVector<bool, NUM_MONSTERS> temp_unique_creatures;
FixedVector<unique_item_status_type, MAX_UNRANDARTS> temp_unique_items;

dungeon_feature_set dgn_Vault_Excavatable_Feats;

const map_mask *Vault_Placement_Mask = NULL;

bool Generating_Level = false;

static int can_create_vault = true;
static bool dgn_level_vetoed = false;
static bool use_random_maps  = true;
static bool dgn_check_connectivity = false;
static int  dgn_zones = 0;

static CrawlHashTable _you_vault_list;
static std::string    _portal_vault_map_name;

struct coloured_feature
{
    dungeon_feature_type feature;
    int                  colour;

    coloured_feature() : feature(DNGN_UNSEEN), colour(BLACK) { }
    coloured_feature(dungeon_feature_type f, int c)
        : feature(f), colour(c)
    {
    }
};

struct dgn_colour_override_manager
{
    dgn_colour_override_manager()
    {
        _dgn_load_colour_grid();
    }

    ~dgn_colour_override_manager()
    {
        _dgn_map_colour_fixup();
    }
};

typedef FixedArray< coloured_feature, GXM, GYM > dungeon_colour_grid;
static std::auto_ptr<dungeon_colour_grid> dgn_colour_grid;

typedef std::map<std::string, std::string> callback_map;
static callback_map level_type_post_callbacks;

/**********************************************************************
 * builder() - kickoff for the dungeon generator.
 *********************************************************************/
bool builder(int level_number, level_area_type level_type, bool enable_random_maps)
{
    const std::set<std::string> uniq_tags  = you.uniq_map_tags;
    const std::set<std::string> uniq_names = you.uniq_map_names;

    // Save a copy of unique creatures for vetoes.
    temp_unique_creatures = you.unique_creatures;
    // And unrands
    temp_unique_items = you.unique_items;

    unwind_bool levelgen(Generating_Level, true);

    // N tries to build the level, after which we bail with a capital B.
    int tries = 50;
    while (tries-- > 0)
    {
        // If we're getting low on available retries, disable random vaults
        // and minivaults (special levels will still be placed).
        if (tries < 5)
            enable_random_maps = false;

        try
        {
            if (_build_level_vetoable(level_number, level_type,
                                      enable_random_maps))
                return (true);
        }
        catch (map_load_exception &mload)
        {
            mprf(MSGCH_ERROR, "Failed to load map %s, reloading all maps",
                 mload.what());
            reread_maps();
        }

        you.uniq_map_tags  = uniq_tags;
        you.uniq_map_names = uniq_names;
    }

    if (!crawl_state.map_stat_gen)
    {
        // Failed to build level, bail out.
        save_game(true,
                  make_stringf("Unable to generate level for '%s'!",
                               level_id::current().describe().c_str()).c_str());
    }

    env.level_layout_type.clear();
    return (false);
}

static bool _build_level_vetoable(int level_number, level_area_type level_type,
                                  bool enable_random_maps)
{
#ifdef DEBUG_DIAGNOSTICS
    mapgen_report_map_build_start();
#endif

    dgn_reset_level(enable_random_maps);

    if (player_in_branch(BRANCH_ECUMENICAL_TEMPLE))
        _setup_temple_altars(you.props);

    _build_dungeon_level(level_number, level_type);
    _dgn_set_floor_colours();

#ifdef DEBUG_DIAGNOSTICS
    if (dgn_level_vetoed)
        mapgen_report_map_veto();
#endif

    if ((!dgn_level_vetoed &&
         _valid_dungeon_level(level_number, level_type)) ||
        crawl_state.game_is_zotdef() ||
        crawl_state.game_is_sprint())
    {
#ifdef DEBUG_MONS_SCAN
        // If debug_mons_scan() finds a problem while Generating_Level is
        // still true then it will announce that a problem was caused
        // during level generation.
        debug_mons_scan();
#endif

        if (env.level_build_method.size() > 0 && env.level_build_method[0] == ' ')
            env.level_build_method = env.level_build_method.substr(1);

        // Save information in the level's properties hash table
        // so we can inlcude it in crash reports.
        env.properties[BUILD_METHOD_KEY] = env.level_build_method;
        env.properties[LAYOUT_TYPE_KEY]  = env.level_layout_type;
        env.properties[LEVEL_ID_KEY]     = level_id::current().describe();

        // Save information in the player's properties has table so
        // we can include it in the character dump.
        if (!_you_vault_list.empty())
        {
            const std::string lev = level_id::current().describe();
            CrawlHashTable &all_vaults =
                you.props[YOU_DUNGEON_VAULTS_KEY].get_table();

            CrawlHashTable &this_level = all_vaults[lev].get_table();
            this_level = _you_vault_list;
        }
        else if (!_portal_vault_map_name.empty())
        {
            CrawlVector &vault_maps =
                you.props[YOU_PORTAL_VAULT_MAPS_KEY].get_vector();
            if (vault_maps.size() < vault_maps.get_max_size())
                vault_maps.push_back(_portal_vault_map_name);
        }

        if (you.level_type == LEVEL_PORTAL_VAULT)
        {
            CrawlVector &vault_names =
                you.props[YOU_PORTAL_VAULT_NAMES_KEY].get_vector();
            if (vault_names.size() < vault_names.get_max_size())
                vault_names.push_back(you.level_type_name);
        }

        dgn_postprocess_level();

        env.level_layout_type.clear();
        env.level_uniq_maps.clear();
        env.level_uniq_map_tags.clear();
        _dgn_map_colour_fixup();

        // Discard any Lua chunks we loaded.
        strip_all_maps();

        return (true);
    }
    return (false);
}

// Should be called after a level is constructed to perform any final
// fixups.
void dgn_postprocess_level()
{
    shoals_postprocess_level();
    _calc_density();
}

void level_welcome_messages()
{
    for (int i = 0, size = env.level_vaults.size(); i < size; ++i)
    {
        const std::vector<std::string> &msgs
            = env.level_vaults[i]->map.welcome_messages;
        for (int j = 0, msize = msgs.size(); j < msize; ++j)
            mpr(msgs[j].c_str());
    }
}

void dgn_clear_vault_placements(vault_placement_refv &vps)
{
    for (vault_placement_refv::const_iterator i = vps.begin();
         i != vps.end(); ++i)
    {
        delete *i;
    }
    vps.clear();
}

// Removes vaults that are not referenced in the map index mask from
// the level_vaults array.
void dgn_erase_unused_vault_placements()
{
    std::set<int> referenced_vault_indexes;
    for (rectangle_iterator ri(MAPGEN_BORDER); ri; ++ri)
    {
        const int map_index = env.level_map_ids(*ri);
        if (map_index != INVALID_MAP_INDEX)
            referenced_vault_indexes.insert(map_index);
    }

    // Walk backwards and toss unused vaults.
    std::map<int, int> new_vault_index_map;
    const int nvaults = env.level_vaults.size();
    for (int i = nvaults - 1; i >= 0; --i)
    {
        if (referenced_vault_indexes.find(i) == referenced_vault_indexes.end())
        {
            vault_placement *vp = env.level_vaults[i];
            // Unreferenced vault, blow it away
            dprf("Removing references to unused map #%d) '%s' (%d,%d) (%d,%d)",
                 i, vp->map.name.c_str(), vp->pos.x, vp->pos.y,
                 vp->size.x, vp->size.y);

            if (!vp->seen)
            {
                dprf("Unregistering unseen vault: %s", vp->map.name.c_str());
                dgn_unregister_vault(vp->map);
            }

            delete vp;
            env.level_vaults.erase(env.level_vaults.begin() + i);

            // Fix new indexes for all higher indexed vaults that are
            // still referenced.
            for (int j = i + 1; j < nvaults; ++j)
            {
                std::map<int, int>::iterator imap =
                    new_vault_index_map.find(j);
                if (imap != new_vault_index_map.end())
                    --imap->second;
            }
        }
        else
        {
            // Vault is still referenced, make a note of this index.
            new_vault_index_map[i] = i;
        }
    }

    // Finally, update the index map.
    for (rectangle_iterator ri(MAPGEN_BORDER); ri; ++ri)
    {
        const int map_index = env.level_map_ids(*ri);
        if (map_index != INVALID_MAP_INDEX)
        {
            std::map<int, int>::iterator imap =
                new_vault_index_map.find(map_index);
            if (imap != new_vault_index_map.end())
                env.level_map_ids(*ri) = imap->second;
        }
    }

#ifdef DEBUG_DIAGNOSTICS
    dprf("Extant vaults on level: %d", (int) env.level_vaults.size());
    for (int i = 0, size = env.level_vaults.size(); i < size; ++i)
    {
        const vault_placement &vp(*env.level_vaults[i]);
        dprf("%d) %s (%d,%d) size (%d,%d)",
             i, vp.map.name.c_str(), vp.pos.x, vp.pos.y,
             vp.size.x, vp.size.y);
    }
#endif
}

void level_clear_vault_memory()
{
    dgn_clear_vault_placements(env.level_vaults);
    Temp_Vaults.clear();
    env.level_map_mask.init(0);
    env.level_map_ids.init(INVALID_MAP_INDEX);
}

void dgn_flush_map_memory()
{
    you.uniq_map_tags.clear();
    you.uniq_map_names.clear();
}

static void _dgn_load_colour_grid()
{
    dgn_colour_grid.reset(new dungeon_colour_grid);
    dungeon_colour_grid &dcgrid(*dgn_colour_grid);
    for (int y = Y_BOUND_1; y <= Y_BOUND_2; ++y)
        for (int x = X_BOUND_1; x <= X_BOUND_2; ++x)
            if (env.grid_colours[x][y] != BLACK)
            {
                dcgrid[x][y]
                    = coloured_feature(grd[x][y], env.grid_colours[x][y]);
            }
}

static void _dgn_map_colour_fixup()
{
    if (!dgn_colour_grid.get())
        return;

    // If the original coloured feature has been changed, reset the colour.
    const dungeon_colour_grid &dcgrid(*dgn_colour_grid);
    for (int y = Y_BOUND_1; y <= Y_BOUND_2; ++y)
        for (int x = X_BOUND_1; x <= X_BOUND_2; ++x)
            if (dcgrid[x][y].colour != BLACK
                && grd[x][y] != dcgrid[x][y].feature
                && (grd[x][y] != DNGN_UNDISCOVERED_TRAP
                    || dcgrid[x][y].feature != DNGN_FLOOR))
            {
                env.grid_colours[x][y] = BLACK;
            }

    dgn_colour_grid.reset(NULL);
}

bool set_level_flags(uint32_t flags, bool silent)
{
    bool could_control = allow_control_teleport(true);
    bool could_map     = player_in_mappable_area();

    uint32_t old_flags = env.level_flags;
    env.level_flags |= flags;

    bool can_control = allow_control_teleport(true);
    bool can_map     = player_in_mappable_area();

    if (could_control && !can_control && !silent)
    {
        mpr("You sense the appearance of a powerful magical force "
            "which warps space.", MSGCH_WARN);
    }

    if (could_map && !can_map && !silent)
    {
        mpr("A powerful force appears that prevents you from "
            "remembering where you've been.", MSGCH_WARN);
    }

    return (old_flags != env.level_flags);
}

bool unset_level_flags(uint32_t flags, bool silent)
{
    bool could_control = allow_control_teleport(true);
    bool could_map     = player_in_mappable_area();

    iflags_t old_flags = env.level_flags;
    env.level_flags &= ~flags;

    bool can_control = allow_control_teleport(true);
    bool can_map     = player_in_mappable_area();

    if (!could_control && can_control && !silent)
    {
        // Isn't really a "recovery", but I couldn't think of where
        // else to send it.
        mpr("You sense the disappearance of a powerful magical force "
            "which warped space.", MSGCH_RECOVERY);
    }

    if (!could_map && can_map && !silent)
    {
        // Isn't really a "recovery", but I couldn't think of where
        // else to send it.
        mpr("You sense the disappearance of the force that prevented you "
            "from remembering where you've been.", MSGCH_RECOVERY);
    }

    return (old_flags != env.level_flags);
}

void dgn_set_grid_colour_at(const coord_def &c, int colour)
{
    if (colour != BLACK)
    {
        env.grid_colours(c) = colour;
        if (!dgn_colour_grid.get())
            dgn_colour_grid.reset(new dungeon_colour_grid);

        (*dgn_colour_grid)(c) = coloured_feature(grd(c), colour);
    }
}

void dgn_register_vault(const map_def &map)
{
    if (!map.has_tag("allow_dup"))
        you.uniq_map_names.insert(map.name);

    if (map.has_tag("luniq"))
        env.level_uniq_maps.insert(map.name);

    std::vector<std::string> tags = split_string(" ", map.tags);
    for (int t = 0, ntags = tags.size(); t < ntags; ++t)
    {
        const std::string &tag = tags[t];
        if (tag.find("uniq_") == 0)
            you.uniq_map_tags.insert(tag);
        else if (tag.find("luniq_") == 0)
            env.level_uniq_map_tags.insert(tag);
    }
}

void dgn_unregister_vault(const map_def &map)
{
    you.uniq_map_names.erase(map.name);
    env.level_uniq_maps.erase(map.name);

    std::vector<std::string> tags = split_string(" ", map.tags);
    for (int t = 0, ntags = tags.size(); t < ntags; ++t)
    {
        const std::string &tag = tags[t];
        if (tag.find("uniq_") == 0)
            you.uniq_map_tags.erase(tag);
        else if (tag.find("luniq_") == 0)
            env.level_uniq_map_tags.erase(tag);
    }
}

bool dgn_square_travel_ok(const coord_def &c)
{
    const dungeon_feature_type feat = grd(c);
    return (feat_is_traversable(feat) || feat_is_trap(feat)
            || feat == DNGN_SECRET_DOOR);
}

bool dgn_square_is_passable(const coord_def &c)
{
    // [enne] Why does this function check MMT_OPAQUE?
    //
    // Don't peek inside MMT_OPAQUE vaults (all vaults are opaque by
    // default) because vaults may choose to create isolated regions,
    // or otherwise cause connectivity issues even if the map terrain
    // is travel-passable.
    return (!(env.level_map_mask(c) & MMT_OPAQUE) && dgn_square_travel_ok(c));
}

static inline void _dgn_point_record_stub(const coord_def &) { }

template <class point_record>
static bool _dgn_fill_zone(
    const coord_def &start, int zone,
    point_record &record_point,
    bool (*passable)(const coord_def &) = dgn_square_is_passable,
    bool (*iswanted)(const coord_def &) = NULL)
{
    bool ret = false;
    std::list<coord_def> points[2];
    int cur = 0;

    // No bounds checks, assuming the level has at least one layer of
    // rock border.

    for (points[cur].push_back(start); !points[cur].empty();)
    {
        for (std::list<coord_def>::const_iterator i = points[cur].begin();
             i != points[cur].end(); ++i)
        {
            const coord_def &c(*i);

            travel_point_distance[c.x][c.y] = zone;

            if (iswanted && iswanted(c))
                ret = true;

            for (int yi = -1; yi <= 1; ++yi)
                for (int xi = -1; xi <= 1; ++xi)
                {
                    if (!xi && !yi)
                        continue;

                    const coord_def cp(c.x + xi, c.y + yi);
                    if (!map_bounds(cp)
                        || travel_point_distance[cp.x][cp.y] || !passable(cp))
                    {
                        continue;
                    }

                    travel_point_distance[cp.x][cp.y] = zone;
                    record_point(cp);
                    points[!cur].push_back(cp);
                }
        }

        points[cur].clear();
        cur = !cur;
    }
    return (ret);
}

static bool _is_perm_down_stair(const coord_def &c)
{
    switch (grd(c))
    {
    case DNGN_STONE_STAIRS_DOWN_I:
    case DNGN_STONE_STAIRS_DOWN_II:
    case DNGN_STONE_STAIRS_DOWN_III:
    case DNGN_EXIT_HELL:
    case DNGN_EXIT_PANDEMONIUM:
    case DNGN_TRANSIT_PANDEMONIUM:
    case DNGN_EXIT_ABYSS:
        return (true);
    default:
        return (false);
    }
}

static bool _is_bottom_exit_stair(const coord_def &c)
{
    // Is this a valid exit stair from the bottom of a branch? In general,
    // ensure that each region has a stone stair up.
    switch (grd(c))
    {
    case DNGN_STONE_STAIRS_UP_I:
    case DNGN_STONE_STAIRS_UP_II:
    case DNGN_STONE_STAIRS_UP_III:
    case DNGN_EXIT_HELL:
    case DNGN_RETURN_FROM_DWARVEN_HALL:
    case DNGN_RETURN_FROM_ORCISH_MINES:
    case DNGN_RETURN_FROM_HIVE:
    case DNGN_RETURN_FROM_LAIR:
    case DNGN_RETURN_FROM_SLIME_PITS:
    case DNGN_RETURN_FROM_VAULTS:
    case DNGN_RETURN_FROM_CRYPT:
    case DNGN_RETURN_FROM_HALL_OF_BLADES:
    case DNGN_RETURN_FROM_ZOT:
    case DNGN_RETURN_FROM_TEMPLE:
    case DNGN_RETURN_FROM_SNAKE_PIT:
    case DNGN_RETURN_FROM_ELVEN_HALLS:
    case DNGN_RETURN_FROM_TOMB:
    case DNGN_RETURN_FROM_SWAMP:
    case DNGN_RETURN_FROM_SHOALS:
    case DNGN_EXIT_PANDEMONIUM:
    case DNGN_TRANSIT_PANDEMONIUM:
    case DNGN_EXIT_ABYSS:
        return (true);
    default:
        return (false);
    }
}

static bool _is_exit_stair(const coord_def &c)
{
    // Branch entries, portals, and abyss entries are not considered exit
    // stairs here, as they do not provide an exit (in a transitive sense) from
    // the current level.
    switch (grd(c))
    {
    case DNGN_STONE_STAIRS_DOWN_I:
    case DNGN_STONE_STAIRS_DOWN_II:
    case DNGN_STONE_STAIRS_DOWN_III:
    case DNGN_ESCAPE_HATCH_DOWN:
    case DNGN_STONE_STAIRS_UP_I:
    case DNGN_STONE_STAIRS_UP_II:
    case DNGN_STONE_STAIRS_UP_III:
    case DNGN_ESCAPE_HATCH_UP:
    case DNGN_EXIT_HELL:
    case DNGN_RETURN_FROM_DWARVEN_HALL:
    case DNGN_RETURN_FROM_ORCISH_MINES:
    case DNGN_RETURN_FROM_HIVE:
    case DNGN_RETURN_FROM_LAIR:
    case DNGN_RETURN_FROM_SLIME_PITS:
    case DNGN_RETURN_FROM_VAULTS:
    case DNGN_RETURN_FROM_CRYPT:
    case DNGN_RETURN_FROM_HALL_OF_BLADES:
    case DNGN_RETURN_FROM_ZOT:
    case DNGN_RETURN_FROM_TEMPLE:
    case DNGN_RETURN_FROM_SNAKE_PIT:
    case DNGN_RETURN_FROM_ELVEN_HALLS:
    case DNGN_RETURN_FROM_TOMB:
    case DNGN_RETURN_FROM_SWAMP:
    case DNGN_RETURN_FROM_SHOALS:
    case DNGN_EXIT_PANDEMONIUM:
    case DNGN_TRANSIT_PANDEMONIUM:
    case DNGN_EXIT_ABYSS:
        return (true);
    default:
        return (false);
    }
}

// Counts the number of mutually unreachable areas in the map,
// excluding isolated zones within vaults (we assume the vault author
// knows what she's doing). This is an easy way to check whether a map
// has isolated parts of the level that were not formerly isolated.
//
// All squares within vaults are treated as non-reachable, to simplify
// life, because vaults may change the level layout and isolate
// different areas without changing the number of isolated areas.
// Here's a before and after example of such a vault that would cause
// problems if we considered floor in the vault as non-isolating (the
// vault is represented as V for walls and o for floor squares in the
// vault).
//
// Before:
//
//   xxxxx    xxxxx
//   x<..x    x.2.x
//   x.1.x    xxxxx  3 isolated zones
//   x>..x    x.3.x
//   xxxxx    xxxxx
//
// After:
//
//   xxxxx    xxxxx
//   x<1.x    x.2.x
//   VVVVVVVVVVoooV  3 isolated zones, but the isolated zones are different.
//   x>3.x    x...x
//   xxxxx    xxxxx
//
// If count_stairless is true, returns the number of regions that have no
// stairs in them.
//
// If fill is non-zero, it fills any disconnected regions with fill.
//
int process_disconnected_zones(int x1, int y1, int x2, int y2,
                               bool choose_stairless,
                               dungeon_feature_type fill)
{
    memset(travel_point_distance, 0, sizeof(travel_distance_grid_t));
    int nzones = 0;
    int ngood = 0;
    for (int y = y1; y <= y2 ; ++y)
    {
        for (int x = x1; x <= x2; ++x)
        {
            if (!map_bounds(x, y)
                || travel_point_distance[x][y]
                || !dgn_square_is_passable(coord_def(x, y)))
            {
                continue;
            }

            const bool found_exit_stair =
                _dgn_fill_zone(coord_def(x, y), ++nzones,
                               _dgn_point_record_stub,
                               dgn_square_travel_ok,
                               choose_stairless ? (at_branch_bottom() ?
                                                   _is_bottom_exit_stair :
                                                   _is_exit_stair) : NULL);

            // If we want only stairless zones, screen out zones that did
            // have stairs.
            if (choose_stairless && found_exit_stair)
                ++ngood;
            else if (fill)
            {
                for (int fy = y1; fy <= y2 ; ++fy)
                    for (int fx = x1; fx <= x2; ++fx)
                        if (travel_point_distance[fx][fy] == nzones
                            && unforbidden(coord_def(fx, fy), MMT_OPAQUE))
                        {
                            grd[fx][fy] = fill;
                        }
            }
        }
    }

    return (nzones - ngood);
}

int dgn_count_disconnected_zones(bool choose_stairless,
                                 dungeon_feature_type fill)
{
    return process_disconnected_zones(0, 0, GXM-1, GYM-1, choose_stairless,
                                      fill);
}

static void _fixup_hell_stairs()
{
    for (int i = 0; i < GXM; i++)
        for (int j = 0; j < GYM; j++)
        {
            if (grd[i][j] >= DNGN_STONE_STAIRS_UP_I
                && grd[i][j] <= DNGN_ESCAPE_HATCH_UP)
            {
                grd[i][j] = DNGN_ENTER_HELL;
            }
        }
}

static void _fixup_pandemonium_stairs()
{
    for (int i = 0; i < GXM; i++)
        for (int j = 0; j < GYM; j++)
        {
            if (grd[i][j] >= DNGN_STONE_STAIRS_UP_I
                && grd[i][j] <= DNGN_ESCAPE_HATCH_UP)
            {
                if (one_chance_in(50))
                    grd[i][j] = DNGN_EXIT_PANDEMONIUM;
                else
                    grd[i][j] = DNGN_FLOOR;
            }

            if (grd[i][j] >= DNGN_ENTER_LABYRINTH
                && grd[i][j] <= DNGN_ESCAPE_HATCH_DOWN)
            {
                grd[i][j] = DNGN_TRANSIT_PANDEMONIUM;
            }
        }
}

static void _mask_vault(const vault_placement &place, unsigned mask)
{
    for (vault_place_iterator vi(place); vi; ++vi)
        env.level_map_mask(*vi) |= mask;
}

static void _dgn_apply_map_index(const vault_placement &place, int map_index)
{
    for (vault_place_iterator vi(place); vi; ++vi)
        env.level_map_ids(*vi) = map_index;
}

void dgn_register_place(const vault_placement &place, bool register_vault)
{
    const int  map_index    = env.level_vaults.size();
    const bool overwritable = place.map.is_overwritable_layout();
    const bool transparent  = place.map.has_tag("transparent");

    if (register_vault)
    {
        dgn_register_vault(place.map);

        // Identify each square in the map with its map_index.
        if (!overwritable && !transparent)
            _dgn_apply_map_index(place, map_index);
    }

    if (!overwritable)
    {
        if (place.map.orient == MAP_ENCOMPASS)
        {
            for (rectangle_iterator ri(0); ri; ++ri)
                env.level_map_mask(*ri) |= MMT_VAULT | MMT_NO_DOOR;
        }
        else
        {
            _mask_vault(place, MMT_VAULT | MMT_NO_DOOR);
        }

        if (!transparent)
            _mask_vault(place, MMT_OPAQUE);
    }

    if (place.map.has_tag("no_monster_gen"))
        _mask_vault(place, MMT_NO_MONS);

    if (place.map.has_tag("no_item_gen"))
        _mask_vault(place, MMT_NO_ITEM);

    if (place.map.has_tag("no_pool_fixup"))
        _mask_vault(place, MMT_NO_POOL);

    if (place.map.has_tag("no_wall_fixup"))
        _mask_vault(place, MMT_NO_WALL);

    if (place.map.has_tag("no_shop_gen"))
        _mask_vault(place, MMT_NO_SHOP);

    if (place.map.has_tag("no_trap_gen"))
        _mask_vault(place, MMT_NO_TRAP);

    // Now do per-square by-symbol masking.
    for (int y = place.pos.y + place.size.y - 1; y >= place.pos.y; --y)
        for (int x = place.pos.x + place.size.x - 1; x >= place.pos.x; --x)
            if (place.map.in_map(coord_def(x - place.pos.x, y - place.pos.y)))
            {
                coord_def c(x - place.pos.x, y - place.pos.y);
                const keyed_mapspec* spec = place.map.mapspec_at(c);

                if (spec != NULL)
                {
                    env.level_map_mask[x][y] |= (short)spec->map_mask.flags_set;
                    env.level_map_mask[x][y] &=
                        ~((short)spec->map_mask.flags_unset);
                }
            }

    set_branch_flags(place.map.branch_flags.flags_set, true);
    unset_branch_flags(place.map.branch_flags.flags_unset, true);

    set_level_flags(place.map.level_flags.flags_set, true);
    unset_level_flags(place.map.level_flags.flags_unset, true);

    if (place.map.floor_colour != BLACK)
        env.floor_colour = place.map.floor_colour;

    if (place.map.rock_colour != BLACK)
        env.rock_colour = place.map.rock_colour;

#ifdef USE_TILE
    if (place.map.rock_tile != 0)
        env.tile_default.wall = place.map.rock_tile;

    if (place.map.floor_tile != 0)
        env.tile_default.floor = place.map.floor_tile;
#endif

    env.level_vaults.push_back(new vault_placement(place));
    if (register_vault)
    {
        remember_vault_placement(place.map.has_tag("extra")
                                 ? LEVEL_EXTRAS_KEY: LEVEL_VAULTS_KEY,
                                 place);
    }
}

bool dgn_ensure_vault_placed(bool vault_success,
                             bool disable_further_vaults)
{
    if (!vault_success)
        dgn_level_vetoed = true;
    else if (disable_further_vaults)
        can_create_vault = false;
    return (vault_success);
}

static bool _ensure_vault_placed_ex(bool vault_success, const map_def *vault)
{
    return dgn_ensure_vault_placed(vault_success,
                                    (!vault->has_tag("extra")
                                     && vault->orient == MAP_ENCOMPASS));
}

static coord_def _find_level_feature(int feat)
{
    for (int y = 1; y < GYM; ++y)
        for (int x = 1; x < GXM; ++x)
        {
            if (grd[x][y] == feat)
                return coord_def(x, y);
        }

    return coord_def(0, 0);
}

static bool _has_connected_stone_stairs_from(const coord_def &c)
{

    flood_find<feature_grid, coord_predicate> ff(env.grid, in_bounds);
    ff.add_feat(DNGN_STONE_STAIRS_DOWN_I);
    ff.add_feat(DNGN_STONE_STAIRS_DOWN_II);
    ff.add_feat(DNGN_STONE_STAIRS_DOWN_III);
    ff.add_feat(DNGN_STONE_STAIRS_UP_I);
    ff.add_feat(DNGN_STONE_STAIRS_UP_II);
    ff.add_feat(DNGN_STONE_STAIRS_UP_III);

    coord_def where = ff.find_first_from(c, env.level_map_mask);
    return (where.x || !ff.did_leave_vault());
}

static bool _has_connected_downstairs_from(const coord_def &c)
{
    flood_find<feature_grid, coord_predicate> ff(env.grid, in_bounds);
    ff.add_feat(DNGN_STONE_STAIRS_DOWN_I);
    ff.add_feat(DNGN_STONE_STAIRS_DOWN_II);
    ff.add_feat(DNGN_STONE_STAIRS_DOWN_III);
    ff.add_feat(DNGN_ESCAPE_HATCH_DOWN);

    coord_def where = ff.find_first_from(c, env.level_map_mask);
    return (where.x || !ff.did_leave_vault());
}

static bool _is_level_stair_connected()
{
    coord_def up = _find_level_feature(DNGN_STONE_STAIRS_UP_I);
    if (up.x && up.y)
        return _has_connected_downstairs_from(up);

    return (false);
}

static bool _valid_dungeon_level(int level_number, level_area_type level_type)
{
    if (level_number == 0 && level_type == LEVEL_DUNGEON)
        return _is_level_stair_connected();

    return (true);
}

static void _dgn_init_vault_excavatable_feats()
{
    dgn_Vault_Excavatable_Feats.clear();
    dgn_Vault_Excavatable_Feats.insert(DNGN_ROCK_WALL);
}

void dgn_veto_level()
{
    dgn_level_vetoed = true;
}

void dgn_reset_level(bool enable_random_maps)
{
    dgn_level_vetoed = false;
    env.level_uniq_maps.clear();
    env.level_uniq_map_tags.clear();

    you.unique_creatures = temp_unique_creatures;
    you.unique_items = temp_unique_items;

    _portal_vault_map_name.clear();
    _you_vault_list.clear();
    env.level_build_method.clear();
    env.level_layout_type.clear();
    level_clear_vault_memory();
    dgn_colour_grid.reset(NULL);

    _dgn_init_vault_excavatable_feats();

    can_create_vault = true;
    use_random_maps  = enable_random_maps;
    dgn_check_connectivity = false;
    dgn_zones        = 0;

    _temple_altar_list.clear();
    _current_temple_hash = NULL;

    // Forget level properties.
    env.properties.clear();
    env.heightmap.reset(NULL);

    // Set up containers for storing some level generation info.
    env.properties[LEVEL_VAULTS_KEY].new_table();
    env.properties[LEVEL_EXTRAS_KEY].new_vector(SV_STR);

    // Blank level with DNGN_ROCK_WALL.
    env.grid.init(DNGN_ROCK_WALL);
    env.pgrid.init(0);
    env.grid_colours.init(BLACK);
    env.map_knowledge.init(map_cell());

    // Delete all traps.
    for (int i = 0; i < MAX_TRAPS; i++)
        env.trap[i].type = TRAP_UNASSIGNED;

    // Initialise all items.
    for (int i = 0; i < MAX_ITEMS; i++)
        init_item(i);

    // Reset all monsters.
    for (int i = 0; i < MAX_MONSTERS; i++)
        menv[i].reset();

    env.mons_alloc.init(MONS_NO_MONSTER);

    // Zap clouds
    env.cgrid.init(EMPTY_CLOUD);

    const cloud_struct empty;
    env.cloud.init(empty);

    mgrd.init(NON_MONSTER);
    igrd.init(NON_ITEM);
    env.tgrid.init(NON_ENTITY);

    // Reset all shops.
    for (int shcount = 0; shcount < MAX_SHOPS; shcount++)
        env.shop[shcount].type = SHOP_UNASSIGNED;

    // Clear all markers.
    env.markers.clear();

    // Lose all listeners.
    dungeon_events.clear();

    // Set default level flags.
    if (player_in_level_area(LEVEL_DUNGEON))
        env.level_flags = branches[you.where_are_you].default_level_flags;
    else if (player_in_level_area(LEVEL_LABYRINTH)
             || player_in_level_area(LEVEL_ABYSS))
    {
        env.level_flags = LFLAG_NO_TELE_CONTROL | LFLAG_NO_MAGIC_MAP;

        // Labyrinths are now mappable, but come with heavy map rot. (jpeg)
        if (player_in_level_area(LEVEL_ABYSS))
            env.level_flags |= LFLAG_NOT_MAPPABLE;
    }
    else
        env.level_flags = 0;

    // Set default random monster generation rate (smaller is more often,
    // except that 0 == no random monsters).
    if (you.level_type == LEVEL_DUNGEON)
    {
        if (you.where_are_you == BRANCH_ECUMENICAL_TEMPLE
            || crawl_state.game_is_tutorial())
        {
            // No random monsters in tutorial or ecu temple
            env.spawn_random_rate = 0;
        }
        else
            env.spawn_random_rate = 240;
    }
    else if (player_in_level_area(LEVEL_ABYSS)
             || player_in_level_area(LEVEL_PANDEMONIUM))
    {
        // Abyss spawn rate is set for those characters that start out in the
        // Abyss; otherwise the number is ignored in the Abyss.
        env.spawn_random_rate = 50;
    }
    else
        // No random monsters in Labyrinths and portal vaults.
        env.spawn_random_rate = 0;
    env.density = 0;

    env.floor_colour = BLACK;
    env.rock_colour  = BLACK;

    // Clear exclusions
    clear_excludes();

#ifdef USE_TILE
    // Clear custom tile settings from vaults
    tile_init_default_flavour();
    tile_clear_flavour();
#endif

    lua_special_room_spec.created = false;
    lua_special_room_spec.tl.set(-1, -1);
    lua_special_room_level = -1;
}

static void _build_layout_skeleton(int level_number, level_area_type level_type,
                                   spec_room &sr)
{
    if (!_builder_by_type(level_number, level_type))
        return;

    if (!_builder_by_branch(level_number) || dgn_level_vetoed)
        return;

    if (!_builder_normal(level_number, sr) || dgn_level_vetoed)
        return;

    if (!_builder_basic(level_number) || dgn_level_vetoed)
        return;

    _builder_extras(level_number);
}

static int _num_items_wanted(int level_number)
{
    if (level_number > 5 && one_chance_in(500 - 5 * level_number))
        return (10 + random2avg(90, 2)); // rich level!
    else
        return (3 + roll_dice(3, 11));
}


static int _num_mons_wanted(level_area_type level_type)
{
    if (level_type == LEVEL_ABYSS
        || player_in_branch(BRANCH_ECUMENICAL_TEMPLE))
    {
        return 0;
    }

    int mon_wanted = roll_dice(3, 10);

    if (player_in_hell())
        mon_wanted += roll_dice(3, 8);
    else if (player_in_branch(BRANCH_HALL_OF_BLADES))
        mon_wanted += roll_dice(6, 8);

    if (mon_wanted > 60)
        mon_wanted = 60;

    return mon_wanted;
}

static void _fixup_walls()
{
    // If level part of Dis -> all walls metal.
    // If part of vaults -> walls depend on level.
    // If part of crypt -> all walls stone.

    dungeon_feature_type wall_type = DNGN_ROCK_WALL;

    switch (you.where_are_you)
    {
    case BRANCH_DIS:
        wall_type = DNGN_METAL_WALL;
        break;

    case BRANCH_VAULTS:
    {
        const int bdepth = player_branch_depth();

        if (bdepth > 6 && one_chance_in(10))
            wall_type = DNGN_GREEN_CRYSTAL_WALL;
        else if (bdepth > 4)
            wall_type = DNGN_METAL_WALL;
        else if (bdepth > 2)
            wall_type = DNGN_STONE_WALL;

        break;
    }

    case BRANCH_CRYPT:
        wall_type = DNGN_STONE_WALL;
        break;

    case BRANCH_SLIME_PITS:
        wall_type = DNGN_SLIMY_WALL;
        break;

    default:
        return;
    }

    dgn_replace_area(0, 0, GXM-1, GYM-1, DNGN_ROCK_WALL, wall_type,
                     MMT_NO_WALL);
}

// Remove any items that are on squares that items should not be on.
// link_items() must be called after this function.
static void _fixup_misplaced_items()
{
    for (int i = 0; i < MAX_ITEMS; i++)
    {
        item_def& item(mitm[i]);
        if (!item.defined() || (item.pos.x == 0)
            || item.held_by_monster())
        {
            continue;
        }

        if (in_bounds(item.pos))
        {
            dungeon_feature_type feat = grd(item.pos);
            if (feat >= DNGN_MINITEM)
                continue;

            dprf("Item buggily placed in feature at (%d, %d).",
                 item.pos.x, item.pos.y);
        }
        else
        {
            dprf("Item buggily placed out of bounds at (%d, %d).",
                 item.pos.x, item.pos.y);
        }

        // Can't just unlink item because it might not have been linked yet.
        item.base_type = OBJ_UNASSIGNED;
        item.quantity = 0;
        item.pos.reset();
    }
}

static void _fixup_branch_stairs()
{
    // Top level of branch levels - replaces up stairs
    // with stairs back to dungeon or wherever:
    if (your_branch().exit_stairs != NUM_FEATURES
        && player_branch_depth() == 1
        && you.level_type == LEVEL_DUNGEON)
    {
        const dungeon_feature_type exit = your_branch().exit_stairs;
        for (rectangle_iterator ri(1); ri; ++ri)
        {
            if (grd(*ri) >= DNGN_STONE_STAIRS_UP_I
                && grd(*ri) <= DNGN_ESCAPE_HATCH_UP)
            {
                if (grd(*ri) == DNGN_STONE_STAIRS_UP_I)
                    env.markers.add(new map_feature_marker(*ri, grd(*ri)));

                grd(*ri) = exit;
            }
        }
    }

    if (at_branch_bottom() && you.level_type == LEVEL_DUNGEON)
    {
        // Bottom level of branch - wipes out down stairs.
        for (rectangle_iterator ri(1); ri; ++ri)
        {
            if (grd(*ri) >= DNGN_STONE_STAIRS_DOWN_I
                && grd(*ri) <= DNGN_ESCAPE_HATCH_DOWN)
            {
                grd(*ri) = DNGN_FLOOR;
            }
        }
    }
}

static bool _fixup_stone_stairs(bool preserve_vault_stairs)
{
    // This function ensures that there is exactly one each up and down
    // stone stairs I, II, and III.  More than three stairs will result in
    // turning additional stairs into escape hatches (with an attempt to keep
    // level connectivity).  Fewer than three stone stairs will result in
    // random placement of new stairs.

    const unsigned int max_stairs = 20;
    FixedVector<coord_def, max_stairs> up_stairs;
    FixedVector<coord_def, max_stairs> down_stairs;
    unsigned int num_up_stairs   = 0;
    unsigned int num_down_stairs = 0;

    for (int x = 1; x < GXM; ++x)
        for (int y = 1; y < GYM; ++y)
        {
            const coord_def c(x,y);
            if (grd(c) >= DNGN_STONE_STAIRS_DOWN_I
                && grd(c) <= DNGN_STONE_STAIRS_DOWN_III
                && num_down_stairs < max_stairs)
            {
                down_stairs[num_down_stairs++] = c;
            }
            else if (grd(c) >= DNGN_STONE_STAIRS_UP_I
                     && grd(c) <= DNGN_STONE_STAIRS_UP_III
                     && num_up_stairs < max_stairs)
            {
                up_stairs[num_up_stairs++] = c;
            }
        }

    bool success = true;

    for (unsigned int i = 0; i < 2; i++)
    {
        FixedVector<coord_def, max_stairs>& stair_list = (i == 0 ? up_stairs
                                                                 : down_stairs);

        unsigned int num_stairs;
        dungeon_feature_type base;
        dungeon_feature_type replace;
        if (i == 0)
        {
            num_stairs = num_up_stairs;
            replace = DNGN_FLOOR;
            base = DNGN_STONE_STAIRS_UP_I;
        }
        else
        {
            num_stairs = num_down_stairs;
            replace = DNGN_FLOOR;
            base = DNGN_STONE_STAIRS_DOWN_I;
        }

        // In Zot, don't create extra escape hatches, in order to force
        // the player through vaults that use all three down stone stairs.
        if (player_in_branch(BRANCH_HALL_OF_ZOT))
            replace = DNGN_GRANITE_STATUE;

        if (num_stairs > 3)
        {
            // Find pairwise stairs that are connected and turn one of them
            // into an escape hatch of the appropriate type.
            for (unsigned int s1 = 0; s1 < num_stairs; s1++)
            {
                if (num_stairs <= 3)
                    break;

                for (unsigned int s2 = s1 + 1; s2 < num_stairs; s2++)
                {
                    if (num_stairs <= 3)
                        break;

                    if (preserve_vault_stairs
                        && (env.level_map_mask(stair_list[s2]) & MMT_VAULT))
                    {
                        continue;
                    }

                    flood_find<feature_grid, coord_predicate> ff(env.grid,
                                                                 in_bounds);

                    ff.add_feat(grd(stair_list[s2]));

                    // Ensure we're not searching for the feature at s1.
                    dungeon_feature_type save = grd(stair_list[s1]);
                    grd(stair_list[s1]) = DNGN_FLOOR;

                    const coord_def where =
                        ff.find_first_from(stair_list[s1],
                                           env.level_map_mask);
                    if (where.x)
                    {
                        grd(stair_list[s2]) = replace;
                        num_stairs--;
                        stair_list[s2] = stair_list[num_stairs];
                        s2--;
                    }

                    grd(stair_list[s1]) = save;
                }
            }

            // If that doesn't work, remove random stairs.
            while (num_stairs > 3)
            {
                int remove = random2(num_stairs);
                if (preserve_vault_stairs)
                {
                    int start = remove;
                    do
                    {
                        if (!(env.level_map_mask(stair_list[remove])
                              & MMT_VAULT))
                            break;
                        remove = (remove + 1) % num_stairs;
                    }
                    while (start != remove);

                    // If we looped through all possibilities, then it
                    // means that there are more than 3 stairs in vaults and
                    // we can't preserve vault stairs.
                    if (start == remove)
                        break;
                }
                grd(stair_list[remove]) = replace;

                stair_list[remove] = stair_list[--num_stairs];
            }
        }

        if (num_stairs > 3 && preserve_vault_stairs)
        {
            success = false;
            continue;
        }

        // If there are no stairs, it's either a branch entrance or exit.
        // If we somehow have ended up in a catastrophic "no stairs" state,
        // the level will not be validated, so we do not need to catch it here.
        if (num_stairs == 0)
            continue;

        // Add extra stairs to get to exactly three.
        for (int s = num_stairs; s < 3; s++)
        {
            coord_def gc;
            do
            {
                gc.x = random2(GXM);
                gc.y = random2(GYM);
            }
            while (grd(gc) != DNGN_FLOOR);
            dprf("add stair %d at pos(%d, %d)", s, gc.x, gc.y);
            // base gets fixed up to be the right stone stair below...
            grd(gc) = base;
            stair_list[num_stairs++] = gc;
        }

        ASSERT(num_stairs == 3);

        // Ensure uniqueness of three stairs.
        for (int s = 0; s < 4; s++)
        {
            int s1 = s % num_stairs;
            int s2 = (s1 + 1) % num_stairs;
            ASSERT(grd(stair_list[s2]) >= base
                   && grd(stair_list[s2]) < base + 3);

            if (grd(stair_list[s1]) == grd(stair_list[s2]))
            {
                grd(stair_list[s2]) = (dungeon_feature_type)
                    (base + (grd(stair_list[s2])-base+1) % 3);
            }
        }
    }

    return success;
}

static bool _add_feat_if_missing(bool (*iswanted)(const coord_def &),
    dungeon_feature_type feat)
{
    memset(travel_point_distance, 0, sizeof(travel_distance_grid_t));
    int nzones = 0;
    for (int y = 0; y < GYM; ++y)
        for (int x = 0; x < GXM; ++x)
        {
            // [ds] Use dgn_square_is_passable instead of
            // dgn_square_travel_ok here, for we'll otherwise
            // fail on floorless isolated pocket in vaults (like the
            // altar surrounded by deep water), and trigger the assert
            // downstairs.
            const coord_def gc(x, y);
            if (!map_bounds(x, y)
                || travel_point_distance[x][y]
                || !dgn_square_is_passable(gc))
            {
                continue;
            }

            if (_dgn_fill_zone(gc, ++nzones, _dgn_point_record_stub,
                               dgn_square_is_passable, iswanted))
            {
                continue;
            }

            bool found_feature = false;
            for (int y2 = 0; y2 < GYM && !found_feature; ++y2)
                for (int x2 = 0; x2 < GXM && !found_feature; ++x2)
                {
                    if (grd[x2][y2] == feat)
                        found_feature = true;
                }

            if (found_feature)
                continue;

            int i = 0;
            while (i++ < 2000)
            {
                coord_def rnd(random2(GXM), random2(GYM));
                if (grd(rnd) != DNGN_FLOOR)
                    continue;

                if (travel_point_distance[rnd.x][rnd.y] != nzones)
                    continue;

                grd(rnd) = feat;
                return (true);
            }

            for (int y2 = 0; y2 < GYM; ++y2)
                for (int x2 = 0; x2 < GXM; ++x2)
                {
                    coord_def rnd(x2, y2);
                    if (grd(rnd) != DNGN_FLOOR)
                        continue;

                    if (travel_point_distance[rnd.x][rnd.y] != nzones)
                        continue;

                    grd(rnd) = feat;
                    return (true);
                }

#ifdef DEBUG_DIAGNOSTICS
            dump_map("debug.map", true, true);
#endif
            // [ds] Too many normal cases trigger this ASSERT, including
            // rivers that surround a stair with deep water.
            // ASSERT(!"Couldn't find region.");
            return (false);
        }

    return (true);
}

static bool _add_connecting_escape_hatches()
{
    // For any regions without a down stone stair case, add an
    // escape hatch.  This will always allow (downward) progress.

    if (branches[you.where_are_you].branch_flags & BFLAG_ISLANDED)
        return (true);
    if (you.level_type != LEVEL_DUNGEON)
        return (true);

    if (at_branch_bottom())
        return (dgn_count_disconnected_zones(true) == 0);

    return (_add_feat_if_missing(_is_perm_down_stair, DNGN_ESCAPE_HATCH_DOWN));
}

static bool _branch_entrances_are_connected()
{
    // Returns true if all branch entrances on the level are connected to
    // stone stairs.
    for (int y = 0; y < GYM; ++y)
        for (int x = 0; x < GXM; ++x)
        {
            coord_def gc(x,y);
            if (!feat_is_branch_stairs(grd(gc)))
                continue;
            if (!_has_connected_stone_stairs_from(gc))
                return (false);
        }

    return (true);
}

static void _dgn_verify_connectivity(unsigned nvaults)
{
    if (dgn_level_vetoed)
        return;

    // After placing vaults, make sure parts of the level have not been
    // disconnected.
    if (dgn_zones && nvaults != env.level_vaults.size())
    {
        const int newzones = dgn_count_disconnected_zones(false);

#ifdef DEBUG_DIAGNOSTICS
        std::ostringstream vlist;
        for (unsigned i = nvaults; i < env.level_vaults.size(); ++i)
        {
            if (i > nvaults)
                vlist << ", ";
            vlist << env.level_vaults[i]->map.name;
        }
        mprf(MSGCH_DIAGNOSTICS, "Dungeon has %d zones after placing %s.",
             newzones, vlist.str().c_str());
#endif
        if (newzones > dgn_zones)
        {
            dgn_level_vetoed = true;
#ifdef DEBUG_DIAGNOSTICS
            mprf(MSGCH_DIAGNOSTICS,
                 "VETO: %s broken by [%s] (had %d zones, "
                 "now have %d zones.",
                 level_id::current().describe().c_str(),
                 vlist.str().c_str(), dgn_zones, newzones);
#endif
            return;
        }
    }

    // Also check for isolated regions that have no stairs.
    if (you.level_type == LEVEL_DUNGEON
        && !(branches[you.where_are_you].branch_flags & BFLAG_ISLANDED)
        && dgn_count_disconnected_zones(true) > 0)
    {
        dgn_level_vetoed = true;
#ifdef DEBUG_DIAGNOSTICS
        mprf(MSGCH_DIAGNOSTICS,
             "VETO: %s has isolated areas with no stairs.",
             level_id::current().describe().c_str());
#endif
        return;
    }

    if (!_fixup_stone_stairs(true))
    {
        dprf("Warning: failed to preserve vault stairs.");
        if (!_fixup_stone_stairs(false))
        {
            dgn_level_vetoed = true;
#ifdef DEBUG_DIAGNOSTICS
            mprf(MSGCH_DIAGNOSTICS,
                 "VETO: Failed to fix stone stairs: %s.",
                 level_id::current().describe().c_str());
#endif
            return;
        }
    }

    if (!_branch_entrances_are_connected())
    {
        dgn_level_vetoed = true;
#ifdef DEBUG_DIAGNOSTICS
        mprf(MSGCH_DIAGNOSTICS,
             "VETO: %s has a disconnected branch entrance.",
             level_id::current().describe().c_str());
#endif
        return;
    }

    if (!_add_connecting_escape_hatches())
    {
        dgn_level_vetoed = true;
#ifdef DEBUG_DIAGNOSTICS
        mprf(MSGCH_DIAGNOSTICS,
             "VETO: %s failed to get connecting escape hatches.",
             level_id::current().describe().c_str());
#endif
        return;
    }

    // XXX: Interlevel connectivity fixup relies on being the last
    //      point at which a level may be vetoed.
    if (!_fixup_interlevel_connectivity())
    {
        dgn_level_vetoed = true;
#ifdef DEBUG_DIAGNOSTICS
        mprf(MSGCH_DIAGNOSTICS,
             "VETO: %s failed to ensure interlevel connectivity.",
             level_id::current().describe().c_str());
#endif
        return;
    }
}

// Structure of OVERFLOW_TEMPLES:
//
// * A vector, with one cell per dungeon level (unset if there's no
//   overflow temples on that level).
//
// * The cell of the previous vector is a vector, with one overflow
//   temple definition per cell.
//
// * The cell of the previous vector is a hash table, containing the
//   list of gods for the overflow temple and (optionally) the name of
//   the vault to use for the temple.  If no map name is supplied,
//   it will randomly pick from vaults tagged "temple_overflow_num",
//   where "num" is the number of gods in the temple.  Gods are listed
//   in the order their altars are placed.
static void _build_overflow_temples(int level_number)
{
    if (!you.props.exists(OVERFLOW_TEMPLES_KEY))
        // Levels built while in testing mode.
        return;

    CrawlVector &levels = you.props[OVERFLOW_TEMPLES_KEY].get_vector();

    // Are we deeper than the last overflow temple?
    if (level_number >= levels.size())
        return;

    CrawlStoreValue &val = levels[level_number];

    // Does this level have an overflow temple?
    if (val.get_flags() & SFLAG_UNSET)
        return;

    CrawlVector &temples = val.get_vector();

    if (temples.size() == 0)
        return;

    if (!can_create_vault)
    {
        mpr("WARNING: Overriding can_create_vault",
            MSGCH_DIAGNOSTICS);
        can_create_vault = true;
    }

    for (unsigned int i = 0; i < temples.size(); i++)
    {
        CrawlHashTable &temple = temples[i].get_table();

        const int num_gods = _setup_temple_altars(temple);

        const map_def *vault = NULL;

        if (temple.exists(TEMPLE_MAP_KEY))
        {
            std::string name = temple[TEMPLE_MAP_KEY].get_string();

            vault = find_map_by_name(name);
            if (vault == NULL)
            {
                mprf(MSGCH_ERROR,
                     "Couldn't find overflow temple map '%s'!",
                     name.c_str());
            }
        }
        else
        {
            std::string vault_tag;

            // For a single-altar temple, first try to find a temple specialized
            // for that god.
            if (num_gods == 1 && coinflip())
            {
                CrawlVector &god_vec = temple[TEMPLE_GODS_KEY];
                god_type     god     = (god_type) god_vec[0].get_byte();

                std::string name = god_name(god);
                name = replace_all(name, " ", "_");
                lowercase(name);

                if (you.uniq_map_tags.find("uniq_altar_" + name)
                    != you.uniq_map_tags.end())
                {
                    // We've already placed a specialized temple for this
                    // god, so do nothing.
#ifdef DEBUG_TEMPLES
                    mprf(MSGCH_DIAGNOSTICS, "Already placed specialized "
                         "single-altar temple for %s", name.c_str());
#endif
                    continue;
                }

                vault_tag = make_stringf("temple_overflow_%s", name.c_str());

                vault = random_map_for_tag(vault_tag, true);
#ifdef DEBUG_TEMPLES
                if (vault == NULL)
                    mprf(MSGCH_DIAGNOSTICS, "Couldn't find overflow temple "
                         "for god %s", name.c_str());
#endif
            }

            if (vault == NULL)
            {
                vault_tag = make_stringf("temple_overflow_%d", num_gods);

                vault = random_map_for_tag(vault_tag, true);
                if (vault == NULL)
                {
                    mprf(MSGCH_ERROR,
                         "Couldn't find overflow temple tag '%s'!",
                         vault_tag.c_str());
                }
            }
        }

        if (vault == NULL)
            // Might as well build the rest of the level if we couldn't
            // find the overflow temple map, so don't veto the level.
            return;

        if (!dgn_ensure_vault_placed(
                _build_secondary_vault(level_number, vault),
                false))
        {
#ifdef DEBUG_TEMPLES
            mprf(MSGCH_DIAGNOSTICS, "Couldn't place overflow temple '%s', "
                 "vetoing level.", vault->name.c_str());
#endif
            return;
        }
#ifdef DEBUG_TEMPLES
        mprf(MSGCH_DIAGNOSTICS, "Placed overflow temple %s",
             vault->name.c_str());
#endif
    }
    _current_temple_hash = NULL; // XXX: hack!
}

template <typename Iterator>
static void _ruin_level(Iterator ri,
                        unsigned vault_mask = MMT_VAULT,
                        int ruination = 10,
                        int plant_density = 5)
{
    std::vector<coord_def> to_replace;

    for (; ri; ++ri)
    {
        /* only try to replace wall and door tiles */
        if (!feat_is_wall(grd(*ri)) && !feat_is_door(grd(*ri)))
        {
            continue;
        }

        /* don't mess with permarock */
        if (grd(*ri) == DNGN_PERMAROCK_WALL)
        {
            continue;
        }

        /* or vaults */
        if (!unforbidden(*ri, vault_mask))
        {
            continue;
        }

        int floor_count = 0;
        for (adjacent_iterator ai(*ri); ai; ++ai)
        {
            if (!feat_is_wall(grd(*ai)) && !feat_is_door(grd(*ai)))
            {
                floor_count++;
            }
        }

        /* chance of removing the tile is dependent on the number of adjacent
         * floor tiles */
        if (x_chance_in_y(floor_count, ruination))
        {
            to_replace.push_back(*ri);
        }
    }

    for (std::vector<coord_def>::const_iterator it = to_replace.begin();
         it != to_replace.end();
         ++it)
    {
        /* only remove some doors, to preserve tactical options */
        /* XXX: should this pick a random adjacent floor type, rather than
         * just hardcoding DNGN_FLOOR? */
        if (feat_is_wall(grd(*it)) ||
            (coinflip() && feat_is_door(grd(*it))))
        {
            grd(*it) = DNGN_FLOOR;
        }

        /* but remove doors if we've removed all adjacent walls */
        for (adjacent_iterator wai(*it); wai; ++wai)
        {
            if (feat_is_door(grd(*wai)))
            {
                bool remove = true;
                for (adjacent_iterator dai(*wai); dai; ++dai)
                {
                    if (feat_is_wall(grd(*dai)))
                    {
                        remove = false;
                    }
                }
                if (remove)
                {
                    grd(*wai) = DNGN_FLOOR;
                }
            }
        }

        /* replace some ruined walls with plants/fungi/bushes */
        if (plant_density && one_chance_in(plant_density))
        {
            mgen_data mg;
            mg.cls = one_chance_in(20) ? MONS_BUSH  :
                     coinflip()        ? MONS_PLANT :
                     MONS_FUNGUS;
            mg.pos = *it;
            mons_place(mgen_data(mg));
        }
    }
}

static void _build_dungeon_level(int level_number, level_area_type level_type)
{
    spec_room sr;

    _build_layout_skeleton(level_number, level_type, sr);

    if (you.level_type == LEVEL_LABYRINTH
        || you.level_type == LEVEL_PORTAL_VAULT
        || dgn_level_vetoed)
    {
        return;
    }

<<<<<<< HEAD
    // Hook up the special room (if there is one, and it hasn't
    // been hooked up already in roguey_level()).
    if (sr.created && !sr.hooked_up
        && !crawl_state.game_is_sprint()
        && !crawl_state.game_is_zotdef()
        && !crawl_state.game_is_tutorial())
    {
        _specr_2(sr);
    }
=======
    if (sr.created && !sr.hooked_up)
        _special_room_hook_up(sr);
>>>>>>> 45cb568f

    // Now place items, mons, gates, etc.
    // Stairs must exist by this point (except in Shoals where they are
    // yet to be placed). Some items and monsters already exist.

    _check_doors();

    if (!player_in_branch(BRANCH_DIS) && !player_in_branch(BRANCH_VAULTS))
        _hide_doors();

    if (player_in_branch(BRANCH_LAIR))
    {
        int depth = player_branch_depth() + 1;
        do
        {
            _ruin_level(rectangle_iterator(1), MMT_VAULT,
                        20 - depth, depth / 2 + 5);
            _add_plant_clumps(12 - depth, 18 - depth / 4, depth / 4 + 2);
            depth -= 3;
        } while (depth > 0);
    }

    // Change pre-rock to rock, and pre-floor to floor.
    dgn_replace_area(0, 0, GXM-1, GYM-1, DNGN_BUILDER_SPECIAL_WALL,
                     DNGN_ROCK_WALL);
    dgn_replace_area(0, 0, GXM-1, GYM-1, DNGN_BUILDER_SPECIAL_FLOOR,
                     DNGN_FLOOR);

    const unsigned nvaults = env.level_vaults.size();

    // Any further vaults must make sure not to disrupt level layout.
    dgn_check_connectivity = !player_in_branch(BRANCH_SHOALS);

    if (player_in_branch(BRANCH_MAIN_DUNGEON)
        && !crawl_state.game_is_tutorial())
    {
        _build_overflow_temples(level_number);

        if (dgn_level_vetoed)
            return;
    }

    // Try to place minivaults that really badly want to be placed. Still
    // no guarantees, seeing this is a minivault.
    if (!crawl_state.game_is_sprint()
        && !crawl_state.game_is_zotdef()
        && !crawl_state.game_is_tutorial())
    {
        _place_chance_vaults();
        _place_minivaults();
        _place_branch_entrances(level_number, level_type);
        _place_extra_vaults();
    }

    // XXX: Moved this here from builder_monsters so that connectivity can be
    //      ensured
    _place_uniques(level_number, level_type);

    // Place shops, if appropriate. This must be protected by the connectivity
    // check.
    if (level_type == LEVEL_DUNGEON)
        _place_shops(level_number);

    // Any vault-placement activity must happen before this check.
    if (!crawl_state.game_is_sprint()
        && !crawl_state.game_is_zotdef()
        && !crawl_state.game_is_tutorial())
        _dgn_verify_connectivity(nvaults);

    if (dgn_level_vetoed && !crawl_state.game_is_sprint() && !crawl_state.game_is_zotdef())
        return;

    if (level_type != LEVEL_ABYSS && !crawl_state.game_is_zotdef())
        _place_traps(level_number);

    _place_fog_machines(level_number);

    // Place items.
    if (!crawl_state.game_is_sprint()
        && !crawl_state.game_is_zotdef()
        && !crawl_state.game_is_tutorial())
    {
        _builder_items(level_number, level_type,
                       _num_items_wanted(level_number));
    }

    // Place monsters.
    if (!crawl_state.game_is_zotdef())
    _builder_monsters(level_number, level_type, _num_mons_wanted(level_type));

    if (!crawl_state.game_is_sprint()
        && !crawl_state.game_is_zotdef()
        && !crawl_state.game_is_tutorial())
    {
        _fixup_walls();
        _fixup_branch_stairs();
    }

    _place_altars();

    _fixup_misplaced_items();

    link_items();

    if (!player_in_branch(BRANCH_COCYTUS)
        && !player_in_branch(BRANCH_SWAMP)
        && !player_in_branch(BRANCH_SHOALS))
    {
        _prepare_water(level_number);
    }

    // Translate stairs for pandemonium levels.
    if (level_type == LEVEL_PANDEMONIUM)
        _fixup_pandemonium_stairs();

    if (player_in_hell())
        _fixup_hell_stairs();
}

static uint8_t _fix_black_colour(uint8_t incol)
{
    if (incol == BLACK)
        return LIGHTGREY;
    else
        return incol;
}

void dgn_set_colours_from_monsters()
{
    if (env.mons_alloc[9] < 0 || env.mons_alloc[9] == MONS_NO_MONSTER
        || env.mons_alloc[9] >= NUM_MONSTERS)
    {
        if (env.floor_colour == BLACK)
            env.floor_colour = LIGHTGREY;
    }
    else
    {
        env.floor_colour =
            _fix_black_colour(mons_class_colour(env.mons_alloc[9]));
    }

    if (env.mons_alloc[8] < 0 || env.mons_alloc[8] == MONS_NO_MONSTER
        || env.mons_alloc[8] >= NUM_MONSTERS)
    {
        if (env.rock_colour == BLACK)
            env.rock_colour = BROWN;
    }
    else
    {
        env.rock_colour =
            _fix_black_colour(mons_class_colour(env.mons_alloc[8]));
    }
}

static void _dgn_set_floor_colours()
{
    uint8_t old_floor_colour = env.floor_colour;
    uint8_t old_rock_colour  = env.rock_colour;

    if (you.level_type == LEVEL_PANDEMONIUM || you.level_type == LEVEL_ABYSS)
        dgn_set_colours_from_monsters();
    else if (you.level_type == LEVEL_DUNGEON)
    {
        // level_type == LEVEL_DUNGEON
        // Hall of Zot colours handled in dat/zot.des
        const int youbranch = you.where_are_you;
        env.floor_colour    = branches[youbranch].floor_colour;
        env.rock_colour     = branches[youbranch].rock_colour;
    }

    if (old_floor_colour != BLACK)
        env.floor_colour = old_floor_colour;
    if (old_rock_colour != BLACK)
        env.rock_colour = old_rock_colour;

    if (env.floor_colour == BLACK)
        env.floor_colour = LIGHTGREY;
    if (env.rock_colour == BLACK)
        env.rock_colour  = BROWN;
}

static void _check_doors()
{
    for (int x = 1; x < GXM-1; x++)
        for (int y = 1; y < GYM-1; y++)
        {
            if (!feat_is_closed_door(grd[x][y]))
                continue;

            int solid_count = 0;

            if (feat_is_solid(grd[x - 1][y]))
                solid_count++;

            if (feat_is_solid(grd[x + 1][y]))
                solid_count++;

            if (feat_is_solid(grd[x][y - 1]))
                solid_count++;

            if (feat_is_solid(grd[x][y + 1]))
                solid_count++;

            grd[x][y] = (solid_count < 2 ? DNGN_FLOOR
                                         : DNGN_CLOSED_DOOR);
        }
}

static void _hide_doors()
{
    unsigned int dx = 0, dy = 0;     // loop variables
    unsigned int wall_count = 0;     // clarifies inner loop {dlb}

    for (dx = 1; dx < GXM-1; dx++)
        for (dy = 1; dy < GYM-1; dy++)
        {
            // Only one out of four doors are candidates for hiding. {gdl}
            if (grd[dx][dy] == DNGN_CLOSED_DOOR && one_chance_in(4)
                && unforbidden(coord_def(dx, dy), MMT_NO_DOOR))
            {
                wall_count = 0;

                if (grd[dx - 1][dy] == DNGN_ROCK_WALL)
                    wall_count++;

                if (grd[dx + 1][dy] == DNGN_ROCK_WALL)
                    wall_count++;

                if (grd[dx][dy - 1] == DNGN_ROCK_WALL)
                    wall_count++;

                if (grd[dx][dy + 1] == DNGN_ROCK_WALL)
                    wall_count++;

                // If door is attached to more than one wall, hide it. {dlb}
                if (wall_count > 1)
                    grd[dx][dy] = DNGN_SECRET_DOOR;
            }
        }
}

int count_feature_in_box(int x0, int y0, int x1, int y1,
                         dungeon_feature_type feat)
{
    int result = 0;
    for (int i = x0; i < x1; ++i)
        for (int j = y0; j < y1; ++j)
        {
            if (grd[i][j] == feat)
                ++result;
        }

    return result;
}

int count_antifeature_in_box(int x0, int y0, int x1, int y1,
                             dungeon_feature_type feat)
{
    return (x1-x0)*(y1-y0) - count_feature_in_box(x0, y0, x1, y1, feat);
}

// Count how many neighbours of grd[x][y] are the feature feat.
int count_neighbours(int x, int y, dungeon_feature_type feat)
{
    return count_feature_in_box(x-1, y-1, x+2, y+2, feat);
}

// Gives water which is next to ground/shallow water a chance of being
// shallow. Checks each water space.
static void _prepare_water(int level_number)
{
    int i, j, k, l;                    // loop variables {dlb}
    dungeon_feature_type which_grid;   // code compaction {dlb}

    for (i = 1; i < (GXM - 1); i++)
        for (j = 1; j < (GYM - 1); j++)
        {
            if (!unforbidden(coord_def(i, j), MMT_NO_POOL))
                continue;

            if (grd[i][j] == DNGN_DEEP_WATER)
            {
                for (k = -1; k < 2; k++)
                    for (l = -1; l < 2; l++)
                        if (k != 0 || l != 0)
                        {
                            which_grid = grd[i + k][j + l];

                            // must come first {dlb}
                            if (which_grid == DNGN_SHALLOW_WATER
                                && one_chance_in(8 + level_number))
                            {
                                grd[i][j] = DNGN_SHALLOW_WATER;
                            }
                            else if (which_grid >= DNGN_FLOOR
                                     && x_chance_in_y(80 - level_number * 4,
                                                      100))
                            {
                                grd[i][j] = DNGN_SHALLOW_WATER;
                            }
                        }
            }
        }
}                               // end prepare_water()

static bool _find_in_area(int sx, int sy, int ex, int ey,
                          dungeon_feature_type feature)
{
    int x,y;

    if (feature != 0)
    {
        for (x = sx; x <= ex; x++)
            for (y = sy; y <= ey; y++)
            {
                if (grd[x][y] == feature)
                    return (true);
            }
    }

    return (false);
}

// Stamp a box. Can avoid a possible type, and walls and floors can
// be different (or not stamped at all).
// Note that the box boundaries are INclusive.
static bool _make_box(int room_x1, int room_y1, int room_x2, int room_y2,
                      dungeon_feature_type floor,
                      dungeon_feature_type wall,
                      dungeon_feature_type avoid)
{
    int bx,by;

    // Check for avoidance.
    if (_find_in_area(room_x1, room_y1, room_x2, room_y2, avoid))
        return (false);

    // Draw walls.
    if (wall != 0)
    {
        for (bx = room_x1; bx <= room_x2; bx++)
        {
            grd[bx][room_y1] = wall;
            grd[bx][room_y2] = wall;
        }
        for (by = room_y1+1; by < room_y2; by++)
        {
            grd[room_x1][by] = wall;
            grd[room_x2][by] = wall;
        }
    }

    // Draw floor.
    if (floor != 0)
    {
        for (bx = room_x1 + 1; bx < room_x2; bx++)
            for (by = room_y1 + 1; by < room_y2; by++)
                grd[bx][by] = floor;
    }

    return (true);
}

// Take care of labyrinth, abyss, pandemonium. Returns false if we should skip
// further generation, and true otherwise.
static bool _builder_by_type(int level_number, level_area_type level_type)
{
    if (level_type == LEVEL_PORTAL_VAULT)
    {
        _portal_vault_level(level_number);
        return (false);
    }

    if (level_type == LEVEL_LABYRINTH)
    {
        _labyrinth_level(level_number);
        return (false);
    }

    if (level_type == LEVEL_ABYSS)
    {
        generate_abyss();
        return (false);
    }

    if (level_type == LEVEL_PANDEMONIUM)
    {
        int which_demon = -1;
        // Could do spotty_level, but that doesn't always put all paired
        // stairs reachable from each other which isn't a problem in normal
        // dungeon but could be in Pandemonium.
        if (one_chance_in(4))
        {
            do
            {
                which_demon = random2(4);

                // Makes these things less likely as you find more.
                if (one_chance_in(4))
                {
                    which_demon = -1;
                    break;
                }
            }
            while (you.unique_creatures[MONS_MNOLEG + which_demon]);
        }

        if (which_demon >= 0)
        {
            const char *pandemon_level_names[] =
            {
                "mnoleg", "lom_lobon", "cerebov", "gloorx_vloq"
            };

            const map_def *vault =
                random_map_for_tag(pandemon_level_names[which_demon], false);

            ASSERT(vault);
            if (!vault)
            {
                end(1, false, "Failed to find Pandemonium level %s!\n",
                    pandemon_level_names[which_demon]);
            }

            dgn_ensure_vault_placed(_build_primary_vault(level_number, vault),
                                     true);
        }
        else
        {
            _plan_main(level_number, 0);
            const map_def *vault = random_map_for_tag("pan", true);
            ASSERT(vault);

            _build_secondary_vault(level_number, vault);
        }

        return false;
    }

    // Must be normal dungeon.
    return true;
}

static void _portal_vault_level(int level_number)
{
    env.level_build_method += make_stringf(" portal_vault_level [%d]",
                                     level_number);
    env.level_layout_type   = "portal vault";

    // level_type_tag may contain spaces for human readability, but the
    // corresponding vault tag name cannot use spaces, so force spaces to
    // _ when searching for the tag.
    const std::string trimmed_name =
        replace_all(trimmed_string(you.level_type_tag), " ", "_");

    ASSERT(!trimmed_name.empty());

    const char* level_name = trimmed_name.c_str();

    const map_def *vault = random_map_for_place(level_id::current(), false);

#ifdef WIZARD
    if (!vault && you.wizard && map_count_for_tag(level_name, false) > 1)
    {
        char buf[80];

        do
        {
            mprf(MSGCH_PROMPT, "Which %s (ESC or ENTER for random): ",
                 level_name);
            if (cancelable_get_line(buf, sizeof buf))
                break;

            std::string name = buf;
            trim_string(name);

            if (name.empty())
                break;

            lowercase(name);
            name = replace_all(name, " ", "_");

            vault = find_map_by_name(you.level_type_tag + "_" + name);

            if (!vault)
                mprf(MSGCH_DIAGNOSTICS, "No such %s, try again.",
                     level_name);
        }
        while (!vault);
    }
#endif

    if (!vault)
        vault = random_map_for_tag(level_name, false);

    if (!vault)
        vault = find_map_by_name("broken_portal");

    if (vault)
    {
        // XXX: This is pretty hackish, I confess.
        if (vault->border_fill_type != DNGN_ROCK_WALL)
            dgn_replace_area(0, 0, GXM-1, GYM-1, DNGN_ROCK_WALL,
                             vault->border_fill_type);

        dgn_ensure_vault_placed(_build_primary_vault(level_number, vault),
                                 true);
    }
    else
    {
        mprf(MSGCH_ERROR, "No maps or tags named '%s', and no backup either.",
             level_name);
        ASSERT(false);
        end(-1);
    }

    link_items();

    // TODO: Let portal vault map have arbitrary properties which can
    // be passed onto the callback.
    callback_map::const_iterator
        i = level_type_post_callbacks.find(you.level_type_tag);

    if (i != level_type_post_callbacks.end())
        dlua.callfn(i->second.c_str(), 0, 0);
}

static const map_def *_random_portal_vault(const std::string &tag)
{
    return random_map_for_tag(tag, true);
}

static bool _place_portal_vault(int stair, const std::string &tag, int dlevel)
{
    const map_def *vault = _random_portal_vault(tag);
    if (!vault)
        return (false);

    return _build_secondary_vault(dlevel, vault, stair);
}

static const map_def *_dgn_random_map_for_place(bool minivault)
{
    if (!minivault && player_in_branch(BRANCH_ECUMENICAL_TEMPLE))
    {
        // Temple vault determined at new game time.
        const std::string name = you.props[TEMPLE_MAP_KEY];

        // Tolerate this for a little while, for old games.
        if (!name.empty())
        {
            const map_def *vault = find_map_by_name(name);

            if (vault)
                return (vault);

            mprf(MSGCH_ERROR, "Unable to find Temple vault '%s'",
                 name.c_str());

            // Fall through and use a different Temple map instead.
        }
    }

    const level_id lid = level_id::current();

    const map_def *vault = random_map_for_place(lid, minivault);

    if (!vault
        && lid.branch == BRANCH_MAIN_DUNGEON
        && lid.depth == 1)
    {
        if (crawl_state.game_is_sprint())
        {
            vault = find_map_by_name(get_sprint_map());
            if (vault == NULL)
            {
                end(1, false, "Couldn't find selected Sprint map '%s'.",
                    get_sprint_map().c_str());
            }
        }
        else if (crawl_state.game_is_tutorial())
        {
            vault = find_map_by_name("tutorial_basic_1");
            if (vault == NULL)
                end(1, false, "Couldn't find tutorial map.");
        }
        else if (crawl_state.game_is_zotdef())
        {
            vault = random_map_for_tag("zotdef");
        }
        else
            vault = random_map_for_tag("entry");
    }

    return (vault);
}

static int _setup_temple_altars(CrawlHashTable &temple)
{
    _current_temple_hash = &temple; // XXX: hack!

    CrawlVector god_list = temple[TEMPLE_GODS_KEY].get_vector();

    _temple_altar_list.clear();

    for (unsigned int i = 0; i < god_list.size(); i++)
        _temple_altar_list.push_back((god_type) god_list[i].get_byte());

    return ((int) god_list.size());
}

// Returns false if we should skip further generation, and true
// otherwise.
static bool _builder_by_branch(int level_number)
{
    const map_def *vault = _dgn_random_map_for_place(false);

    if (vault)
    {
        env.level_build_method += " random_map_for_place";
        _ensure_vault_placed_ex(_build_primary_vault(level_number, vault),
                                 vault);
        if (!dgn_level_vetoed && player_in_branch(BRANCH_SWAMP))
            dgn_build_swamp_level(level_number);
        return false;
    }

    switch (you.where_are_you)
    {
    case BRANCH_HIVE:
    case BRANCH_SLIME_PITS:
    case BRANCH_ORCISH_MINES:
    {
        int iterations;
        if (at_branch_bottom())
            iterations = 600 + random2(600);
        else
            iterations = 100 + random2(500);
        spotty_level(false, iterations, false);
        return false;
    }

    case BRANCH_SHOALS:
        dgn_build_shoals_level(level_number);
        return false;

    case BRANCH_SWAMP:
        dgn_build_swamp_level(level_number);
        return false;

    case BRANCH_DIS:
        _city_level(level_number);
        return false;

    case BRANCH_VAULTS:
        if (one_chance_in(3))
            _city_level(level_number);
        else
            _plan_main(level_number, 4);
        return false;

    default:
        break;
    }
    return true;
}

// Place vaults with CHANCE: that want to be placed on this level.
static void _place_chance_vaults()
{
    const mapref_vector maps = random_chance_maps_in_depth(level_id::current());
    for (int i = 0, size = maps.size(); i < size; ++i)
    {
        const map_def *map = maps[i];
        dprf("Placing CHANCE vault: %s (%d:%d)",
             map->name.c_str(), map->chance_priority, map->chance);
        _build_secondary_vault(you.absdepth0, map);
    }
}

static void _place_minivaults(const std::string &tag, int lo, int hi,
                              bool force)
{
    const level_id curr = level_id::current();

    if (lo == -1)
        lo = hi = 1;

    int nvaults = random_range(lo, hi);
    if (!tag.empty())
    {
        for (int i = 0; i < nvaults; ++i)
        {
            const map_def *vault = random_map_for_tag(tag, true);
            if (!vault)
                return;

            _build_secondary_vault(you.absdepth0, vault);
        }
        return;
    }

    if (use_random_maps)
    {
        const map_def *vault = NULL;

        if ((vault = random_map_for_place(level_id::current(), true)))
            _build_secondary_vault(you.absdepth0, vault);

        int tries = 0;
        do
        {
            vault = random_map_in_depth(level_id::current(), true);
            if (vault)
                _build_secondary_vault(you.absdepth0, vault);
        } // if ALL maps eligible are "extra" but fail to place, we'd be screwed
        while (vault && vault->has_tag("extra") && tries++ < 10000);
    }
}

// Returns false if we should dispense with city building, true otherwise.  Also
// sets special_room if one is generated so that we can link it up later.
static bool _builder_normal(int level_number, spec_room &sr)
{
    bool skipped = false;
    const map_def *vault = _dgn_random_map_for_place(false);

    // Can't have vaults on you.where_are_you != BRANCH_MAIN_DUNGEON levels.
    if (!vault && use_random_maps && can_create_vault)
    {
        vault = random_map_in_depth(level_id::current());

        // We'll accept any kind of primary vault in the main dungeon,
        // but only ORIENT: encompass primary vaults in other
        // branches. Other kinds of vaults can still be placed in
        // other branches as secondary vaults.

        if (vault && !player_in_branch(BRANCH_MAIN_DUNGEON)
            && vault->orient != MAP_ENCOMPASS)
        {
            vault = NULL;
        }
    }

    if (vault)
    {
        env.level_build_method += " normal_random_map_for_place";
        _ensure_vault_placed_ex(_build_primary_vault(level_number, vault),
                                 vault);
        return false;
    }

    if (level_number > 7 && level_number < 23)
    {
        if (one_chance_in(16))
        {
            spotty_level(false, 0, coinflip());
            return false;
        }

        if (one_chance_in(16))
        {
            _bigger_room();
            return false;
        }
    }

    if (level_number > 2 && level_number < 23 && one_chance_in(3))
    {
        _plan_main(level_number, 0);
        return false;
    }

    if (one_chance_in(3))
        skipped = true;

    //V was 3
    if (!skipped && one_chance_in(7))
    {
        // Sometimes do just a rogue level, sometimes override with
        // the basic builder for something more interesting.
        bool just_roguey = coinflip();

        // Sometimes _roguey_level() generates a special room.
        _roguey_level(level_number, sr, just_roguey);

        if (just_roguey)
            return false;
    }
    else
    {
        if (!skipped && level_number > 13 && one_chance_in(8))
        {
            if (one_chance_in(3))
                _city_level(level_number);
            else
                _plan_main(level_number, 4);

            return false;
        }
    }

    // maybe create a special room, if roguey_level hasn't done it
    // already.
#ifdef DEBUG_SPECIAL_ROOMS
    if (!sr.created)
#else
    if (!sr.created && one_chance_in(5))
#endif
    {
        const map_def *sroom = random_map_for_tag("special_room", true);

        // Might not be any special room definitions appropriate for
        // this branch and depth.
        if (sroom != NULL)
            _special_room(level_number, sr, sroom);
    }

    return true;
}

// Returns false if we should skip extras(), otherwise true.
static bool _builder_basic(int level_number)
{
    env.level_build_method += make_stringf(" basic [%d]", level_number);
    env.level_layout_type  = "basic";

    int temp_rand;
    int doorlevel  = random2(11);
    int corrlength = 2 + random2(14);
    int roomsize   = 4 + random2(5) + random2(6);
    int no_corr = (one_chance_in(100) ? 500 + random2(500)
                                      : 30 + random2(200));
    int intersect_chance = (one_chance_in(20) ? 400 : random2(20));

    int xbegin = -1, ybegin = -1, xend = -1, yend = -1;

    _make_trail(35, 30, 35, 20, corrlength, intersect_chance, no_corr,
                 xbegin, ybegin, xend, yend);

    grd[xbegin][ybegin] = DNGN_STONE_STAIRS_DOWN_I;
    grd[xend][yend]     = DNGN_STONE_STAIRS_UP_I;

    xbegin = -1, ybegin = -1, xend = -1, yend = -1;

    _make_trail(10, 15, 10, 15, corrlength, intersect_chance, no_corr,
                 xbegin, ybegin, xend, yend);

    grd[xbegin][ybegin] = DNGN_STONE_STAIRS_DOWN_III;
    grd[xend][yend]     = DNGN_STONE_STAIRS_UP_III;

    xbegin = -1, ybegin = -1, xend = -1, yend = -1;

    _make_trail(50, 20, 10, 15, corrlength, intersect_chance, no_corr,
                 xbegin, ybegin, xend, yend);

    grd[xbegin][ybegin] = DNGN_STONE_STAIRS_DOWN_III;
    grd[xend][yend]     = DNGN_STONE_STAIRS_UP_III;

    // Generate a random dead-end that /may/ have a shaft.  Good luck!
    if (is_valid_shaft_level() && !one_chance_in(4)) // 3/4 times
    {
        // This is kinda hack-ish.  We're still early in the dungeon
        // generation process, and we know that there will be no other
        // traps.  If we promise to make /just one/, we can get away
        // with making this trap the first trap.
        // If we aren't careful, we'll trigger an assert in _place_traps().

        xbegin = -1, ybegin = -1, xend = -1, yend = -1;

        _make_trail(50, 20, 40, 20, corrlength, intersect_chance, no_corr,
                     xbegin, ybegin, xend, yend);

        dprf("Placing shaft trail...");
        if (!one_chance_in(3) && unforbidden(coord_def(xend, yend), MMT_NO_TRAP)) // 2/3 chance it ends in a shaft
        {
            trap_def& ts(env.trap[0]);
            ts.type = TRAP_SHAFT;
            ts.pos.x = xend;
            ts.pos.y = yend;
            grd[xend][yend] = DNGN_UNDISCOVERED_TRAP;
            env.tgrid[xend][yend] = 0;
            if (shaft_known(level_number, false))
                ts.reveal();
            dprf("Trail ends in shaft.");
        }
        else
        {
            grd[xend][yend] = DNGN_FLOOR;
            dprf("Trail does not end in shaft.");
        }
    }

    if (level_number > 1 && one_chance_in(16))
        _big_room(level_number);

    if (random2(level_number) > 6 && one_chance_in(3))
        _diamond_rooms(level_number);

    // make some rooms:
    int i, no_rooms, max_doors;
    int sx,sy,ex,ey, time_run;

    temp_rand = random2(750);
    time_run = 0;

    no_rooms = ((temp_rand > 63) ? (5 + random2avg(29, 2)) : // 91.47% {dlb}
                (temp_rand > 14) ? 100                       //  6.53% {dlb}
                                 : 1);                       //  2.00% {dlb}

    max_doors = 2 + random2(8);

    for (i = 0; i < no_rooms; i++)
    {
        sx = 8 + random2(50);
        sy = 8 + random2(40);
        ex = sx + 2 + random2(roomsize);
        ey = sy + 2 + random2(roomsize);

        if (!_make_room(sx,sy,ex,ey,max_doors, doorlevel))
        {
            time_run++;
            i--;
        }

        if (time_run > 30)
        {
            time_run = 0;
            i++;
        }
    }

    // Make some more rooms.
    no_rooms = 1 + random2(3);
    max_doors = 1;

    for (i = 0; i < no_rooms; i++)
    {
        sx = 8 + random2(55);
        sy = 8 + random2(45);
        ex = sx + 5 + random2(6);
        ey = sy + 5 + random2(6);

        if (!_make_room(sx,sy,ex,ey,max_doors, doorlevel))
        {
            time_run++;
            i--;
        }

        if (time_run > 30)
        {
            time_run = 0;
            i++;
        }
    }

    return true;
}

static void _builder_extras(int level_number)
{
    if (level_number > 6 && one_chance_in(10))
    {
        dungeon_feature_type pool_type = (level_number < 11
                                          || coinflip()) ? DNGN_DEEP_WATER
                                                         : DNGN_LAVA;
        if (one_chance_in(15))
            pool_type = DNGN_TREE;

        _many_pools(pool_type);
        return;
    }

    //mv: It's better to be here so other dungeon features are not overridden
    //    by water.
    dungeon_feature_type river_type
        = (one_chance_in(5 + level_number) ? DNGN_SHALLOW_WATER
                                             : DNGN_DEEP_WATER);

    if (level_number > 11
        && (one_chance_in(5) || (level_number > 15 && !one_chance_in(5))))
    {
        river_type = DNGN_LAVA;
    }

    if (player_in_branch(BRANCH_GEHENNA))
    {
        river_type = DNGN_LAVA;

        if (coinflip())
            _build_river(river_type);
        else
            _build_lake(river_type);
    }
    else if (player_in_branch(BRANCH_COCYTUS))
    {
        river_type = DNGN_DEEP_WATER;

        if (coinflip())
            _build_river(river_type);
        else
            _build_lake(river_type);
    }

    if (level_number > 8 && one_chance_in(16))
        _build_river(river_type);
    else if (level_number > 8 && one_chance_in(12))
    {
        _build_lake((river_type != DNGN_SHALLOW_WATER) ? river_type
                                                        : DNGN_DEEP_WATER);
    }
}

// Used to nuke shafts placed in corridors on low levels - it's just too
// nasty otherwise.
static bool _shaft_is_in_corridor(const coord_def& c)
{
    const coord_def adjs[] = { coord_def(-1,0), coord_def(1,0),
                               coord_def(0,-1), coord_def(0,1) };

    for (unsigned int i = 0; i < ARRAYSZ(adjs); ++i)
    {
        const coord_def spot = c + adjs[i];
        if (!in_bounds(spot) || grd(spot) < DNGN_SHALLOW_WATER)
            return (true);
    }
    return (false);
}

static void _place_traps(int level_number)
{
    const int num_traps = num_traps_for_place(level_number);

    ASSERT(num_traps >= 0);
    ASSERT(num_traps <= MAX_TRAPS);

    for (int i = 0; i < num_traps; i++)
    {
        trap_def& ts(env.trap[i]);
        if (ts.type != TRAP_UNASSIGNED)
            continue;

        int tries;
        for (tries = 0; tries < 200; ++tries)
        {
            ts.pos.x = random2(GXM);
            ts.pos.y = random2(GYM);
            if (in_bounds(ts.pos)
                && grd(ts.pos) == DNGN_FLOOR
                && unforbidden(ts.pos, MMT_NO_TRAP))
            {
                break;
            }
        }

        if (tries == 200)
            break;

        while (ts.type >= NUM_TRAPS)
            ts.type = random_trap_for_place(level_number);

        if (ts.type == TRAP_SHAFT && level_number <= 7)
        {
            // Disallow shaft construction in corridors!
            if (_shaft_is_in_corridor(ts.pos))
            {
                // Choose again!
                ts.type = random_trap_for_place(level_number);

                // If we get shaft a second time, turn it into an alarm trap, or
                // if we got nothing.
                if (ts.type == TRAP_SHAFT || ts.type >= NUM_TRAPS)
                    ts.type = TRAP_ALARM;
            }
        }

        grd(ts.pos) = DNGN_UNDISCOVERED_TRAP;
        env.tgrid(ts.pos) = i;
        if (ts.type == TRAP_SHAFT && shaft_known(level_number, true))
            ts.reveal();
        ts.prepare_ammo();
    }
}

static void _place_fog_machines(int level_number)
{
    int i;
    int num_fogs = num_fogs_for_place(level_number);

    ASSERT(num_fogs >= 0);

    for (i = 0; i < num_fogs; i++)
    {
        fog_machine_data data = random_fog_for_place(level_number);

        if (!valid_fog_machine_data(data))
        {
            mpr("Invalid fog machine data, bailing.", MSGCH_DIAGNOSTICS);
            return;
        }

        int tries = 200;
        int x, y;
        dungeon_feature_type feat;
        do
        {
            x = random2(GXM);
            y = random2(GYM);
            feat = grd[x][y];
        }
        while (feat <= DNGN_MAXWALL && --tries > 0);

        if (tries <= 0)
            break;

        place_fog_machine(data, x, y);
    }
}

void dgn_place_feature_at_random_floor_square(dungeon_feature_type feat,
                                              unsigned mask = MMT_VAULT)
{
    const coord_def place =
        dgn_random_point_in_bounds(DNGN_FLOOR, mask, DNGN_FLOOR);
    if (place.origin())
        dgn_veto_level();
    else
        grd(place) = feat;
}

// Create randomly-placed stone stairs.
void dgn_place_stone_stairs()
{
    for (int i = 0; i < 3; ++i)
    {
        dgn_place_feature_at_random_floor_square(
            static_cast<dungeon_feature_type>(DNGN_STONE_STAIRS_DOWN_I + i));
        dgn_place_feature_at_random_floor_square(
            static_cast<dungeon_feature_type>(DNGN_STONE_STAIRS_UP_I + i));
    }
}

bool dgn_has_adjacent_feat(coord_def c, dungeon_feature_type feat)
{
    for (adjacent_iterator ai(c); ai; ++ai)
        if (grd(*ai) == feat)
            return true;
    return false;
}

coord_def dgn_random_point_in_margin(int margin)
{
    return coord_def(random_range(margin, GXM - margin - 1),
                     random_range(margin, GYM - margin - 1));
}

static inline bool _point_matches_feat(coord_def c,
                                       dungeon_feature_type searchfeat,
                                       uint32_t mapmask,
                                       dungeon_feature_type adjacent_feat,
                                       bool monster_free)
{
    return (grd(c) == searchfeat
            && (!monster_free || !monster_at(c))
            && unforbidden(c, mapmask)
            && (adjacent_feat == DNGN_UNSEEN ||
                dgn_has_adjacent_feat(c, adjacent_feat)));
}

// Returns a random point in map bounds matching the given search feature,
// and respecting the map mask (a map mask of MMT_VAULT ensures that
// positions inside vaults will not be returned).
//
// If adjacent_feat is not DNGN_UNSEEN, the chosen square will be
// adjacent to a square containing adjacent_feat.
//
// If monster_free is true, the chosen square will never be occupied by
// a monster.
//
// If tries is set to anything other than -1, this function will make tries
// attempts to find a suitable square, and may fail if the map is crowded.
// If tries is set to -1, this function will examine the entire map and
// guarantees to find a suitable point if available.
//
// If a suitable point is not available (or was not found in X tries),
// returns coord_def(0,0)
//
coord_def dgn_random_point_in_bounds(dungeon_feature_type searchfeat,
                                     uint32_t mapmask,
                                     dungeon_feature_type adjacent_feat,
                                     bool monster_free,
                                     int tries)
{
    if (tries == -1)
    {
        // Try a quick and dirty random search:
        int n = 10;
        if (searchfeat == DNGN_FLOOR)
            n = 500;
        coord_def chosen = dgn_random_point_in_bounds(searchfeat,
                                                      mapmask,
                                                      adjacent_feat,
                                                      monster_free,
                                                      n);
        if (!chosen.origin())
            return chosen;

        // Exhaustive search; will never fail if a suitable place is
        // available, but is also far more expensive.
        int nfound = 0;
        for (rectangle_iterator ri(1); ri; ++ri)
        {
            const coord_def c(*ri);
            if (_point_matches_feat(c, searchfeat, mapmask, adjacent_feat,
                                    monster_free)
                && one_chance_in(++nfound))
            {
                chosen = c;
            }
        }
        return (chosen);
    }
    else
    {
        // Random search.
        while (--tries >= 0)
        {
            const coord_def c = random_in_bounds();
            if (_point_matches_feat(c, searchfeat, mapmask, adjacent_feat,
                                    monster_free))
                return c;
        }
        return (coord_def(0, 0));
    }
}

static void _place_specific_feature(dungeon_feature_type feat)
{
    coord_def c = dgn_random_point_in_bounds(DNGN_FLOOR, 0, DNGN_UNSEEN, true);
    if (in_bounds(c))
        env.grid(c) = feat;
    else
        dgn_veto_level();
}

static void _place_specific_stair(dungeon_feature_type stair,
                                  const std::string &tag,
                                  int dlevel,
                                  bool vault_only)
{
    if ((tag.empty() || !_place_portal_vault(stair, tag, dlevel))
        && !vault_only)
    {
        _place_specific_feature(stair);
    }
}

static void _place_extra_vaults()
{
    while (true)
    {
        if (!player_in_branch(BRANCH_MAIN_DUNGEON)
            && use_random_maps
            && can_create_vault)
        {
            const map_def *vault = random_map_in_depth(level_id::current());

            // Encompass vaults can't be used as secondaries.
            if (!vault || vault->orient == MAP_ENCOMPASS)
                break;

            if (vault && _build_secondary_vault(you.absdepth0, vault, -1))
            {
                const map_def &map(*vault);
                if (map.has_tag("extra"))
                    continue;
                can_create_vault = false;
            }
        }
        break;
    }
}

static void _place_branch_entrances(int dlevel, level_area_type level_type)
{
    int sx, sy;

    if (level_type != LEVEL_DUNGEON)
        return;

    if (player_in_branch(BRANCH_MAIN_DUNGEON))
    {
        // stair to HELL
        if (dlevel >= 20 && dlevel <= 27)
            _place_specific_stair(DNGN_ENTER_HELL, "hell_entry", dlevel);

        // stair to PANDEMONIUM
        if (dlevel >= 20 && dlevel <= 50 && (dlevel == 23 || one_chance_in(4)))
            _place_specific_stair(DNGN_ENTER_PANDEMONIUM, "pan_entry", dlevel);

        // stairs to ABYSS
        if (dlevel >= 20 && dlevel <= 30 && (dlevel == 24 || one_chance_in(3)))
            _place_specific_stair(DNGN_ENTER_ABYSS, "abyss_entry", dlevel);

        // level 26: replaces all down stairs with staircases to Zot:
        if (dlevel == 26)
        {
            for (sx = 1; sx < GXM; sx++)
                for (sy = 1; sy < GYM; sy++)
                    if (grd[sx][sy] >= DNGN_STONE_STAIRS_DOWN_I
                        && grd[sx][sy] <= DNGN_ESCAPE_HATCH_DOWN)
                    {
                        grd[sx][sy] = DNGN_ENTER_ZOT;
                    }
        }
    }

    // Place actual branch entrances.
    for (int i = 0; i < NUM_BRANCHES; ++i)
    {
        if (branches[i].entry_stairs != NUM_FEATURES
            && player_in_branch(branches[i].parent_branch)
            && player_branch_depth() == branches[i].startdepth)
        {
            // Place a stair.
            dprf("Placing stair to %s", branches[i].shortname);

            std::string entry_tag = std::string(branches[i].abbrevname);
            entry_tag += "_entry";
            lowercase(entry_tag);

            _place_specific_stair(branches[i].entry_stairs, entry_tag, dlevel);
        }
    }
}

static void _make_trail(int xs, int xr, int ys, int yr, int corrlength,
                        int intersect_chance, int no_corr,
                        int &xbegin, int &ybegin,
                        int &xend, int &yend)
{
    int x_start, y_start;                   // begin point
    int x_ps, y_ps;                         // end point
    int finish = 0;
    int length = 0;
    int temp_rand;

    // temp positions
    int dir_x = 0;
    int dir_y = 0;
    int dir_x2, dir_y2;

    do
    {
        x_start = xs + random2(xr);
        y_start = ys + random2(yr);
    }
    while (grd[x_start][y_start] != DNGN_ROCK_WALL
           && grd[x_start][y_start] != DNGN_FLOOR);

    // assign begin position
    xbegin = x_start; ybegin = y_start;

    x_ps = x_start;
    y_ps = y_start;

    // wander
    do                          // (while finish < no_corr)
    {
        dir_x2 = ((x_ps < 15) ? 1 : 0);

        if (x_ps > 65)
            dir_x2 = -1;

        dir_y2 = ((y_ps < 15) ? 1 : 0);

        if (y_ps > 55)
            dir_y2 = -1;

        temp_rand = random2(10);

        // Put something in to make it go to parts of map it isn't in now.
        if (coinflip())
        {
            if (dir_x2 != 0 && temp_rand < 6)
                dir_x = dir_x2;

            if (dir_x2 == 0 || temp_rand >= 6)
                dir_x = (coinflip()? -1 : 1);

            dir_y = 0;
        }
        else
        {
            if (dir_y2 != 0 && temp_rand < 6)
                dir_y = dir_y2;

            if (dir_y2 == 0 || temp_rand >= 6)
                dir_y = (coinflip()? -1 : 1);

            dir_x = 0;
        }

        if (dir_x == 0 && dir_y == 0)
            continue;

        if (x_ps < X_BOUND_1 + 3)
        {
            dir_x = 1;
            dir_y = 0;
        }

        if (y_ps < Y_BOUND_1 + 3)
        {
            dir_y = 1;
            dir_x = 0;
        }

        if (x_ps > (X_BOUND_2 - 3))
        {
            dir_x = -1;
            dir_y = 0;
        }

        if (y_ps > (Y_BOUND_2 - 3))
        {
            dir_y = -1;
            dir_x = 0;
        }

        // Corridor length... change only when going vertical?
        if (dir_x == 0 || length == 0)
            length = random2(corrlength) + 2;

        int bi = 0;

        for (bi = 0; bi < length; bi++)
        {
            // Below, I've changed the values of the unimportant variable from
            // 0 to random2(3) - 1 to avoid getting stuck on the "stuck!" bit.
            if (x_ps < X_BOUND_1 + 4)
            {
                dir_y = 0;      //random2(3) - 1;
                dir_x = 1;
            }

            if (x_ps > (X_BOUND_2 - 4))
            {
                dir_y = 0;      //random2(3) - 1;
                dir_x = -1;
            }

            if (y_ps < Y_BOUND_1 + 4)
            {
                dir_y = 1;
                dir_x = 0;      //random2(3) - 1;
            }

            if (y_ps > (Y_BOUND_2 - 4))
            {
                dir_y = -1;
                dir_x = 0;      //random2(3) - 1;
            }

            // Don't interfere with special rooms.
            if (grd[x_ps + dir_x][y_ps + dir_y] == DNGN_BUILDER_SPECIAL_WALL)
                break;

            // See if we stop due to intersection with another corridor/room.
            if (grd[x_ps + 2 * dir_x][y_ps + 2 * dir_y] == DNGN_FLOOR
                && !one_chance_in(intersect_chance))
            {
                break;
            }

            x_ps += dir_x;
            y_ps += dir_y;

            if (grd[x_ps][y_ps] == DNGN_ROCK_WALL)
                grd[x_ps][y_ps] = DNGN_FLOOR;
        }

        if (finish == no_corr - 1 && grd[x_ps][y_ps] != DNGN_FLOOR)
            finish -= 2;

        finish++;
    }
    while (finish < no_corr);

    // assign end position
    xend = x_ps, yend = y_ps;
}

static int _good_door_spot(int x, int y)
{
    if (!feat_is_solid(grd[x][y]) && grd[x][y] < DNGN_ENTER_PANDEMONIUM
        || feat_is_closed_door(grd[x][y]))
    {
        return 1;
    }

    return 0;
}

// Returns TRUE if a room was made successfully.
static bool _make_room(int sx,int sy,int ex,int ey,int max_doors, int doorlevel)
{
    int find_door = 0;
    int diag_door = 0;
    int rx, ry;

    // Check top & bottom for possible doors.
    for (rx = sx; rx <= ex; rx++)
    {
        find_door += _good_door_spot(rx,sy);
        find_door += _good_door_spot(rx,ey);
    }

    // Check left and right for possible doors.
    for (ry = sy + 1; ry < ey; ry++)
    {
        find_door += _good_door_spot(sx,ry);
        find_door += _good_door_spot(ex,ry);
    }

    diag_door += _good_door_spot(sx,sy);
    diag_door += _good_door_spot(ex,sy);
    diag_door += _good_door_spot(sx,ey);
    diag_door += _good_door_spot(ex,ey);

    if ((diag_door + find_door) > 1 && max_doors == 1)
        return (false);

    if (find_door == 0 || find_door > max_doors)
        return (false);

    // Look for 'special' rock walls - don't interrupt them.
    if (_find_in_area(sx, sy, ex, ey, DNGN_BUILDER_SPECIAL_WALL))
        return (false);

    // Convert the area to floor.
    for (rx = sx; rx <= ex; rx++)
        for (ry = sy; ry <= ey; ry++)
        {
            if (grd[rx][ry] <= DNGN_FLOOR)
                grd[rx][ry] = DNGN_FLOOR;
        }

    // Put some doors on the sides (but not in corners),
    // where it makes sense to do so.
    for (ry = sy + 1; ry < ey; ry++)
    {
        // left side
        if (grd[sx-1][ry] == DNGN_FLOOR
            && feat_is_solid(grd[sx-1][ry-1])
            && feat_is_solid(grd[sx-1][ry+1]))
        {
            if (x_chance_in_y(doorlevel, 10))
                grd[sx-1][ry] = DNGN_CLOSED_DOOR;
        }

        // right side
        if (grd[ex+1][ry] == DNGN_FLOOR
            && feat_is_solid(grd[ex+1][ry-1])
            && feat_is_solid(grd[ex+1][ry+1]))
        {
            if (x_chance_in_y(doorlevel, 10))
                grd[ex+1][ry] = DNGN_CLOSED_DOOR;
        }
    }

    // Put some doors on the top & bottom.
    for (rx = sx + 1; rx < ex; rx++)
    {
        // top
        if (grd[rx][sy-1] == DNGN_FLOOR
            && feat_is_solid(grd[rx-1][sy-1])
            && feat_is_solid(grd[rx+1][sy-1]))
        {
            if (x_chance_in_y(doorlevel, 10))
                grd[rx][sy-1] = DNGN_CLOSED_DOOR;
        }

        // bottom
        if (grd[rx][ey+1] == DNGN_FLOOR
            && feat_is_solid(grd[rx-1][ey+1])
            && feat_is_solid(grd[rx+1][ey+1]))
        {
            if (x_chance_in_y(doorlevel, 10))
                grd[rx][ey+1] = DNGN_CLOSED_DOOR;
        }
    }

    return (true);
}

static bool _place_unique_map(const map_def *uniq_map)
{
    // If the unique map is guaranteed to not affect connectivity,
    // allow it to overwrite existing vaults by temporarily
    // suppressing dgn_Map_Mask.
    const bool transparent = uniq_map->has_tag("transparent");
    std::auto_ptr<map_mask> backup_mask;
    if (transparent)
    {
        backup_mask.reset(new map_mask(env.level_map_mask));
        env.level_map_mask.init(0);
    }

    bool placed = false;
    for (int i = 0; i < 4; i++)
    {
        if (dgn_place_map(uniq_map, false, false))
        {
            placed = true;
            break;
        }
    }

    if (transparent)
        env.level_map_mask = *backup_mask;

    return (placed);
}

// Place uniques on the level.
// There is a hidden dependency on the player's actual
// location (through your_branch()).
// Return the number of uniques placed.
static int _place_uniques(int level_number, level_area_type level_type)
{
    // Unique beasties:
    if (level_number <= 0 || level_type != LEVEL_DUNGEON
        || !your_branch().has_uniques)
    {
        return 0;
    }

#ifdef DEBUG_UNIQUE_PLACEMENT
    FILE *ostat = fopen("unique_placement.log", "a");
    fprintf(ostat, "--- Looking to place uniques on: Level %d of %s ---\n", level_number, your_branch().shortname);
#endif

    int num_placed = 0;

    // Magic numbers for dpeg's unique system.
    int A = 2;
    const int B = 5;
    while (one_chance_in(A))
    {
        // In dpeg's unique placement system, chances is always 1 in A of even
        // starting to place a unique; reduced if there are less uniques to be
        // placed or available. Then there is a chance of uniques_available /
        // B; this only triggers on levels that have less than B uniques to be
        // placed.
        const mapref_vector uniques_available =
            find_maps_for_tag("place_unique", true, true);

        if (random2(B) >= std::min(B, int(uniques_available.size())))
            break;

        const map_def *uniq_map = random_map_for_tag("place_unique", true);
        if (!uniq_map)
        {
#ifdef DEBUG_UNIQUE_PLACEMENT
            fprintf(ostat, "Dummy balance or no uniques left.\n");
#endif
            break;
        }

        const bool map_placed = _place_unique_map(uniq_map);
        if (map_placed)
        {
            num_placed++;
            // Make the placement chance drop steeply after
            // some have been placed, to reduce chance of
            // many uniques per level.
            if (num_placed >= 3)
                A++;
#ifdef DEBUG_UNIQUE_PLACEMENT
            fprintf(ostat, "Placed valid unique map: %s.\n",
                    uniq_map->name.c_str());
#endif
#ifdef DEBUG_DIAGNOSTICS
            mprf(MSGCH_DIAGNOSTICS, "Placed %s.",
                 uniq_map->name.c_str());
#endif
        }
#ifdef DEBUG_UNIQUE_PLACEMENT
        else
        {
            fprintf(ostat, "Didn't place valid map: %s\n",
                    uniq_map->name.c_str());
        }
#endif
    }

#ifdef DEBUG_UNIQUE_PLACEMENT
    fprintf(ostat, "--- Finished this set, placed %d uniques.\n", num_placed);
    fclose(ostat);
#endif
    return num_placed;
}

static int _place_monster_vector(std::vector<monster_type> montypes,
                                 int level_number, int num_to_place)
{
    int result = 0;

    mgen_data mg;
    mg.power     = level_number;
    mg.behaviour = BEH_SLEEP;
    mg.flags    |= MG_PERMIT_BANDS;
    mg.map_mask |= MMT_NO_MONS;

    for (int i = 0; i < num_to_place; i++)
    {
        mg.cls = montypes[random2(montypes.size())];

        if (player_in_branch(BRANCH_COCYTUS) &&
            mons_class_can_be_zombified(mg.cls))
        {
            static const monster_type lut[3][2] =
            {
                { MONS_SKELETON_SMALL, MONS_SKELETON_LARGE },
                { MONS_ZOMBIE_SMALL, MONS_ZOMBIE_LARGE },
                { MONS_SIMULACRUM_SMALL, MONS_SIMULACRUM_LARGE },
            };

            mg.base_type = mg.cls;
            int s = mons_skeleton(mg.cls) ? 2 : 0;
            mg.cls = lut[random_choose_weighted(s, 0, 8, 1, 1, 2, 0)]
                        [mons_zombie_size(mg.base_type) == Z_BIG];
        }

        else
            mg.base_type = MONS_NO_MONSTER;
        if (place_monster(mg) != -1)
            ++result;
    }

    return result;
}


static void _place_aquatic_monsters(int level_number, level_area_type level_type)
{
    int lava_spaces = 0, water_spaces = 0;
    std::vector<monster_type> swimming_things(4u, MONS_NO_MONSTER);

    // [ds] Shoals relies on normal monster generation to place its monsters.
    // Given the amount of water area in the Shoals, placing water creatures
    // explicitly explodes the Shoals' xp budget.
    //
    // Also disallow water creatures below D:6.
    //
    if (player_in_branch(BRANCH_SHOALS)
        || (player_in_branch(BRANCH_MAIN_DUNGEON)
            && you.absdepth0 < 5))
    {
        return;
    }

    // Count the number of lava and water tiles {dlb}:
    for (int x = 0; x < GXM; x++)
        for (int y = 0; y < GYM; y++)
        {
            if (grd[x][y] == DNGN_LAVA)
                lava_spaces++;

            if (feat_is_water(grd[x][y]))
                water_spaces++;
        }

    if (lava_spaces > 49 && level_number > 6)
    {
        for (int i = 0; i < 4; i++)
        {
            swimming_things[i] = static_cast<monster_type>(
                                     MONS_LAVA_WORM + random2(3));

            if (one_chance_in(30))
                swimming_things[i] = MONS_SALAMANDER;
        }

        _place_monster_vector(swimming_things, level_number,
                              std::min(random2avg(9, 2)
                                       + (random2(lava_spaces) / 10), 15));
    }

    if (water_spaces > 49)
    {
        // This can probably be done in a better way with something
        // like water_monster_rarity().
        for (int i = 0; i < 4; i++)
        {
            swimming_things[i] =
                static_cast<monster_type>(MONS_BIG_FISH + random2(4));

            if (player_in_branch(BRANCH_SWAMP) && !one_chance_in(3))
                swimming_things[i] = MONS_SWAMP_WORM;
            else if (player_in_branch(BRANCH_COCYTUS))
            {
                // Eels are useless when zombified
                if (swimming_things[i] == MONS_ELECTRIC_EEL)
                {
                    swimming_things[i] = one_chance_in(4) ? MONS_KRAKEN :
                                             MONS_WATER_ELEMENTAL;
                }
            }
        }

        // Don't place sharks in the Swamp.
        if (!player_in_branch(BRANCH_SWAMP)
            && level_number >= 9 && one_chance_in(4))
        {
            swimming_things[3] = MONS_SHARK;
        }

        if (level_number >= 25 && one_chance_in(5))
            swimming_things[0] = MONS_WATER_ELEMENTAL;

        _place_monster_vector(swimming_things, level_number,
                              std::min(random2avg(9, 2)
                                + (random2(water_spaces) / 10), 15));
    }
}


static void _builder_monsters(int level_number, level_area_type level_type, int mon_wanted)
{
    if (level_type == LEVEL_PANDEMONIUM
        || player_in_branch(BRANCH_ECUMENICAL_TEMPLE))
    {
        return;
    }

    // Try to place Shoals monsters on floor where possible instead of
    // letting all the merfolk be generated in the middle of the
    // water.
    const dungeon_feature_type preferred_grid_feature =
        player_in_branch(BRANCH_SHOALS)? DNGN_FLOOR : DNGN_UNSEEN;

    dprf("_builder_monsters: Generating %d monsters", mon_wanted);
    for (int i = 0; i < mon_wanted; i++)
    {
        mgen_data mg;
        mg.behaviour              = BEH_SLEEP;
        mg.power                  = level_number;
        mg.flags                 |= MG_PERMIT_BANDS;
        mg.map_mask              |= MMT_NO_MONS;
        mg.preferred_grid_feature = preferred_grid_feature;

        place_monster(mg);
    }

    if (!player_in_branch(BRANCH_CRYPT)) // No water creatures in the Crypt.
        _place_aquatic_monsters(level_number, level_type);
    else
    {
        if (one_chance_in(3))
            mons_place(mgen_data(MONS_CURSE_SKULL, BEH_SLEEP));

        if (one_chance_in(7))
            mons_place(mgen_data(MONS_CURSE_SKULL, BEH_SLEEP));
    }
}

static void _builder_items(int level_number, level_area_type level_type, int items_wanted)
{
    UNUSED(level_type);

    int i = 0;
    object_class_type specif_type = OBJ_RANDOM;
    int items_levels = level_number;
    int item_no;

    if (player_in_branch(BRANCH_VAULTS))
    {
        items_levels *= 15;
        items_levels /= 10;
    }
    else if (player_in_branch(BRANCH_ORCISH_MINES))
        specif_type = OBJ_GOLD;  // Lots of gold in the orcish mines.

    if (player_in_branch(BRANCH_VESTIBULE_OF_HELL)
        || player_in_hell()
        || player_in_branch(BRANCH_SLIME_PITS)
        || player_in_branch(BRANCH_HALL_OF_BLADES)
        || player_in_branch(BRANCH_ECUMENICAL_TEMPLE))
    {
        // No random items in hell, the slime pits, the temple, the hall.
        return;
    }
    else
    {
        for (i = 0; i < items_wanted; i++)
        {
            // porridge in the dwarven hall
            if (player_in_branch(BRANCH_DWARVEN_HALL))
            {
                const int it = random2(100);
                if (it == 1)
                {
                    items(1, OBJ_POTIONS, POT_PORRIDGE, false, 0, 250,
                          MMT_NO_ITEM);
                }
                else if (it < 10)
                {
                    items(1, specif_type, OBJ_RANDOM, false, items_levels, 250,
                          MMT_NO_ITEM);
                }
            }
            else
            {
                items(1, specif_type, OBJ_RANDOM, false, items_levels, 250,
                      MMT_NO_ITEM);
            }
        }

        // Make sure there's a very good chance of a knife being placed
        // in the first five levels, but not a guarantee of one.  The
        // intent of this is to reduce the advantage that "cutting"
        // starting weapons have.  -- bwr
        if (player_in_branch(BRANCH_MAIN_DUNGEON)
            && level_number < 5 && coinflip())
        {
            item_no = items(0, OBJ_WEAPONS, WPN_KNIFE, false, 0, 250,
                             MMT_NO_ITEM);

            // Guarantee that the knife is uncursed and non-special.
            if (item_no != NON_ITEM)
            {
                mitm[item_no].plus    = 0;
                mitm[item_no].plus2   = 0;
                mitm[item_no].flags   = 0; // no id, no race/desc, no curse
                mitm[item_no].special = 0; // no ego type
            }
        }
    }
}

// The entire intent of this function is to find a
// hallway from a special room to a floor space somewhere,
// changing the special room wall (DNGN_BUILDER_SPECIAL_WALL)
// to a closed door, and normal rock wall to pre-floor.
// Anything that might otherwise block the hallway is changed
// to pre-floor.
static void _special_room_hook_up(spec_room &sr)
{
    coord_def c, delta;
    int i = 0;

    // Paranoia -- how did we get here if there's no actual special room??
    if (!sr.created)
        return;

    bool is_ok = false;
    for (int tries = 0; tries < 100 && !is_ok; ++tries)
    {
        is_ok = true;

        // Set direction.
        switch (random2(4))
        {
        case 0:
            // go up from north edge
            c.set(random_range(sr.tl.x, sr.br.x - 1), sr.tl.y);
            delta.set(0, -1);
            break;
        case 1:
            // go down from south edge
            c.set(random_range(sr.tl.x, sr.br.x - 1), sr.br.y);
            delta.set(0, 1);
            break;
        case 2:
            // go left from west edge
            c.set(sr.tl.x, random_range(sr.tl.y, sr.br.y - 1));
            delta.set(-1, 0);
            break;
        case 3:
            // go right from east edge
            c.set(sr.br.x, random_range(sr.tl.y, sr.br.y - 1));
            delta.set(1, 0);
            break;
        }

        coord_def s = c;

        // Note that we need to remember the value of i when we break out.
        for (i = 0; i < 100; i++)
        {
            s += delta;

            // Quit if we run off the map before finding floor.
            if (!in_bounds(s))
            {
                is_ok = false;
                break;
            }

            if (i > 0)
            {
                // look around for floor
                bool found_floor = false;
                for (int j = 0; j < 4; ++j)
                {
                    const coord_def spot = s + OrthCompass[j];
                    if (!in_bounds(spot))
                        is_ok = false;
                    else if (grd(spot) == DNGN_FLOOR)
                        found_floor = true;
                }

                if (found_floor)
                    break;
            }
        }
    }

    if (!is_ok)
        return;

    coord_def s = c;

    for (int j = 0; j < i + 2; j++)
    {
        if (grd(s) == DNGN_BUILDER_SPECIAL_WALL)
            grd(s) = DNGN_CLOSED_DOOR;

        if (j > 0
            && grd(s + delta) > DNGN_MINWALL
            && grd(s + delta) < DNGN_FLOOR)
        {
            grd(s) = DNGN_BUILDER_SPECIAL_FLOOR;
        }

        if (grd(s) == DNGN_ROCK_WALL)
            grd(s) = DNGN_BUILDER_SPECIAL_FLOOR;

        s += delta;
    }

    sr.hooked_up = true;
}

static void _special_room(int level_number, spec_room &sr,
                          const map_def *vault)
{
    ASSERT(vault);

    std::string extra = make_stringf("special room [%s %d]",
                                     vault->name.c_str(), level_number);
    env.properties[LEVEL_EXTRAS_KEY].get_vector().push_back(extra);

    // Overwrites anything: this function better be called early on during
    // creation.
    int room_x1 = 8 + random2(55);
    int room_y1 = 8 + random2(45);
    int room_x2 = room_x1 + 4 + random2avg(6,2);
    int room_y2 = room_y1 + 4 + random2avg(6,2);

    // Do special walls & floor.
    _make_box(room_x1, room_y1, room_x2, room_y2,
              DNGN_BUILDER_SPECIAL_FLOOR, DNGN_BUILDER_SPECIAL_WALL);

    // Set up passed in spec_room structure.
    sr.created   = true;
    sr.hooked_up = false;
    sr.tl.set(room_x1 + 1, room_y1 + 1);
    sr.br.set(room_x2 - 1, room_y2 - 1);

    lua_special_room_spec  = sr;
    lua_special_room_level = level_number;

    _build_secondary_vault(level_number, vault, false, false, sr.tl);

    lua_special_room_spec.created = false;
    lua_special_room_spec.tl.set(-1, -1);
    lua_special_room_level = -1;
}                               // end special_room()

// Used for placement of rivers/lakes.
static bool _may_overwrite_pos(coord_def c)
{
    const dungeon_feature_type grid = grd(c);

    // Don't overwrite any stairs or branch entrances.
    if (grid >= DNGN_ENTER_SHOP && grid <= DNGN_EXIT_PORTAL_VAULT
        || grid == DNGN_EXIT_HELL)
    {
        return (false);
    }

    // Don't overwrite feature if there's a monster or item there.
    // Otherwise, items/monsters might end up stuck in deep water.
    return (!monster_at(c) && igrd(c) == NON_ITEM);
}

static void _build_rooms(const dgn_region_list &excluded,
                         const std::vector<coord_def> &connections_needed,
                         int nrooms)
{
    int which_room = 0;
    const bool exclusive = !one_chance_in(10);

    // Where did this magic number come from?
    const int maxrooms = 30;
    dgn_region rom[maxrooms];

    std::vector<coord_def> connections = connections_needed;

    for (int i = 0; i < nrooms; i++)
    {
        dgn_region &myroom = rom[which_room];

        int overlap_tries = 200;
        do
        {
            myroom.size.set(3 + random2(8), 3 + random2(8));
            myroom.pos.set(
                random_range(MAPGEN_BORDER,
                             GXM - MAPGEN_BORDER - 1 - myroom.size.x),
                random_range(MAPGEN_BORDER,
                             GYM - MAPGEN_BORDER - 1 - myroom.size.y));
        }
        while (myroom.overlaps(excluded, env.level_map_mask)
               && overlap_tries-- > 0);

        if (overlap_tries < 0)
            continue;

        if (connections.size())
        {
            const coord_def c = connections[0];
            if (join_the_dots(c, myroom.random_edge_point(), MMT_VAULT))
                connections.erase(connections.begin());
        }

        if (i > 0 && exclusive)
        {
            const coord_def end = myroom.end();
            bool found_collision = false;
            for (int cnx = myroom.pos.x - 1;
                 cnx < end.x && !found_collision; cnx++)
            {
                for (int cny = myroom.pos.y - 1;
                     cny < end.y; cny++)
                {
                    if (grd[cnx][cny] != DNGN_ROCK_WALL)
                    {
                        found_collision = true;
                        break;
                    }
                }
            }

            if (found_collision)
                continue;
        }

        const coord_def end = myroom.end();
        dgn_replace_area(myroom.pos.x, myroom.pos.y, end.x, end.y,
                         DNGN_ROCK_WALL, DNGN_FLOOR);

        if (which_room > 0)
        {
            _join_the_dots_rigorous(myroom.random_edge_point(),
                                    rom[which_room - 1].random_edge_point(),
                                    MMT_VAULT);
        }

        which_room++;

        if (which_room >= maxrooms)
            break;
    }
}

static int _away_from_edge(int x, int left_edge, int right_edge)
{
    if (x < left_edge)
        return (1);
    else if (x > right_edge)
        return (-1);
    else
        return (coinflip()? 1 : -1);
}

static coord_def _dig_away_dir(const vault_placement &place,
                               const coord_def &pos)
{
    // Figure out which way we need to go to dig our way out of the vault.
    bool x_edge =
        pos.x == place.pos.x || pos.x == place.pos.x + place.size.x - 1;
    bool y_edge =
        pos.y == place.pos.y || pos.y == place.pos.y + place.size.y - 1;

    // Handle exits in non-rectangular areas.
    if (!x_edge && !y_edge)
    {
        const coord_def rel = pos - place.pos;
        for (int yi = -1; yi <= 1; ++yi)
            for (int xi = -1; xi <= 1; ++xi)
            {
                if (!xi == !yi)
                    continue;

                const coord_def mv(rel.x + xi, rel.y + yi);
                if (!place.map.in_map(mv))
                    return (mv - rel);
            }
    }

    if (x_edge && y_edge)
    {
        if (coinflip())
            x_edge = false;
        else
            y_edge = false;
    }

    coord_def dig_dir;
    if (x_edge)
    {
        if (place.size.x == 1)
        {
            dig_dir.x = _away_from_edge(pos.x, MAPGEN_BORDER * 2,
                                        GXM - MAPGEN_BORDER * 2);
        }
        else
            dig_dir.x = pos.x == place.pos.x? -1 : 1;
    }

    if (y_edge)
    {
        if (place.size.y == 1)
        {
            dig_dir.y = _away_from_edge(pos.y, MAPGEN_BORDER * 2,
                                        GYM - MAPGEN_BORDER * 2);
        }
        else
            dig_dir.y = pos.y == place.pos.y? -1 : 1;
    }

    return (dig_dir);
}

// Returns true if the feature can be ovewritten by floor when digging a path
// from a vault to its surroundings.
bool dgn_vault_excavatable_feat(dungeon_feature_type feat)
{
    return (dgn_Vault_Excavatable_Feats.find(feat) !=
            dgn_Vault_Excavatable_Feats.end());
}

coord_def dgn_random_direction()
{
    return Compass[random2(8)];
}

void dgn_excavate(coord_def dig_at, coord_def dig_dir)
{
    bool dug = false;
    for (int i = 0; i < GXM; i++)
    {
        dig_at += dig_dir;

        if (!map_bounds_with_margin(dig_at, MAPGEN_BORDER))
            break;

        const dungeon_feature_type dig_feat(grd(dig_at));
        if (dgn_vault_excavatable_feat(dig_feat))
        {
            grd(dig_at) = DNGN_FLOOR;
            dug = true;
        }
        else if (dig_feat == DNGN_FLOOR && i > 0)
        {
            // If the floor square has at least two neighbouring
            // non-solid squares, we're done.
            int adjacent_count = 0;

            for (int yi = -1; yi <= 1; ++yi)
                for (int xi = -1; xi <= 1; ++xi)
                {
                    if (!xi && !yi)
                        continue;
                    if (!cell_is_solid(dig_at + coord_def(xi, yi))
                        && ++adjacent_count >= 2)
                    {
                        return;
                    }
                }
        }
    }
}

static void _dig_away_from(vault_placement &place, const coord_def &pos)
{
    coord_def dig_dir = _dig_away_dir(place, pos);
    coord_def dig_at  = pos;
    dgn_excavate(dig_at, dig_dir);
}

static void _dig_vault_loose(vault_placement &place,
                              std::vector<coord_def> &targets)
{
    for (int i = 0, size = targets.size(); i < size; ++i)
        _dig_away_from(place, targets[i]);
}

static bool _grid_needs_exit(int x, int y)
{
    return (!cell_is_solid(x, y)
            || feat_is_closed_door(grd[x][y])
            || grd[x][y] == DNGN_SECRET_DOOR);
}

static bool _map_feat_is_on_edge(const vault_placement &place,
                                 const coord_def &c)
{
    for (int xi = c.x - 1; xi <= c.x + 1; ++xi)
        for (int yi = c.y - 1; yi <= c.y + 1; ++yi)
        {
            if (!place.map.in_map(coord_def(xi, yi) - place.pos))
                return (true);
        }

    return (false);
}

static void _pick_internal_float_exits(const vault_placement &place,
                                       std::vector<coord_def> &exits)
{
    for (int y = place.pos.y + 1; y < place.pos.y + place.size.y - 1; ++y)
        for (int x = place.pos.x + 1; x < place.pos.x + place.size.x - 1; ++x)
            if (_grid_needs_exit(x, y)
                && _map_feat_is_on_edge(place, coord_def(x, y)))
            {
                exits.push_back(coord_def(x, y));
            }
}

static void _pick_float_exits(vault_placement &place,
                              std::vector<coord_def> &targets)
{
    std::vector<coord_def> possible_exits;
    for (int y = place.pos.y; y < place.pos.y + place.size.y; ++y)
    {
        if (_grid_needs_exit(place.pos.x, y))
            possible_exits.push_back(coord_def(place.pos.x, y));

        if (_grid_needs_exit(place.pos.x + place.size.x - 1, y))
        {
            possible_exits.push_back(
                coord_def(place.pos.x + place.size.x - 1, y));
        }
    }

    for (int x = place.pos.x + 1; x < place.pos.x + place.size.x - 1; ++x)
    {
        if (_grid_needs_exit(x, place.pos.y))
            possible_exits.push_back(coord_def(x, place.pos.y));

        if (_grid_needs_exit(x, place.pos.y + place.size.y - 1))
        {
            possible_exits.push_back(
                coord_def(x, place.pos.y + place.size.y - 1));
        }
    }

    _pick_internal_float_exits(place, possible_exits);

    if (possible_exits.empty())
    {
#ifdef DEBUG_DIAGNOSTICS
        mprf(MSGCH_ERROR, "Unable to find exit from %s",
             place.map.name.c_str());
#endif
        return;
    }

    const int npoints = possible_exits.size();
    int nexits = npoints < 6? npoints : npoints / 8 + 1;

    if (nexits > 10)
        nexits = 10;

    while (nexits-- > 0)
    {
        int which_exit = random2(possible_exits.size());
        targets.push_back(possible_exits[which_exit]);
        possible_exits.erase(possible_exits.begin() + which_exit);
    }
}

static std::vector<coord_def> _external_connection_points(
                               const vault_placement &place,
                               const std::vector<coord_def> &target_connections)
{
    std::vector<coord_def> ex_connection_points;

    // Giving target_connections directly to build_rooms causes
    // problems with long, skinny vaults where paths to the exit
    // tend to cut through the vault. By backing out of the vault
    // one square, we improve connectibility.
    for (int i = 0, size = target_connections.size(); i < size; ++i)
    {
        const coord_def &p = target_connections[i];
        ex_connection_points.push_back(p + _dig_away_dir(place, p));
    }

    return (ex_connection_points);
}

static coord_def _find_random_grid(int grid, unsigned mask)
{
    for (int i = 0; i < 100; ++i)
    {
        coord_def c(random_range(MAPGEN_BORDER,
                                  GXM - MAPGEN_BORDER - 1),
                     random_range(MAPGEN_BORDER,
                                  GYM - MAPGEN_BORDER - 1));

        if (unforbidden(c, mask) && grd(c) == grid)
            return c;
    }
    return coord_def(0, 0);
}

static bool _connect_spotty(const coord_def& from);

static void _connect_vault(const vault_placement &vp)
{
    std::vector<coord_def> exc = _external_connection_points(vp, vp.exits);
    for (int i = 0, size = exc.size(); i < size; ++i)
    {
        const coord_def &p = exc[i];

        // Try to connect vaults in a spotty fashion in the mines.
        if (player_in_branch(BRANCH_ORCISH_MINES) && _connect_spotty(p))
            continue;

        const coord_def floor = _find_random_grid(DNGN_FLOOR, MMT_VAULT);

        if (!floor.x && !floor.y)
            continue;

        join_the_dots(p, floor, MMT_VAULT, true);
    }
}

static void _fixup_after_vault()
{
    _dgn_set_floor_colours();

    link_items();
    env.markers.activate_all();

    // Force teleport to place the player somewhere sane.
    you_teleport_now(false, false);

    setup_environment_effects();
}

// Places a map on the current level (minivault or regular vault).
//
// You can specify the centre of the map using "where" for floating vaults
// and minivaults. "where" is ignored for other vaults. XXX: it might be
// nice to specify a square that is not the centre, but is identified by
// a marker in the vault to be placed.
//
// NOTE: encompass maps will destroy the existing level!
//
// clobber: If true, assumes the newly placed vault can clobber existing
//          items and monsters (items may be destroyed, monsters may be
//          teleported).
//
// Non-dungeon code should generally use dgn_safe_place_map instead of
// this function to recover from map_load_exceptions.
bool dgn_place_map(const map_def *mdef,
                   bool clobber,
                   bool make_no_exits,
                   const coord_def &where)
{
    if (!mdef)
        return (false);

    const dgn_colour_override_manager colour_man;

    bool did_map = false;
    if (mdef->orient == MAP_ENCOMPASS && !Generating_Level)
    {
        if (clobber)
        {
            // For encompass maps, clear the entire level.
            unwind_bool levgen(Generating_Level, true);
            dgn_reset_level();
            dungeon_events.clear();
            const bool res = dgn_place_map(mdef, clobber, make_no_exits, where);
            _fixup_after_vault();
            return (res);
        }
        else
        {
            mprf(MSGCH_DIAGNOSTICS,
                 "Cannot generate encompass map '%s' without clobber=true",
                 mdef->name.c_str());

            return (false);
        }
    }

    if (!crawl_state.game_is_sprint()
        && !crawl_state.game_is_zotdef()
        && !crawl_state.game_is_tutorial())
    {
        did_map = _build_secondary_vault(you.absdepth0, mdef, clobber,
                                                        make_no_exits, where);
    }

    // Activate any markers within the map.
    if (did_map && !Generating_Level)
    {
        const vault_placement &vp =
            *env.level_vaults[env.level_vaults.size() - 1];
        for (vault_place_iterator vpi(vp); vpi; ++vpi)
        {
            const coord_def p = *vpi;
            env.markers.activate_markers_at(p);
            if (!you.see_cell(p))
                set_terrain_changed(p);
        }
        env.markers.clear_need_activate();

        setup_environment_effects();
        dgn_postprocess_level();
    }

    return (did_map);
}

// Identical to dgn_place_map, but recovers gracefully from
// map_load_exceptions. Prefer this function if placing maps *not*
// during level generation time.
//
// Returns the map actually placed if the map was placed successfully.
// This is usually the same as the map passed in, unless map load
// failed and maps had to be reloaded.
const map_def *dgn_safe_place_map(const map_def *mdef,
                                  bool clobber,
                                  bool make_no_exits,
                                  const coord_def &where)
{
    const std::string mapname(mdef->name);
    int retries = 10;
    while (true)
    {
        try
        {
            const bool placed =
                dgn_place_map(mdef, clobber, make_no_exits, where);
            return (placed? mdef : NULL);
        }
        catch (map_load_exception &mload)
        {
            if (retries-- > 0)
            {
                mprf(MSGCH_ERROR,
                     "Failed to load map %s in dgn_safe_place_map, "
                     "reloading all maps",
                     mload.what());
                reread_maps();

                mdef = find_map_by_name(mapname);
            }
            else
            {
                return (NULL);
            }
        }
    }
}

vault_placement *dgn_vault_at(coord_def p)
{
    const int map_index = env.level_map_ids(p);
    return (map_index == INVALID_MAP_INDEX? NULL : env.level_vaults[map_index]);
}

void dgn_seen_vault_at(coord_def p)
{
    if (vault_placement *vp = dgn_vault_at(p))
    {
        if (!vp->seen)
        {
            dprf("Vault %s (%d,%d)-(%d,%d) seen",
                 vp->map.name.c_str(), vp->pos.x, vp->pos.y,
                 vp->size.x, vp->size.y);
            vp->seen = true;
        }
    }
}

void dgn_dig_vault_loose(vault_placement &vp)
{
    _dig_vault_loose(vp, vp.exits);
}

static bool _vault_wants_damage(const vault_placement &vp)
{
    const map_def &map = vp.map;
    if (map.has_tag("ruin"))
        return (true);

    // Some vaults may want to be ruined only in certain places with
    // tags like "ruin_abyss" or "ruin_lair"
    std::string place_desc = level_id::current().describe(false, false);
    lowercase(place_desc);
    return (map.has_tag("ruin_" + place_desc));
}

static void _ruin_vault(const vault_placement &vp)
{
    _ruin_level(vault_place_iterator(vp), 0, 12, 0);
}

// Places a vault somewhere in an already built level if possible.
// Returns true if the vault was successfully placed.
static bool _build_secondary_vault(int level_number, const map_def *vault,
                                   bool clobber, bool no_exits,
                                   const coord_def &where)
{
    if (_build_vault_impl(level_number, vault, true, !clobber, no_exits, where))
    {
        if (!no_exits)
        {
            const vault_placement &vp =
                *env.level_vaults[ env.level_vaults.size() - 1 ];
            _connect_vault(vp);
        }
        return (true);
    }
    return (false);
}

// Builds a primary vault - i.e. a vault that is built before anything
// else on the level. After placing the vault, rooms and corridors
// will be constructed on the level and the vault exits will be
// connected to corridors.
//
// If portions of the level are already generated at this point, use
// _build_secondary_vault or dgn_place_map instead.
//
// NOTE: minivaults can never be placed as primary vaults.
//
static bool _build_primary_vault(int level_number, const map_def *vault)
{
    return _build_vault_impl(level_number, vault);
}

// Builds a vault or minivault. Do not use this function directly: always
// prefer _build_secondary_vault or _build_primary_vault.
static bool _build_vault_impl(int level_number, const map_def *vault,
                              bool build_only, bool check_collisions,
                              bool make_no_exits, const coord_def &where)
{
    FixedVector < bool, 10 > stair_exist;
    int stx, sty;

    if (dgn_check_connectivity && !dgn_zones)
        dgn_zones = dgn_count_disconnected_zones(false);

    vault_placement place;

    place.level_number = level_number;

    if (map_bounds(where))
        place.pos = where;

    const int gluggy = vault_main(place, vault, check_collisions);

    dprf("Map: %s; placed ok: %s; place: (%d,%d), size: (%d,%d)",
         vault->name.c_str(), gluggy != MAP_NONE? "yes" : "no",
         place.pos.x, place.pos.y, place.size.x, place.size.y);

    if (gluggy == MAP_NONE)
        return (false);

    // XXX: Moved this out of dgn_register_place so that vault-set monsters can
    // be accessed with the '9' and '8' glyphs. (due)
    if (place.map.random_mons.size() > 0)
    {
        ASSERT(you.level_type == LEVEL_PORTAL_VAULT);
        set_vault_mon_list(place.map.random_mons);
    }

    place.apply_grid();

    if (_vault_wants_damage(place))
        _ruin_vault(place);

    std::vector<coord_def> &target_connections = place.exits;
    if (target_connections.empty() && gluggy != MAP_ENCOMPASS
        && (!place.map.is_minivault() || place.map.has_tag("mini_float")))
    {
        _pick_float_exits(place, target_connections);
    }

    if (make_no_exits)
        target_connections.clear();

    // Must do this only after target_connections is finalised, or the vault
    // exits will not be correctly set.
    dgn_register_place(place, true);

#ifdef DEBUG_DIAGNOSTICS
    if (crawl_state.map_stat_gen)
        mapgen_report_map_use(place.map);
#endif

    const bool is_layout = place.map.has_tag("layout");

    // If the map takes the whole screen or we were only requested to
    // build the vault, our work is done.
    if (gluggy == MAP_ENCOMPASS && !is_layout || build_only)
        return (true);

    // Does this level require Dis treatment (metal wallification)?
    // XXX: Change this so the level definition can explicitly state what
    // kind of wallification it wants.
    const bool dis_wallify = place.map.has_tag("dis");

    const int v1x = place.pos.x;
    const int v1y = place.pos.y;
    const int v2x = place.pos.x + place.size.x - 1;
    const int v2y = place.pos.y + place.size.y - 1;

#ifdef DEBUG_DIAGNOSTICS
    mprf(MSGCH_DIAGNOSTICS,
            "Vault: (%d,%d)-(%d,%d); Dis: %s",
            v1x, v1y, v2x, v2y,
            dis_wallify? "yes" : "no");
#endif

    if (dis_wallify)
    {
        _plan_4(v1x, v1y, v2x, v2y, DNGN_METAL_WALL);
    }
    else if (!is_layout)
    {
        dgn_region_list excluded_regions;
        excluded_regions.push_back(dgn_region::absolute(v1x, v1y, v2x, v2y));

        int nrooms = random_range(15, 90);

        // Try harder for floating vaults, which tend to complicate room
        // building somewhat.
        if (gluggy == MAP_FLOAT)
            nrooms += 10;

        std::vector<coord_def> ex_connection_points =
            _external_connection_points(place, target_connections);

        _build_rooms(excluded_regions, ex_connection_points, nrooms);

        // Excavate and connect the vault to the rest of the level.
        _dig_vault_loose(place, target_connections);
    }

    coord_def pos;

    for (stx = 0; stx < 10; stx++)
        stair_exist[stx] = false;

    for (stx = 0; stx < GXM; stx++)
        for (sty = 0; sty < GYM; sty++)
            if (grd[stx][sty] >= DNGN_STONE_STAIRS_DOWN_I
                && grd[stx][sty] <= DNGN_ESCAPE_HATCH_UP)
            {
                stair_exist[grd[stx][sty] - DNGN_STONE_STAIRS_DOWN_I] = true;
            }

    for (int j = 0; j < (coinflip()? 4 : 3); j++)
        for (int i = 0; i < 2; i++)
        {
            const dungeon_feature_type stair
                = static_cast<dungeon_feature_type>(
                   j + ((i == 0) ? DNGN_STONE_STAIRS_DOWN_I
                                 : DNGN_STONE_STAIRS_UP_I));

            if (stair_exist[stair - DNGN_STONE_STAIRS_DOWN_I])
                continue;

            int tries = 10000;
            do
                pos = random_in_bounds();
            while ((grd(pos) != DNGN_FLOOR
                    || (!is_layout && pos.x >= v1x && pos.x <= v2x
                        && pos.y >= v1y && pos.y <= v2y))
                   && tries-- > 0);


            if (tries <= 0)
            {
#ifdef DEBUG_DIAGNOSTICS
                dump_map("debug.map", true);
                end(1, false,
                    "Failed to create level: vault stairs for %s "
                    "(layout: %s) failed",
                    place.map.name.c_str(), is_layout? "yes" : "no");
#endif
                pos = you.pos();
            }

            grd(pos) = stair;
        }

    return (true);
}                               // end build_vaults()

static const object_class_type _acquirement_item_classes[] = {
    OBJ_WEAPONS,
    OBJ_ARMOUR,
    OBJ_WEAPONS,
    OBJ_JEWELLERY,
    OBJ_BOOKS,
    OBJ_STAVES,
    OBJ_MISCELLANY
};

int dgn_place_item(const item_spec &spec,
                   const coord_def &where,
                   int level)
{
    // Dummy object?
    if (spec.base_type == OBJ_UNASSIGNED)
        return (NON_ITEM);

    if (level == INVALID_ABSDEPTH)
        level = you.absdepth0;

    object_class_type base_type = spec.base_type;
    bool acquire = false;

    if (spec.level >= 0)
        level = spec.level;
    else
    {
        bool adjust_type = true;
        switch (spec.level)
        {
        case ISPEC_DAMAGED:
        case ISPEC_BAD:
        case ISPEC_RANDART:
            level = spec.level;
            break;
        case ISPEC_GOOD:
            level = 5 + level * 2;
            break;
        case ISPEC_SUPERB:
            level = MAKE_GOOD_ITEM;
            break;
        case ISPEC_ACQUIREMENT:
            acquire = true;
            break;
        default:
            adjust_type = false;
            break;
        }

        if (adjust_type && base_type == OBJ_RANDOM)
            base_type = RANDOM_ELEMENT(_acquirement_item_classes);
    }

    int useless_tries = 0;
retry:

    const monster_type corpse_mons =
        spec.corpselike()?
        resolve_corpse_monster_type(static_cast<monster_type>(spec.plus),
                                    grd(where),
                                    spec.place)
        : MONS_NO_MONSTER;

    const int item_made =
        (acquire ?
         acquirement_create_item(base_type, spec.acquirement_source,
                                 true, where)
         : spec.corpselike() ? item_corpse(corpse_mons, spec)
         : items(spec.allow_uniques, base_type,
                  spec.sub_type, true, level, spec.race, 0,
                  spec.ego));

    if (item_made != NON_ITEM && item_made != -1)
    {
        item_def &item(mitm[item_made]);
        item.pos = where;
        CrawlHashTable props = spec.props;

        if (props.exists("make_book_theme_randart"))
        {
            make_book_theme_randart(item,
                props["randbook_disc1"].get_short(),
                props["randbook_disc2"].get_short(),
                props["randbook_num_spells"].get_short(),
                props["randbook_slevels"].get_short(),
                spell_by_name(props["randbook_spell"].get_string()),
                props["randbook_owner"].get_string());
        }

        // Remove unsuitable inscriptions such as {god gift}.
        item.inscription.clear();
        // And wipe item origin to remove "this is a god gift!" from there,
        // unless we're dealing with a corpse.
        if (!spec.corpselike())
            origin_reset(item);
        if (is_stackable_item(item) && spec.qty > 0)
        {
            item.quantity = spec.qty;
            if (is_blood_potion(item))
                init_stack_blood_potions(item);
        }

        if (spec.item_special)
            item.special = spec.item_special;

        if (spec.plus >= 0
            && (item.base_type == OBJ_BOOKS
                && item.sub_type == BOOK_MANUAL)
            || (item.base_type == OBJ_MISCELLANY
                && item.sub_type == MISC_RUNE_OF_ZOT))
        {
            item.plus = spec.plus;
            item_colour(item);
        }

        if (props.exists("uncursed"))
            do_uncurse_item(item, false);
        if (props.exists("useful") && (useless_tries++ < 10)
            && is_useless_item(item, false))
        {
            destroy_item(item, true);
            goto retry;
        }
        return (item_made);
    }

    return (NON_ITEM);
}

void dgn_place_multiple_items(item_list &list,
                              const coord_def& where, int level)
{
    const int size = list.size();
    for (int i = 0; i < size; ++i)
        dgn_place_item(list.get_item(i), where, level);
}

static void _dgn_place_item_explicit(int index, const coord_def& where,
                                     vault_placement &place,
                                     int level)
{
    item_list &sitems = place.map.items;

    if ((index < 0 || index >= static_cast<int>(sitems.size())) &&
        !crawl_state.game_is_sprint())
    {
        return;
    }

    const item_spec spec = sitems.get_item(index);
    dgn_place_item(spec, where, level);
}

static void _dgn_give_mon_spec_items(mons_spec &mspec,
                                     const int mindex,
                                     const int mid,
                                     const int monster_level)
{
    monster& mon(menv[mindex]);

    unwind_var<int> save_speedinc(mon.speed_increment);

    // Get rid of existing equipment.
    for (int i = 0; i < NUM_MONSTER_SLOTS; i++)
        if (mon.inv[i] != NON_ITEM)
        {
            item_def &item(mitm[mon.inv[i]]);
            mon.unequip(item, i, 0, true);
            destroy_item(mon.inv[i], true);
            mon.inv[i] = NON_ITEM;
        }

    item_make_species_type racial = MAKE_ITEM_RANDOM_RACE;

    if (mons_genus(mid) == MONS_ORC)
        racial = MAKE_ITEM_ORCISH;
    else if (mons_genus(mid) == MONS_DWARF)
        racial = MAKE_ITEM_DWARVEN;
    else if (mons_genus(mid) == MONS_ELF)
        racial = MAKE_ITEM_ELVEN;

    item_list &list = mspec.items;

    const int size = list.size();
    for (int i = 0; i < size; ++i)
    {
        item_spec spec = list.get_item(i);

        if (spec.base_type == OBJ_UNASSIGNED)
            continue;

        // Don't give monster a randart, and don't randomly give
        // monster an ego item.
        if (spec.base_type == OBJ_ARMOUR || spec.base_type == OBJ_WEAPONS
            || spec.base_type == OBJ_MISSILES)
        {
            spec.allow_uniques = 0;
            if (spec.ego == 0)
                spec.ego = SP_FORBID_EGO;
        }

        // Gives orcs and elves appropriate racial gear, unless
        // otherwise specified.
        if (spec.race == MAKE_ITEM_RANDOM_RACE)
        {
            // But don't automatically give elves elven boots or
            // elven cloaks, or the same for dwarves.
            if ((racial != MAKE_ITEM_ELVEN
                    && racial != MAKE_ITEM_DWARVEN)
                || spec.base_type != OBJ_ARMOUR
                || (spec.sub_type != ARM_CLOAK
                    && spec.sub_type != ARM_BOOTS))
            {
                spec.race = racial;
            }
        }

        int item_level = monster_level;

        if (spec.level >= 0)
            item_level = spec.level;
        else
        {
            switch (spec.level)
            {
            case ISPEC_GOOD:
                item_level = 5 + item_level * 2;
                break;
            case ISPEC_SUPERB:
                item_level = MAKE_GOOD_ITEM;
                break;
            }
        }

        int useless_tries = 0;
    retry:

        const int item_made = items(spec.allow_uniques, spec.base_type,
                                     spec.sub_type, true, item_level,
                                     spec.race, 0, spec.ego);

        if (item_made != NON_ITEM && item_made != -1)
        {
            item_def &item(mitm[item_made]);

            if (spec.props.exists("useful") && (useless_tries++ < 10)
                && is_useless_item(item, false))
            {
                destroy_item(item_made, true);
                goto retry;
            }

            // Mark items on summoned monsters as such.
            if (mspec.abjuration_duration != 0)
                item.flags |= ISFLAG_SUMMONED;

            if (!mon.pickup_item(item, 0, true))
                destroy_item(item_made, true);
        }
    }

    // Pre-wield ranged weapons.
    if (mon.inv[MSLOT_WEAPON] == NON_ITEM
        && mon.inv[MSLOT_ALT_WEAPON] != NON_ITEM)
    {
        mon.swap_weapons(false);
    }
}


int dgn_place_monster(mons_spec &mspec,
                      int monster_level, const coord_def& where,
                      bool force_pos, bool generate_awake, bool patrolling)
{
    if (mspec.mid != -1)
    {
        const monster_type mid = static_cast<monster_type>(mspec.mid);
        const bool m_generate_awake = (generate_awake || mspec.generate_awake);
        const bool m_patrolling     = (patrolling || mspec.patrolling);
        const bool m_band           = mspec.band;

        const int mlev = mspec.mlevel;
        if (mlev)
        {
            if (mlev > 0)
                monster_level = mlev;
            else if (mlev == -8)
                monster_level = 4 + monster_level * 2;
            else if (mlev == -9)
                monster_level += 5;
        }

        if (mid != RANDOM_MONSTER && mid < NUM_MONSTERS)
        {
            // Don't place a unique monster a second time.
            // (Boris is handled specially.)
            if (mons_is_unique(mid) && you.unique_creatures[mid]
                && !crawl_state.game_is_arena())
            {
                return (-1);
            }

            const monster_type montype = mons_class_is_zombified(mid)
                                                             ? mspec.monbase
                                                             : mid;

            const habitat_type habitat = mons_class_primary_habitat(montype);

            if (!monster_habitable_grid(montype, grd(where)))
                dungeon_terrain_changed(where, habitat2grid(habitat));
        }

        mgen_data mg(mid);

        if (mg.cls == RANDOM_MONSTER && mspec.place.is_valid())
        {
            const monster_type mon =
                pick_random_monster_for_place(mspec.place, mspec.monbase,
                                              mlev == -9,
                                              mlev == -8,
                                              false);
            mg.cls = mon == MONS_NO_MONSTER? RANDOM_MONSTER : mon;
        }

        mg.power     = monster_level;
        mg.behaviour = (m_generate_awake) ? BEH_WANDER : BEH_SLEEP;
        switch (mspec.attitude)
        {
        case ATT_FRIENDLY:
            mg.behaviour = BEH_FRIENDLY;
            break;
        case ATT_NEUTRAL:
            mg.behaviour = BEH_NEUTRAL;
            break;
        case ATT_GOOD_NEUTRAL:
            mg.behaviour = BEH_GOOD_NEUTRAL;
            break;
        case ATT_STRICT_NEUTRAL:
            mg.behaviour = BEH_STRICT_NEUTRAL;
            break;
        default:
            break;
        }
        mg.base_type = mspec.monbase;
        mg.number    = mspec.number;
        mg.colour    = mspec.colour;

        if (mspec.god != GOD_NO_GOD)
            mg.god   = mspec.god;

        mg.mname     = mspec.monname;
        mg.hd        = mspec.hd;
        mg.hp        = mspec.hp;
        mg.props     = mspec.props;

        // Marking monsters as summoned
        mg.abjuration_duration = mspec.abjuration_duration;
        mg.summon_type         = mspec.summon_type;
        mg.non_actor_summoner  = mspec.non_actor_summoner;

        // XXX: hack (also, never hand out darkgrey)
        if (mg.colour == -1)
            mg.colour = random_monster_colour();

        coord_def place(where);
        if (!force_pos && monster_at(place)
            && (mg.cls < NUM_MONSTERS || mg.cls == RANDOM_MONSTER))
        {
            const monster_type habitat_target =
                mg.cls == RANDOM_MONSTER ? MONS_GIANT_BAT : mg.cls;
            place = find_newmons_square_contiguous(habitat_target, where, 0);
        }

        mg.pos = place;

        if (mons_class_is_zombified(mg.base_type))
        {
            if (mons_class_is_zombified(mg.cls))
                mg.base_type = MONS_NO_MONSTER;
            else
                std::swap(mg.base_type, mg.cls);
        }

        if (m_patrolling)
            mg.flags |= MG_PATROLLING;

        if (m_band)
            mg.flags |= MG_PERMIT_BANDS;

        // Store any extra flags here.
        mg.extra_flags |= mspec.extra_monster_flags;

        // have to do this before the monster is created, so things are
        // initialized properly
        if (mspec.props.exists("serpent_of_hell_flavour"))
            mg.props["serpent_of_hell_flavour"] =
                mspec.props["serpent_of_hell_flavour"].get_int();

        const int mindex = place_monster(mg, true);
        if (mindex != -1)
        {
            monster& mons(menv[mindex]);

            if (!mspec.items.empty())
                _dgn_give_mon_spec_items(mspec, mindex, mid, monster_level);

            if (mspec.explicit_spells)
                mons.spells = mspec.spells;

            if (mspec.props.exists("monster_tile"))
                mons.props["monster_tile"] =
                    mspec.props["monster_tile"].get_short();

            if (mspec.props.exists("always_corpse"))
                mons.props["always_corpse"] = true;

            // These are applied earlier to prevent issues with renamed monsters
            // and "<monster> comes into view" (see delay.cc:_monster_warning).
            //mons.flags |= mspec.extra_monster_flags;

            // Monsters with gods set by the spec aren't god gifts
            // unless they have the "god_gift" tag.  place_monster(),
            // by default, marks any monsters with gods as god gifts,
            // so unmark them here.
            if (mspec.god != GOD_NO_GOD && !mspec.god_gift)
                mons.flags &= ~MF_GOD_GIFT;

            if (mons.is_priest() && mons.god == GOD_NO_GOD)
                mons.god = GOD_NAMELESS;
        }
        return (mindex);
    }
    return (-1);
}

static bool _dgn_place_monster(const vault_placement &place, mons_spec &mspec,
                                int monster_level, const coord_def& where)
{
    const bool generate_awake
        = mspec.generate_awake || place.map.has_tag("generate_awake");

    const bool patrolling
        = mspec.patrolling || place.map.has_tag("patrolling");

    return (-1 != dgn_place_monster(mspec, monster_level, where, false,
                                    generate_awake, patrolling));
}

static bool _dgn_place_one_monster(const vault_placement &place,
                                    mons_list &mons, int monster_level,
                                    const coord_def& where)
{
    for (int i = 0, size = mons.size(); i < size; ++i)
    {
        mons_spec spec = mons.get_monster(i);
        if (_dgn_place_monster(place, spec, monster_level, where))
            return (true);
    }
    return (false);
}

/* "Oddball grids" are handled in _vault_grid. 'B' is arguably oddball, too, as
 * it depends on the place where the vault is. Maybe handling it here is not
 * such a good idea. */
static dungeon_feature_type _glyph_to_feat(int glyph,
                                           vault_placement *place = NULL)
{
    return ((glyph == 'x') ? DNGN_ROCK_WALL :
            (glyph == 'X') ? DNGN_PERMAROCK_WALL :
            (glyph == 'c') ? DNGN_STONE_WALL :
            (glyph == 'v') ? DNGN_METAL_WALL :
            (glyph == 'b') ? DNGN_GREEN_CRYSTAL_WALL :
            (glyph == 'a') ? DNGN_WAX_WALL :
            (glyph == 'm') ? DNGN_CLEAR_ROCK_WALL :
            (glyph == 'n') ? DNGN_CLEAR_STONE_WALL :
            (glyph == 'o') ? DNGN_CLEAR_PERMAROCK_WALL :
            (glyph == 't') ? DNGN_TREE :
            (glyph == '+') ? DNGN_CLOSED_DOOR :
            (glyph == '=') ? DNGN_SECRET_DOOR :
            (glyph == 'w') ? DNGN_DEEP_WATER :
            (glyph == 'W') ? DNGN_SHALLOW_WATER :
            (glyph == 'l') ? DNGN_LAVA :
            (glyph == '>') ? DNGN_ESCAPE_HATCH_DOWN :
            (glyph == '<') ? DNGN_ESCAPE_HATCH_UP :
            (glyph == '}') ? DNGN_STONE_STAIRS_DOWN_I :
            (glyph == '{') ? DNGN_STONE_STAIRS_UP_I :
            (glyph == ')') ? DNGN_STONE_STAIRS_DOWN_II :
            (glyph == '(') ? DNGN_STONE_STAIRS_UP_II :
            (glyph == ']') ? DNGN_STONE_STAIRS_DOWN_III :
            (glyph == '[') ? DNGN_STONE_STAIRS_UP_III :
            (glyph == 'A') ? DNGN_STONE_ARCH :
            (glyph == 'B') ? (place ? _pick_temple_altar(*place)
                                    : DNGN_ALTAR_ZIN) :
            (glyph == 'C') ? _pick_an_altar() :   // f(x) elsewhere {dlb}
            (glyph == 'F') ? DNGN_GRANITE_STATUE :
            (glyph == 'I') ? DNGN_ORCISH_IDOL :
            (glyph == 'G') ? DNGN_GRANITE_STATUE :
            (glyph == 'T') ? DNGN_FOUNTAIN_BLUE :
            (glyph == 'U') ? DNGN_FOUNTAIN_SPARKLING :
            (glyph == 'V') ? DNGN_PERMADRY_FOUNTAIN :
            (glyph == 'Y') ? DNGN_FOUNTAIN_BLOOD :
            (glyph == '\0')? DNGN_ROCK_WALL
                           : DNGN_FLOOR); // includes everything else
}

dungeon_feature_type map_feature_at(map_def *map, const coord_def &c,
                                    int rawfeat)
{
    if (rawfeat == -1)
        rawfeat = map->glyph_at(c);

    if (rawfeat == ' ')
        return (NUM_FEATURES);

    keyed_mapspec *mapsp = map? map->mapspec_at(c) : NULL;
    if (mapsp)
    {
        feature_spec f = mapsp->get_feat();
        if (f.trap >= 0)
        {
            // f.feat == 1 means trap is generated known.
            if (f.feat == 1)
                return trap_category(static_cast<trap_type>(f.trap));
            else
                return (DNGN_UNDISCOVERED_TRAP);
        }
        else if (f.feat >= 0)
            return static_cast<dungeon_feature_type>(f.feat);
        else if (f.glyph >= 0)
            return map_feature_at(NULL, c, f.glyph);
        else if (f.shop >= 0)
            return (DNGN_ENTER_SHOP);

        return (DNGN_FLOOR);
    }

    return _glyph_to_feat(rawfeat);
}

static void _vault_grid(vault_placement &place,
                        int vgrid,
                        const coord_def& where,
                        keyed_mapspec *mapsp)
{
    if (!mapsp)
    {
        _vault_grid(place, vgrid, where);
        return;
    }

    const feature_spec f = mapsp->get_feat();
    if (f.trap >= 0)
    {
        const trap_type trap =
            (f.trap == TRAP_INDEPTH)
                ? random_trap_for_place(place.level_number)
                : static_cast<trap_type>(f.trap);

        place_specific_trap(where, trap);

        // f.feat == 1 means trap is generated known.
        if (f.feat == 1)
            grd(where) = trap_category(trap);
    }
    else if (f.feat >= 0)
    {
        grd(where) = static_cast<dungeon_feature_type>(f.feat);
        vgrid = -1;
    }
    else if (f.glyph >= 0)
    {
        _vault_grid(place, f.glyph, where);
    }
    else if (f.shop >= 0)
        place_spec_shop(place.level_number, where, f.shop);
    else
        grd(where) = DNGN_FLOOR;

    mons_list &mons = mapsp->get_monsters();
    _dgn_place_one_monster(place, mons, place.level_number, where);

    item_list &items = mapsp->get_items();
    dgn_place_multiple_items(items, where, place.level_number);
}

static void _vault_grid(vault_placement &place,
                         int vgrid,
                         const coord_def& where)
{
    // First, set base tile for grids {dlb}:
    if (vgrid != -1)
        grd(where) = _glyph_to_feat(vgrid, &place);

    if (grd(where) == DNGN_ALTAR_JIYVA && jiyva_is_dead())
        grd(where) = DNGN_FLOOR;

    // then, handle oddball grids {dlb}:
    switch (vgrid)
    {
    case '@':
        place.exits.push_back(where);
        break;
    case '^':
        place_specific_trap(where, TRAP_RANDOM);
        break;
    case '~':
        place_specific_trap(where, random_trap_for_place(place.level_number));
        break;
    }

    if ((vgrid == '=' || vgrid == '+')
        && (where.x == place.pos.x || where.y == place.pos.y
            || where.x == place.pos.x + place.size.x - 1
            || where.y == place.pos.y + place.size.y - 1))
    {
        place.exits.push_back(where);
    }

    // Then, handle grids that place "stuff" {dlb}:
    if (vgrid == '$' || vgrid == '%' || vgrid == '*' || vgrid == '|')
    {
        int item_made = NON_ITEM;
        object_class_type which_class = OBJ_RANDOM;
        uint8_t which_type = OBJ_RANDOM;
        int which_depth = place.level_number;
        int spec = 250;

        if (vgrid == '$')
        {
            which_class = OBJ_GOLD;
        }
        else if (vgrid == '|')
        {
            which_class = RANDOM_ELEMENT(_acquirement_item_classes);
            which_depth = MAKE_GOOD_ITEM;
        }
        else if (vgrid == '*')
            which_depth = 5 + (place.level_number * 2);

        item_made = items(1, which_class, which_type, true,
                           which_depth, spec);

        if (item_made != NON_ITEM)
        {
            mitm[item_made].pos = where;
        }
    }

    // defghijk - items
    if (map_def::valid_item_array_glyph(vgrid))
    {
        int slot = map_def::item_array_glyph_to_slot(vgrid);
        _dgn_place_item_explicit(slot, where, place, place.level_number);
    }

    // Finally, handle grids that place monsters {dlb}:
    if (map_def::valid_monster_glyph(vgrid))
    {
        int monster_level;
        mons_spec monster_type_thing(RANDOM_MONSTER);

        monster_level = place.level_number;
        if (vgrid == '8')
            monster_level = 4 + (place.level_number * 2);
        else if (vgrid == '9')
            monster_level = 5 + place.level_number;

        if (monster_level > 30) // very high level monsters more common here
            monster_level = 30;

        if (vgrid != '8' && vgrid != '9' && vgrid != '0')
        {
            int slot = map_def::monster_array_glyph_to_slot(vgrid);
            monster_type_thing = place.map.mons.get_monster(slot);
            monster_type mt = static_cast<monster_type>(monster_type_thing.mid);
            // Is a map for a specific place trying to place a unique which
            // somehow already got created?
            if (place.map.place.is_valid()
                && !invalid_monster_type(mt)
                && mons_is_unique(mt)
                && you.unique_creatures[mt])
            {
                mprf(MSGCH_ERROR, "ERROR: %s already generated somewhere "
                     "else; please file a bug report.",
                     mons_type_name(mt, DESC_CAP_THE).c_str());
                // Force it to be generated anyway.
                you.unique_creatures[mt] = false;
            }
        }

        _dgn_place_monster(place, monster_type_thing, monster_level, where);
    }
}

// Currently only used for Slime: branch end
// where it will turn the stone walls into clear rock walls
// once the royal jelly has been killed.
bool seen_replace_feat(dungeon_feature_type old_feat,
                       dungeon_feature_type new_feat)
{
    ASSERT(old_feat != new_feat);

    coord_def p1(0, 0);
    coord_def p2(GXM - 1, GYM - 1);

    bool seen = false;
    for (rectangle_iterator ri(p1, p2); ri; ++ri)
    {
        if (grd(*ri) == old_feat)
        {
            grd(*ri) = new_feat;
            set_terrain_changed(*ri);
            if (you.see_cell(*ri))
                seen = true;
        }
    }

    return (seen);
}

void dgn_replace_area(int sx, int sy, int ex, int ey,
                      dungeon_feature_type replace,
                      dungeon_feature_type feature,
                      unsigned mmask, bool needs_update)
{
    dgn_replace_area(coord_def(sx, sy), coord_def(ex, ey),
                      replace, feature, mmask, needs_update);
}

void dgn_replace_area(const coord_def& p1, const coord_def& p2,
                       dungeon_feature_type replace,
                       dungeon_feature_type feature, uint32_t mapmask,
                       bool needs_update)
{
    for (rectangle_iterator ri(p1, p2); ri; ++ri)
    {
        if (grd(*ri) == replace && unforbidden(*ri, mapmask))
        {
            grd(*ri) = feature;
            if (needs_update && env.map_knowledge(*ri).seen())
            {
                env.map_knowledge(*ri).set_feature(feature);
#ifdef USE_TILE
                env.tile_bk_bg(*ri) = feature;
#endif
            }
        }
    }
}


// With apologies to Metallica.
bool unforbidden(const coord_def &c, unsigned mask)
{
    return (!mask || !(env.level_map_mask(c) & mask));
}

struct coord_comparator
{
    coord_def target;
    coord_comparator(const coord_def &t) : target(t) { }

    static int dist(const coord_def &a, const coord_def &b)
    {
        const coord_def del = a - b;
        return std::abs(del.x) * GYM + std::abs(del.y);
    }

    bool operator () (const coord_def &a, const coord_def &b) const
    {
        return dist(a, target) < dist(b, target);
    }
};

typedef std::set<coord_def, coord_comparator> coord_set;

static void _jtd_init_surrounds(coord_set &coords, uint32_t mapmask,
                                const coord_def &c)
{
    for (int yi = -1; yi <= 1; ++yi)
        for (int xi = -1; xi <= 1; ++xi)
        {
            if (!xi == !yi)
                continue;

            const coord_def cx(c.x + xi, c.y + yi);
            if (!in_bounds(cx) || travel_point_distance[cx.x][cx.y]
                || !unforbidden(cx, mapmask))
            {
                continue;
            }
            coords.insert(cx);

            travel_point_distance[cx.x][cx.y] = (-xi + 2) * 4 + (-yi + 2);
        }
}

static bool _join_the_dots_pathfind(coord_set &coords,
                                    const coord_def &from, const coord_def &to,
                                    uint32_t mapmask, bool early_exit)
{
    coord_def curr = from;
    while (true)
    {
        int &tpd = travel_point_distance[curr.x][curr.y];
        tpd = !tpd? -1000 : -tpd;

        if (curr == to)
            break;

        _jtd_init_surrounds(coords, mapmask, curr);

        if (coords.empty())
            break;

        curr = *coords.begin();
        coords.erase(coords.begin());
    }

    if (curr != to)
        return (false);

    while (curr != from)
    {
        if (unforbidden(curr, mapmask))
            grd(curr) = DNGN_FLOOR;

        const int dist = travel_point_distance[curr.x][curr.y];
        ASSERT(dist < 0 && dist != -1000);
        curr += coord_def(-dist / 4 - 2, (-dist % 4) - 2);
    }
    if (unforbidden(curr, mapmask))
        grd(curr) = DNGN_FLOOR;

    return (true);
}

static bool _join_the_dots_rigorous(const coord_def &from,
                                    const coord_def &to,
                                    uint32_t mapmask,
                                    bool early_exit)
{
    memset(travel_point_distance, 0, sizeof(travel_distance_grid_t));

    const coord_comparator comp(to);
    coord_set coords(comp);
    const bool found = _join_the_dots_pathfind(coords, from, to, mapmask,
                                               early_exit);

    return (found);
}

bool join_the_dots(const coord_def &from, const coord_def &to,
                   uint32_t mapmask, bool early_exit)
{
    if (from == to || !in_bounds(from))
        return (true);

    int join_count = 0;

    coord_def at = from;
    do
    {
        if (!in_bounds(at))
            return (false);

        join_count++;

        const dungeon_feature_type feat = grd(at);
        if (early_exit && at != from && feat_is_traversable(feat))
            return (true);

        if (unforbidden(at, MMT_VAULT) && !feat_is_traversable(feat))
            grd(at) = DNGN_FLOOR;

        if (join_count > 10000) // just insurance
            return (false);

        if (at.x < to.x
            && unforbidden(coord_def(at.x + 1, at.y), mapmask))
        {
            at.x++;
            continue;
        }

        if (at.x > to.x
            && unforbidden(coord_def(at.x - 1, at.y), mapmask))
        {
            at.x--;
            continue;
        }

        if (at.y > to.y
            && unforbidden(coord_def(at.x, at.y - 1), mapmask))
        {
            at.y--;
            continue;
        }

        if (at.y < to.y
            && unforbidden(coord_def(at.x, at.y + 1), mapmask))
        {
            at.y++;
            continue;
        }

        // If we get here, no progress can be made anyway. Why use the
        // join_count insurance?
        break;
    }
    while (at != to && in_bounds(at));

    if (in_bounds(at) && unforbidden(at, mapmask))
        grd(at) = DNGN_FLOOR;

    return (at == to);
}                               // end join_the_dots()

static void _place_pool(dungeon_feature_type pool_type, uint8_t pool_x1,
                        uint8_t pool_y1, uint8_t pool_x2,
                        uint8_t pool_y2)
{
    int i, j;
    uint8_t left_edge, right_edge;

    // Don't place LAVA pools in crypt... use shallow water instead.
    if (pool_type == DNGN_LAVA
        && (player_in_branch(BRANCH_CRYPT) || player_in_branch(BRANCH_TOMB)))
    {
        pool_type = DNGN_SHALLOW_WATER;
    }

    if (pool_x1 >= pool_x2 - 4 || pool_y1 >= pool_y2 - 4)
        return;

    left_edge  = pool_x1 + 2 + random2(pool_x2 - pool_x1);
    right_edge = pool_x2 - 2 - random2(pool_x2 - pool_x1);

    for (j = pool_y1 + 1; j < pool_y2 - 1; j++)
    {
        for (i = pool_x1 + 1; i < pool_x2 - 1; i++)
        {
            if (i >= left_edge && i <= right_edge && grd[i][j] == DNGN_FLOOR)
                grd[i][j] = pool_type;
        }

        if (j - pool_y1 < (pool_y2 - pool_y1) / 2 || one_chance_in(4))
        {
            if (left_edge > pool_x1 + 1)
                left_edge -= random2(3);

            if (right_edge < pool_x2 - 1)
                right_edge += random2(3);
        }

        if (left_edge < pool_x2 - 1
            && (j - pool_y1 >= (pool_y2 - pool_y1) / 2
                || left_edge <= pool_x1 + 2 || one_chance_in(4)))
        {
            left_edge += random2(3);
        }

        if (right_edge > pool_x1 + 1
            && (j - pool_y1 >= (pool_y2 - pool_y1) / 2
                || right_edge >= pool_x2 - 2 || one_chance_in(4)))
        {
            right_edge -= random2(3);
        }
    }
}                               // end place_pool()

static void _many_pools(dungeon_feature_type pool_type)
{
    if (player_in_branch(BRANCH_COCYTUS))
        pool_type = DNGN_DEEP_WATER;
    else if (player_in_branch(BRANCH_GEHENNA))
        pool_type = DNGN_LAVA;

    const int num_pools = 20 + random2avg(9, 2);
    int pools = 0;

    std::string extra = make_stringf("many pools [%d %d]", (int) pool_type,
                                     num_pools);
    env.properties[LEVEL_EXTRAS_KEY].get_vector().push_back(extra);

    for (int timeout = 0; pools < num_pools && timeout < 30000; ++timeout)
    {
        const int i = random_range(X_BOUND_1 + 1, X_BOUND_2 - 21);
        const int j = random_range(Y_BOUND_1 + 1, Y_BOUND_2 - 21);
        const int k = i + 2 + roll_dice(2, 9);
        const int l = j + 2 + roll_dice(2, 9);

        if (count_antifeature_in_box(i, j, k, l, DNGN_FLOOR) == 0)
        {
            _place_pool(pool_type, i, j, k, l);
            pools++;
        }
    }
}                               // end many_pools()

static dungeon_feature_type _pick_temple_altar(vault_placement &place)
{
    if (_temple_altar_list.empty())
    {
        if (_current_temple_hash != NULL)
        {
            mprf("Ran out of altars for temple!", MSGCH_ERROR);
            return (DNGN_FLOOR);
        }
        // Randomized altar list for mini-temples.
        _temple_altar_list = temple_god_list();
        std::random_shuffle(_temple_altar_list.begin(), _temple_altar_list.end());
    }

    const god_type god = _temple_altar_list.back();

    _temple_altar_list.pop_back();

    return altar_for_god(god);
}

//jmf: Generate altar based on where you are, or possibly randomly.
static dungeon_feature_type _pick_an_altar()
{
    dungeon_feature_type altar_type;
    int temp_rand;              // probability determination {dlb}

    if (player_in_branch(BRANCH_ECUMENICAL_TEMPLE)
        || you.level_type == LEVEL_LABYRINTH)
    {
        // No extra altars in Temple, none at all in Labyrinth.
        altar_type = DNGN_FLOOR;
    }
    else if (you.level_type == LEVEL_DUNGEON && !one_chance_in(5))
    {
        switch (you.where_are_you)
        {
        case BRANCH_CRYPT:
            altar_type = (coinflip() ? DNGN_ALTAR_KIKUBAAQUDGHA
                                     : DNGN_ALTAR_YREDELEMNUL);
            break;

        case BRANCH_DWARVEN_HALL:
            temp_rand = random2(7);

            altar_type = ((temp_rand == 0) ? DNGN_ALTAR_KIKUBAAQUDGHA :
                          (temp_rand == 1) ? DNGN_ALTAR_YREDELEMNUL :
                          (temp_rand == 2) ? DNGN_ALTAR_MAKHLEB :
                          (temp_rand == 3) ? DNGN_ALTAR_TROG :
                          (temp_rand == 4) ? DNGN_ALTAR_CHEIBRIADOS:
                          (temp_rand == 5) ? DNGN_ALTAR_ELYVILON
                                           : DNGN_ALTAR_OKAWARU);
            break;

        case BRANCH_ORCISH_MINES:    // violent gods
            temp_rand = random2(10); // 50% chance of Beogh

            altar_type = ((temp_rand == 0) ? DNGN_ALTAR_VEHUMET :
                          (temp_rand == 1) ? DNGN_ALTAR_MAKHLEB :
                          (temp_rand == 2) ? DNGN_ALTAR_OKAWARU :
                          (temp_rand == 3) ? DNGN_ALTAR_TROG :
                          (temp_rand == 4) ? DNGN_ALTAR_XOM
                                           : DNGN_ALTAR_BEOGH);
            break;

        case BRANCH_VAULTS: // "lawful" gods
            temp_rand = random2(7);

            altar_type = ((temp_rand == 0) ? DNGN_ALTAR_ELYVILON :
                          (temp_rand == 1) ? DNGN_ALTAR_SIF_MUNA :
                          (temp_rand == 2) ? DNGN_ALTAR_SHINING_ONE :
                          (temp_rand == 3
                              || temp_rand == 4) ? DNGN_ALTAR_OKAWARU
                                                 : DNGN_ALTAR_ZIN);
            break;

        case BRANCH_HALL_OF_BLADES:
            altar_type = DNGN_ALTAR_OKAWARU;
            break;

        case BRANCH_ELVEN_HALLS:    // "magic" gods
            temp_rand = random2(4);

            altar_type = ((temp_rand == 0) ? DNGN_ALTAR_VEHUMET :
                          (temp_rand == 1) ? DNGN_ALTAR_SIF_MUNA :
                          (temp_rand == 2) ? DNGN_ALTAR_XOM
                                           : DNGN_ALTAR_MAKHLEB);
            break;

        case BRANCH_SLIME_PITS:
            altar_type = jiyva_is_dead() ? DNGN_FLOOR : DNGN_ALTAR_JIYVA;
            break;

        case BRANCH_TOMB:
            altar_type = DNGN_ALTAR_KIKUBAAQUDGHA;
            break;

        default:
            do
            {
                altar_type =
                    static_cast<dungeon_feature_type>(DNGN_ALTAR_FIRST_GOD +
                                                      random2(NUM_GODS - 1));
            }
            while (altar_type == DNGN_ALTAR_NEMELEX_XOBEH
                   || altar_type == DNGN_ALTAR_LUGONU
                   || altar_type == DNGN_ALTAR_BEOGH
                   || altar_type == DNGN_ALTAR_JIYVA);
            break;
        }
    }
    else
    {
        // Note: this case includes Pandemonium or the Abyss.
        temp_rand = random2(9);

        altar_type = ((temp_rand == 0) ? DNGN_ALTAR_ZIN :
                      (temp_rand == 1) ? DNGN_ALTAR_SHINING_ONE :
                      (temp_rand == 2) ? DNGN_ALTAR_KIKUBAAQUDGHA :
                      (temp_rand == 3) ? DNGN_ALTAR_XOM :
                      (temp_rand == 4) ? DNGN_ALTAR_OKAWARU :
                      (temp_rand == 5) ? DNGN_ALTAR_MAKHLEB :
                      (temp_rand == 6) ? DNGN_ALTAR_SIF_MUNA :
                      (temp_rand == 7) ? DNGN_ALTAR_TROG
                                       : DNGN_ALTAR_ELYVILON);
    }

    return (altar_type);
}

static void _place_altars()
{
    // No altars before level 5.
    if (you.absdepth0 < 4)
        return;

    if (you.level_type == LEVEL_DUNGEON)
    {
        int prob = your_branch().altar_chance;
        while (prob)
        {
            if (random2(100) >= prob)
                break;

            dprf("Placing an altar");
            _place_altar();
            // Reduce the chance and try to place another.
            prob /= 5;
        }
    }
}

static void _place_altar()
{
    for (int numtry = 0; numtry < 5000; ++numtry)
    {
        int px = 15 + random2(55);
        int py = 15 + random2(45);

        const int numfloors = count_feature_in_box(px-2, py-2, px+3, py+3,
                                                   DNGN_FLOOR);
        const int numgood =
            count_feature_in_box(px-2, py-2, px+3, py+3, DNGN_ROCK_WALL) +
            count_feature_in_box(px-2, py-2, px+3, py+3, DNGN_CLOSED_DOOR) +
            count_feature_in_box(px-2, py-2, px+3, py+3, DNGN_SECRET_DOOR) +
            count_feature_in_box(px-2, py-2, px+3, py+3, DNGN_FLOOR);

        if (numgood < 5*5 || numfloors == 0)
            continue;

        bool mon_there = false;

        for (int i = px - 2; i <= px + 2; i++)
            for (int j = py - 2; j <= py + 2; j++)
            {
                if (monster_at(coord_def(i, j)))
                    mon_there = true;
            }

        if (mon_there)
            continue;

        for (int i = px - 2; i <= px + 2; i++)
            for (int j = py - 2; j <= py + 2; j++)
                grd[i][j] = DNGN_FLOOR;

        grd[px][py] = _pick_an_altar();
        break;
    }
}

// If a level gets shops, how many there are.
// Just one most of the time; expected value is 1.42.
static int _num_shops()
{
    if (x_chance_in_y(5, 6))
        return (1);
    else
        return (random_range(2, MAX_RANDOM_SHOPS));
}

static void _place_shops(int level_number)
{
    coord_def shop_place;

    int nshops;
    bool allow_bazaars = true;

#ifdef DEBUG_SHOPS
    nshops = MAX_SHOPS;
#else
    if (level_number < 3)
        return;
    if (!x_chance_in_y(your_branch().shop_chance, 100))
        return;
    nshops = _num_shops();
#endif

    for (int i = 0; i < nshops; i++)
    {
        int timeout = 0;

        do
        {
            shop_place = random_in_bounds();

            timeout++;

            if (timeout > 10000)
                return;
        }
        while (grd(shop_place) != DNGN_FLOOR
               && unforbidden(shop_place, MMT_NO_SHOP));

        if (allow_bazaars && level_number > 9 && level_number < 27
            && one_chance_in(30 - level_number))
        {
            _place_specific_stair(DNGN_ENTER_PORTAL_VAULT,
                                 "bzr_entry", level_number, true);
            allow_bazaars = false;
        }
        else
            place_spec_shop(level_number, shop_place, SHOP_RANDOM);
    }
}

static bool _need_varied_selection(shop_type shop)
{
    return (shop == SHOP_BOOK);
}

void place_spec_shop(int level_number,
                      const coord_def& where,
                      int force_s_type, bool representative)
{
    int orb = 0;
    int i = 0;
    int j = 0;                  // loop variable
    int item_level;

    bool note_status = notes_are_active();
    activate_notes(false);

    if (!unforbidden(where, MMT_NO_SHOP))
        return;

    for (i = 0; i < MAX_SHOPS; i++)
        if (env.shop[i].type == SHOP_UNASSIGNED)
            break;

    if (i == MAX_SHOPS)
        return;

    for (j = 0; j < 3; j++)
        env.shop[i].keeper_name[j] = 1 + random2(200);

    env.shop[i].level = level_number * 2;

    env.shop[i].type = static_cast<shop_type>(
        (force_s_type != SHOP_RANDOM) ? force_s_type
                                      : random2(NUM_SHOPS));

    if (env.shop[i].type == SHOP_FOOD)
    {
        env.shop[i].greed = 10 + random2(5);
    }
    else if (env.shop[i].type != SHOP_WEAPON_ANTIQUE
             && env.shop[i].type != SHOP_ARMOUR_ANTIQUE
             && env.shop[i].type != SHOP_GENERAL_ANTIQUE)
    {
        env.shop[i].greed = 10 + random2(5) + random2(level_number / 2);
    }
    else
        env.shop[i].greed = 15 + random2avg(19, 2) + random2(level_number);

    // Allow bargains in bazaars, prices randomly between 60% and 95%.
    if (you.level_type == LEVEL_PORTAL_VAULT && you.level_type_tag == "bazaar")
    {
        // Need to calculate with factor as greed (uint8_t)
        // is capped at 255.
        int factor = random2(8) + 12;
#ifdef DEBUG_DIAGNOSTICS
        mprf(MSGCH_DIAGNOSTICS, "shop type %d: original greed = %d, factor = %d",
                                env.shop[i].type, env.shop[i].greed, factor);
        mprf(MSGCH_DIAGNOSTICS, "discount at shop %d is %d%%", i, (20-factor)*5);
#endif
        factor *= env.shop[i].greed;
        factor /= 20;
        env.shop[i].greed = factor;
    }

    int plojy = 5 + random2avg(12, 3);
    if (representative)
        plojy = env.shop[i].type == SHOP_WAND? NUM_WANDS : 16;

    // For books shops, store how many copies of a given book are on display.
    // This increases the diversity of books in a shop.
    int stocked[NUM_BOOKS];
    if (_need_varied_selection(env.shop[i].type))
    {
        for (int k = 0; k < NUM_BOOKS; k++)
             stocked[k] = 0;
    }

    for (j = 0; j < plojy; j++)
    {
        if (env.shop[i].type != SHOP_WEAPON_ANTIQUE
            && env.shop[i].type != SHOP_ARMOUR_ANTIQUE
            && env.shop[i].type != SHOP_GENERAL_ANTIQUE)
        {
            item_level = level_number + random2((level_number + 1) * 2);
        }
        else
        {
            item_level = level_number + random2((level_number + 1) * 3);
        }

        // Make bazaar items more valuable (up to double value).
        if (you.level_type == LEVEL_PORTAL_VAULT
            && you.level_type_tag == "bazaar")
        {
            int help = random2(item_level) + 1;
            item_level += help;

            if (item_level > level_number * 5)
                item_level = level_number * 5;
        }

        // Don't generate gold in shops! This used to be possible with
        // general stores (see item_in_shop() below)   (GDL)
        while (true)
        {
            const int subtype = representative? j : OBJ_RANDOM;
            orb = items(1, _item_in_shop(env.shop[i].type), subtype, true,
                         one_chance_in(4)? MAKE_GOOD_ITEM : item_level,
                         MAKE_ITEM_RANDOM_RACE);

            // Try for a better selection.
            if (orb != NON_ITEM && _need_varied_selection(env.shop[i].type))
            {
                if (!one_chance_in(stocked[mitm[orb].sub_type] + 1))
                {
                    mitm[orb].clear();
                    orb = NON_ITEM; // try again
                }
            }

            if (orb != NON_ITEM
                && mitm[orb].base_type != OBJ_GOLD
                && (env.shop[i].type != SHOP_GENERAL_ANTIQUE
                    || (mitm[orb].base_type != OBJ_MISSILES
                        && mitm[orb].base_type != OBJ_FOOD)))
            {
                break;
            }

            // Reset object and try again.
            if (orb != NON_ITEM)
                mitm[orb].clear();
        }

        if (orb == NON_ITEM)
            break;

        item_def& item(mitm[orb]);

        // Increase stock of this subtype by 1, unless it is an artefact
        // (allow for several artefacts of the same underlying subtype)
        // - the latter is currently unused but would apply to e.g. jewellery.
        if (_need_varied_selection(env.shop[i].type) && !is_artefact(item))
            stocked[item.sub_type]++;

        if (representative && item.base_type == OBJ_WANDS)
            item.plus = 7;

        // Set object 'position' (gah!) & ID status.
        item.pos.set(0, 5+i);

        if (env.shop[i].type != SHOP_WEAPON_ANTIQUE
            && env.shop[i].type != SHOP_ARMOUR_ANTIQUE
            && env.shop[i].type != SHOP_GENERAL_ANTIQUE)
        {
            set_ident_flags(item, ISFLAG_IDENT_MASK);
        }
    }

    env.shop[i].pos = where;
    env.tgrid(where) = i;

    grd(where) = DNGN_ENTER_SHOP;

    activate_notes(note_status);
}                               // end place_spec_shop()

static object_class_type _item_in_shop(shop_type shop_type)
{
    switch (shop_type)
    {
    case SHOP_WEAPON:
        if (one_chance_in(5))
            return (OBJ_MISSILES);
        // *** deliberate fall through here  {dlb} ***
    case SHOP_WEAPON_ANTIQUE:
        return (OBJ_WEAPONS);

    case SHOP_ARMOUR:
    case SHOP_ARMOUR_ANTIQUE:
        return (OBJ_ARMOUR);

    case SHOP_GENERAL:
    case SHOP_GENERAL_ANTIQUE:
        return (OBJ_RANDOM);

    case SHOP_JEWELLERY:
        return (OBJ_JEWELLERY);

    case SHOP_WAND:
        return (OBJ_WANDS);

    case SHOP_BOOK:
        return (OBJ_BOOKS);

    case SHOP_FOOD:
        return (OBJ_FOOD);

    case SHOP_DISTILLERY:
        return (OBJ_POTIONS);

    case SHOP_SCROLL:
        return (OBJ_SCROLLS);

    default:
        ASSERT(!"unknown shop type");
    }

    return (OBJ_RANDOM);
}                               // end item_in_shop()

// Keep seeds away from the borders so we don't end up with a
// straight wall.
static bool _spotty_seed_ok(const coord_def& p)
{
    const int margin = 4;
    return (p.x >= margin && p.y >= margin
            && p.x < GXM - margin && p.y < GYM - margin);
}

// Connect vault exit "from" to dungeon floor by growing a spotty chamber.
// This tries to be like _spotty_level, but probably isn't quite.
// It might be better to aim for a more open connection -- currently
// it stops pretty much as soon as connectivity is attained.
static bool _connect_spotty(const coord_def& from)
{
    std::set<coord_def> flatten;
    std::set<coord_def> border;
    std::set<coord_def>::const_iterator it;
    bool success = false;

    for (adjacent_iterator ai(from); ai; ++ai)
        if (unforbidden(*ai, MMT_VAULT) && _spotty_seed_ok(*ai))
            border.insert(*ai);

    while (!success && !border.empty())
    {
        coord_def cur;
        int count = 0;
        for (it = border.begin(); it != border.end(); ++it)
            if (one_chance_in(++count))
                cur = *it;
        border.erase(border.find(cur));

        // Flatten orthogonal neighbours, and add new neighbours to border.
        flatten.insert(cur);
        for (radius_iterator ai(cur, 1, C_POINTY, NULL, true); ai; ++ai)
        {
            if (!unforbidden(*ai, MMT_VAULT))
                continue;

            if (grd(*ai) == DNGN_FLOOR)
                success = true; // Through, but let's remove the others, too.

            if (grd(*ai) != DNGN_ROCK_WALL
                || flatten.find(*ai) != flatten.end())
            {
                continue;
            }

            flatten.insert(*ai);
            for (adjacent_iterator bi(*ai); bi; ++bi)
            {
                if (!unforbidden(*bi, MMT_VAULT)
                    && _spotty_seed_ok(*bi)
                    && flatten.find(*bi) == flatten.end())
                {
                    border.insert(*bi);
                }
            }
        }
    }

    if (success)
        for (it = flatten.begin(); it != flatten.end(); ++it)
            grd(*it) = DNGN_FLOOR;

    return (success);
}

void spotty_level(bool seeded, int iterations, bool boxy)
{
    env.level_build_method += make_stringf(" spotty_level [%d%s%s]",
                                     iterations, seeded ? " seeeded" : "",
                                     boxy ? " boxy" : "");
    if (env.level_layout_type == "open" || env.level_layout_type == "cross")
        env.level_layout_type = "open";
    else if (iterations >= 100)
        env.level_layout_type  = "caves";
    else if (env.level_layout_type.empty())
        env.level_layout_type = "spotty";
    else
        env.level_layout_type += "_spotty";

    // Assumes starting with a level full of rock walls (1).
    int i, j, k, l;

    if (!seeded)
    {
        for (i = DNGN_STONE_STAIRS_DOWN_I; i < DNGN_ESCAPE_HATCH_UP; i++)
        {
            if (i == DNGN_ESCAPE_HATCH_DOWN
                || i == DNGN_STONE_STAIRS_UP_I
                   && !player_in_branch(BRANCH_SLIME_PITS))
            {
                continue;
            }

            do
            {
                j = random_range(X_BOUND_1 + 4, X_BOUND_2 - 4);
                k = random_range(Y_BOUND_1 + 4, Y_BOUND_2 - 4);
            }
            while (grd[j][k] != DNGN_ROCK_WALL
                   && grd[j + 1][k] != DNGN_ROCK_WALL);

            grd[j][k] = static_cast<dungeon_feature_type>(i);

            // creating elevators
            if (i == DNGN_STONE_STAIRS_DOWN_I
                && !player_in_branch(BRANCH_SLIME_PITS))
            {
                grd[j + 1][k] = DNGN_STONE_STAIRS_UP_I;
            }

            coord_def c(j,k);
            const int r = (player_in_branch(BRANCH_SLIME_PITS) ? 2 : 1);
            for (radius_iterator ri(c, r, C_POINTY); ri; ++ri)
                if (grd(*ri) == DNGN_ROCK_WALL)
                    grd(*ri) = DNGN_FLOOR;
        }
    }                           // end if !seeded

    l = iterations;

    // Boxy levels have more clearing, so they get fewer iterations.
    if (l == 0)
        l = 200 + random2((boxy ? 750 : 1500));

    for (i = 0; i < l; ++i)
    {
        do
        {
            j = random_range(X_BOUND_1 + 4, X_BOUND_2 - 4);
            k = random_range(Y_BOUND_1 + 4, Y_BOUND_2 - 4);
        }
        while (grd[j][k] == DNGN_ROCK_WALL
               && grd[j - 1][k] == DNGN_ROCK_WALL
               && grd[j + 1][k] == DNGN_ROCK_WALL
               && grd[j][k - 1] == DNGN_ROCK_WALL
               && grd[j][k + 1] == DNGN_ROCK_WALL
               && grd[j - 2][k] == DNGN_ROCK_WALL
               && grd[j + 2][k] == DNGN_ROCK_WALL
               && grd[j][k - 2] == DNGN_ROCK_WALL
               && grd[j][k + 2] == DNGN_ROCK_WALL);

        if (grd[j][k] == DNGN_ROCK_WALL)
            grd[j][k] = DNGN_FLOOR;
        if (grd[j][k - 1] == DNGN_ROCK_WALL)
            grd[j][k - 1] = DNGN_FLOOR;
        if (grd[j][k + 1] == DNGN_ROCK_WALL)
            grd[j][k + 1] = DNGN_FLOOR;
        if (grd[j - 1][k] == DNGN_ROCK_WALL)
            grd[j - 1][k] = DNGN_FLOOR;
        if (grd[j + 1][k] == DNGN_ROCK_WALL)
            grd[j + 1][k] = DNGN_FLOOR;

        if (boxy)
        {
            if (grd[j - 1][k - 1] == DNGN_ROCK_WALL)
                grd[j - 1][k - 1] = DNGN_FLOOR;
            if (grd[j + 1][k + 1] == DNGN_ROCK_WALL)
                grd[j + 1][k + 1] = DNGN_FLOOR;
            if (grd[j - 1][k + 1] == DNGN_ROCK_WALL)
                grd[j - 1][k + 1] = DNGN_FLOOR;
            if (grd[j + 1][k - 1] == DNGN_ROCK_WALL)
                grd[j + 1][k - 1] = DNGN_FLOOR;
        }
    }
}                               // end spotty_level()

void smear_feature(int iterations, bool boxy, dungeon_feature_type feature,
                   int x1, int y1, int x2, int y2)
{
    for (int i = 0; i < iterations; ++i)
    {
        int x, y;
        bool diagonals, straights;
        do
        {
            x = random_range(x1 + 1, x2 - 1);
            y = random_range(y1 + 1, y2 - 1);

            diagonals = grd[x + 1][y + 1] == feature
                        || grd[x - 1][y + 1] == feature
                        || grd[x - 1][y - 1] == feature
                        || grd[x + 1][y - 1] == feature;

            straights = grd[x + 1][y] == feature
                        || grd[x - 1][y] == feature
                        || grd[x][y + 1] == feature
                        || grd[x][y - 1] == feature;
        }
        while (grd[x][y] == feature || !straights && (boxy || !diagonals));

        grd[x][y] = feature;
    }
}

static void _bigger_room()
{
    env.level_build_method += " bigger_room";
    env.level_layout_type   = "open";

    int i, j;

    for (i = 10; i < (GXM - 10); i++)
        for (j = 10; j < (GYM - 10); j++)
        {
            if (grd[i][j] == DNGN_ROCK_WALL)
                grd[i][j] = DNGN_FLOOR;
        }

    dungeon_feature_type pool_type = DNGN_DEEP_WATER;

    if (one_chance_in(15))
        pool_type = DNGN_TREE;

    _many_pools(pool_type);

    if (one_chance_in(3))
    {
        if (coinflip())
            _build_river(DNGN_DEEP_WATER);
        else
            _build_lake(DNGN_DEEP_WATER);
    }

    int pair_count = coinflip() ? 4 : 3;

    for (j = 0; j < pair_count; j++)
        for (i = 0; i < 2; i++)
        {
            _place_specific_stair(static_cast<dungeon_feature_type>(
                                    j + ((i == 0) ? DNGN_STONE_STAIRS_DOWN_I
                                                  : DNGN_STONE_STAIRS_UP_I)));
        }
}

// Various plan_xxx functions.
static void _plan_main(int level_number, int force_plan)
{
    env.level_build_method += make_stringf(" plan_main [%d%s]", level_number,
                                     force_plan ? " force_plan" : "");
    env.level_layout_type   = "rooms";

    bool do_stairs = false;
    dungeon_feature_type special_grid = (one_chance_in(3) ? DNGN_METAL_WALL
                                                          : DNGN_STONE_WALL);
    int i,j;

    if (!force_plan)
        force_plan = 1 + random2(12);

    do_stairs = ((force_plan == 1) ? _plan_1(level_number) :
                 (force_plan == 2) ? _plan_2(level_number) :
                 (force_plan == 3) ? _plan_3(level_number) :
                 (force_plan == 4) ? _plan_4(0, 0, 0, 0, NUM_FEATURES) :
                 (force_plan == 5) ? (one_chance_in(9) ? _plan_5(level_number)
                                                       : _plan_3(level_number)) :
                 (force_plan == 6) ? _plan_6(level_number)
                                   : _plan_3(level_number));

    if (do_stairs)
    {
        int pair_count = coinflip()?4:3;

        for (j = 0; j < pair_count; j++)
            for (i = 0; i < 2; i++)
            {
                _place_specific_stair(static_cast<dungeon_feature_type>(
                                       j + ((i == 0)? DNGN_STONE_STAIRS_DOWN_I
                                                    : DNGN_STONE_STAIRS_UP_I)));
            }
    }

    if (one_chance_in(20))
        dgn_replace_area(0, 0, GXM-1, GYM-1, DNGN_ROCK_WALL, special_grid);
}

static void _place_layout_vault(int level_number, const char *name,
                                const char *method, const char *type)
{
    env.level_build_method += make_stringf(" %s [%d]", method, level_number);
    env.level_layout_type = type;

    const map_def *vault = find_map_by_name(make_stringf("layout_%s", name));
    ASSERT(vault);

    dgn_ensure_vault_placed(_build_primary_vault(level_number, vault), false);
}

static bool _plan_1(int level_number)
{
    _place_layout_vault(level_number, "forbidden_donut", "plan_1", "open");
    return false;
}

static bool _plan_2(int level_number)
{
    _place_layout_vault(level_number, "cross", "plan_2", "cross");
    return false;
}

static bool _plan_3(int level_number)
{
    _place_layout_vault(level_number, "rooms", "plan_3", "rooms");
    return false;
}

// A more chaotic version of city level.
static bool _plan_4(uint8_t forbid_x1, uint8_t forbid_y1, uint8_t forbid_x2,
                    uint8_t forbid_y2, dungeon_feature_type force_wall)
{
    env.level_build_method += make_stringf(" plan_4 [%d,%d %d,%d %d]",
                                     (int) forbid_x1, (int) forbid_y1,
                                     (int) forbid_x2, (int) forbid_y2,
                                     (int) force_wall);
    env.level_layout_type   = "city";

    int temp_rand;              // req'd for probability checking

    int number_boxes = 5000;
    dungeon_feature_type drawing = DNGN_ROCK_WALL;
    uint8_t b1x, b1y, b2x, b2y;
    int i;

    temp_rand = random2(81);

    number_boxes = ((temp_rand > 48) ? 4000 :   // odds: 32 in 81 {dlb}
                    (temp_rand > 24) ? 3000 :   // odds: 24 in 81 {dlb}
                    (temp_rand >  8) ? 5000 :   // odds: 16 in 81 {dlb}
                    (temp_rand >  0) ? 2000     // odds:  8 in 81 {dlb}
                                     : 1000);   // odds:  1 in 81 {dlb}

    if (force_wall != NUM_FEATURES)
        drawing = force_wall;
    else
    {
        temp_rand = random2(18);

        drawing = ((temp_rand > 7) ? DNGN_ROCK_WALL :   // odds: 10 in 18 {dlb}
                   (temp_rand > 2) ? DNGN_STONE_WALL    // odds:  5 in 18 {dlb}
                                   : DNGN_METAL_WALL);  // odds:  3 in 18 {dlb}
    }

    dgn_replace_area(10, 10, (GXM - 10), (GYM - 10), DNGN_ROCK_WALL,
                     DNGN_FLOOR);

    // replace_area can also be used to fill in:
    for (i = 0; i < number_boxes; i++)
    {
        b1x = 11 + random2(45);
        b1y = 11 + random2(35);

        b2x = b1x + 3 + random2(7) + random2(5);
        b2y = b1y + 3 + random2(7) + random2(5);

        if (forbid_x1 != 0 || forbid_x2 != 0)
        {
            if (b1x <= forbid_x2 && b1x >= forbid_x1
                && b1y <= forbid_y2 && b1y >= forbid_y1)
            {
                continue;
            }

            if (b2x <= forbid_x2 && b2x >= forbid_x1
                && b2y <= forbid_y2 && b2y >= forbid_y1)
            {
                continue;
            }
        }

        if (count_antifeature_in_box(b1x-1, b1y-1, b2x+1, b2y+1, DNGN_FLOOR))
            continue;

        if (force_wall == NUM_FEATURES)
        {
            // NB: comparison reversal here - combined
            temp_rand = random2(1200);

            // probabilities *not meant* to sum to one! {dlb}
            if (temp_rand < 417)        // odds: 261 in 1200 {dlb}
                drawing = DNGN_ROCK_WALL;
            else if (temp_rand < 156)   // odds: 116 in 1200 {dlb}
                drawing = DNGN_STONE_WALL;
            else if (temp_rand < 40)    // odds:  40 in 1200 {dlb}
                drawing = DNGN_METAL_WALL;
        }

        temp_rand = random2(210);

        if (temp_rand > 71)     // odds: 138 in 210 {dlb}
            dgn_replace_area(b1x, b1y, b2x, b2y, DNGN_FLOOR, drawing);
        else                    // odds:  72 in 210 {dlb}
            _box_room(b1x, b2x - 1, b1y, b2y - 1, drawing);
    }

    if (forbid_x1 == 0 && one_chance_in(4))     // a market square
    {
        spec_room sr;
        sr.tl.set(25, 25);
        sr.br.set(55, 45);

        int oblique_max = 0;
        if (!one_chance_in(4))
            oblique_max = 5 + random2(20);      // used elsewhere {dlb}

        dungeon_feature_type feature = DNGN_FLOOR;
        if (one_chance_in(10))
            feature = coinflip()? DNGN_DEEP_WATER : DNGN_LAVA;

        octa_room(sr, oblique_max, feature);
    }

    return true;
}

static bool _plan_5(int level_number)
{
    _place_layout_vault(level_number, "misc", "plan_5", "misc");
    return false;
}

// Octagon with pillars in middle.
static bool _plan_6(int level_number)
{
    _place_layout_vault(level_number, "big_octagon", "plan_6", "open");

    // This "back door" is often one of the easier ways to get out of
    // pandemonium.
    if ((player_in_branch(BRANCH_MAIN_DUNGEON) && level_number > 20
            || you.level_type == LEVEL_PANDEMONIUM)
        && coinflip())
    {
        grd[40][36] = DNGN_ENTER_ABYSS;
        grd[41][36] = DNGN_ENTER_ABYSS;
    }

    return (false);
}

bool octa_room(spec_room &sr, int oblique_max,
               dungeon_feature_type type_floor)
{
    env.level_build_method += make_stringf(" octa_room [%d %d]", oblique_max,
                                     (int) type_floor);

    int x,y;

    // Hack - avoid lava in the crypt {gdl}
    if ((player_in_branch(BRANCH_CRYPT) || player_in_branch(BRANCH_TOMB))
         && type_floor == DNGN_LAVA)
    {
        type_floor = DNGN_SHALLOW_WATER;
    }

    int oblique = oblique_max;

    // Check octagonal room for special; avoid if exists.
    for (x = sr.tl.x; x < sr.br.x; x++)
    {
        for (y = sr.tl.y + oblique; y < sr.br.y - oblique; y++)
            if (grd[x][y] == DNGN_BUILDER_SPECIAL_WALL)
                return (false);

        if (x > sr.tl.x - oblique_max)
            oblique += 2;

        if (oblique > 0)
            oblique--;
    }

    oblique = oblique_max;


    for (x = sr.tl.x; x < sr.br.x; x++)
    {
        for (y = sr.tl.y + oblique; y < sr.br.y - oblique; y++)
        {
            if (grd[x][y] == DNGN_ROCK_WALL)
                grd[x][y] = type_floor;

            if (grd[x][y] == DNGN_FLOOR && type_floor == DNGN_SHALLOW_WATER)
                grd[x][y] = DNGN_SHALLOW_WATER;

            if (grd[x][y] == DNGN_CLOSED_DOOR && !feat_is_solid(type_floor))
                grd[x][y] = DNGN_FLOOR;       // ick
        }

        if (x > sr.br.x - oblique_max)
            oblique += 2;

        if (oblique > 0)
            oblique--;
    }

    return (true);
}

static void _find_maze_neighbours(const coord_def &c,
                                  const dgn_region &region,
                                  coord_list &ns)
{
    std::vector<coord_def> coords;

    for (int yi = -2; yi <= 2; yi += 2)
        for (int xi = -2; xi <= 2; xi += 2)
        {
            if (!!xi == !!yi)
                continue;

            const coord_def cp(c.x + xi, c.y + yi);
            if (region.contains(cp))
                coords.push_back(cp);
        }

    while (!coords.empty())
    {
        const int n = random2(coords.size());
        ns.push_back(coords[n]);
        coords.erase(coords.begin() + n);
    }
}

static void _labyrinth_maze_recurse(const coord_def &c, const dgn_region &where)
{
    coord_list neighbours;
    _find_maze_neighbours(c, where, neighbours);

    coord_list deferred;
    for (coord_list::iterator i = neighbours.begin();
         i != neighbours.end(); ++i)
    {
        const coord_def &nc = *i;
        if (grd(nc) != DNGN_ROCK_WALL)
            continue;

        grd(nc) = DNGN_FLOOR;
        grd(c + (nc - c) / 2) = DNGN_FLOOR;

        if (!one_chance_in(5))
            _labyrinth_maze_recurse(nc, where);
        else
            deferred.push_back(nc);
    }

    for (coord_list::iterator i = deferred.begin(); i != deferred.end(); ++i)
        _labyrinth_maze_recurse(*i, where);
}

static void _labyrinth_build_maze(coord_def &e, const dgn_region &lab)
{
    _labyrinth_maze_recurse(lab.random_point(), lab);

    do
        e = lab.random_point();
    while (grd(e) != DNGN_FLOOR);
}

static void _labyrinth_place_items(const coord_def &end)
{
    int num_items = 8 + random2avg(12, 2);
    for (int i = 0; i < num_items; i++)
    {
        const object_class_type glopop =
            static_cast<object_class_type>(
                random_choose_weighted(14, OBJ_WEAPONS,
                                       14, OBJ_ARMOUR,
                                       3, OBJ_MISSILES,
                                       3, OBJ_MISCELLANY,
                                       10, OBJ_WANDS,
                                       10, OBJ_SCROLLS,
                                       10, OBJ_JEWELLERY,
                                       8, OBJ_BOOKS,
                                       8, OBJ_STAVES,
                                       0));

        const int treasure_item =
            items(1, glopop, OBJ_RANDOM, true,
                   one_chance_in(3)? you.absdepth0 * 3 : MAKE_GOOD_ITEM,
                   MAKE_ITEM_RANDOM_RACE);

        if (treasure_item != NON_ITEM)
            mitm[treasure_item].pos = end;
    }
}

static void _labyrinth_place_exit(const coord_def &end)
{
    _labyrinth_place_items(end);
    mons_place(mgen_data::sleeper_at(MONS_MINOTAUR, end, MG_PATROLLING));
    grd(end) = DNGN_ESCAPE_HATCH_UP;
}

// Checks whether a given grid has at least one neighbour surrounded
// entirely by non-floor.
static bool _has_no_floor_neighbours(const coord_def &pos, bool recurse = false)
{
    for (int x = -1; x <= 1; x++)
        for (int y = -1; y <= 1; y++)
        {
            if (x == 0 && y == 0)
                continue;

            const coord_def p = pos + coord_def(x, y);
            if (!in_bounds(p))
                return (true);

            if (recurse)
            {
                if (grd(p) == DNGN_FLOOR)
                    return (false);
            }
            else if (_has_no_floor_neighbours(p, true))
                return (true);
        }

    return (recurse);
}

// Change the borders of the labyrinth to another (undiggable) wall type.
static void _change_labyrinth_border(const dgn_region &region,
                                     const dungeon_feature_type wall)
{
    const coord_def &end = region.pos + region.size;
    for (int y = region.pos.y-1; y <= end.y; ++y)
        for (int x = region.pos.x-1; x <= end.x; ++x)
        {
            const coord_def c(x, y);
            if (!in_bounds(c)) // paranoia
                continue;

            if (grd(c) == wall || !feat_is_wall(grd(c)))
                continue;

            // All border grids have neighbours without any access to floor.
            if (_has_no_floor_neighbours(c))
                grd[x][y] = wall;
        }
}

static void _change_walls_from_centre(const dgn_region &region,
                                      const coord_def &centre,
                                      bool  rectangular,
                                      unsigned mmask,
                                      dungeon_feature_type wall,
                                      const std::vector<dist_feat> &ldist)
{
    if (ldist.empty())
        return;

    const coord_def &end = region.pos + region.size;
    for (int y = region.pos.y; y < end.y; ++y)
        for (int x = region.pos.x; x < end.x; ++x)
        {
            const coord_def c(x, y);
            if (grd(c) != wall || !unforbidden(c, mmask))
                continue;

            const int distance =
                rectangular? (c - centre).rdist() : (c - centre).abs();

            for (int i = 0, size = ldist.size(); i < size; ++i)
            {
                if (distance <= ldist[i].dist)
                {
                    grd(c) = ldist[i].feat;
                    break;
                }
            }
        }
}

// Called as:
// change_walls_from_centre(region_affected, centre, rectangular, wall,
//                           dist1, feat1, dist2, feat2, ..., 0)
// What it does:
// Examines each square in region_affected, calculates its distance from
// "centre" (the centre need not be in region_affected). If the distance is
// less than or equal to dist1, and the feature == wall, then it is replaced
// by feat1. Otherwise, if the distance <= dist2 and feature == wall, it is
// replaced by feat2, and so on. A distance of 0 indicates the end of the
// list of distances.
//
static void _change_walls_from_centre(const dgn_region &region,
                                      const coord_def &c,
                                      bool  rectangular,
                                      dungeon_feature_type wall,
                                      ...)
{
    std::vector<dist_feat> ldist;

    va_list args;
    va_start(args, wall);

    while (true)
    {
        const int dist = va_arg(args, int);
        if (!dist)
            break;

        const dungeon_feature_type feat =
            static_cast<dungeon_feature_type>(va_arg(args, int));

        ldist.push_back(dist_feat(dist, feat));
    }

    _change_walls_from_centre(region, c, rectangular, MMT_VAULT, wall, ldist);
}

static void _place_extra_lab_minivaults(int level_number)
{
    std::set<const map_def*> vaults_used;
    while (true)
    {
        const map_def *vault = random_map_for_tag("lab", false);
        if (!vault || vaults_used.find(vault) != vaults_used.end())
            break;

        vaults_used.insert(vault);
        if (!_build_secondary_vault(level_number, vault))
            break;
    }
}

// Checks if there is a square with the given mask within radius of pos.
static bool _has_vault_in_radius(const coord_def &pos, int radius,
                                 unsigned mask)
{
    for (int yi = -radius; yi <= radius; ++yi)
        for (int xi = -radius; xi <= radius; ++xi)
        {
            const coord_def p = pos + coord_def(xi, yi);
            if (!in_bounds(p))
                continue;
            if (!unforbidden(p, mask))
                return (true);
        }

    return (false);
}

// Find an entry point that's:
// * At least 28 squares away from the exit.
// * At least 6 squares away from the nearest vault.
// * Floor (well, obviously).
static coord_def _labyrinth_find_entry_point(const dgn_region &reg,
                                             const coord_def &end)
{
    const int min_distance = 28 * 28;
    // Try many times.
    for (int i = 0; i < 2000; ++i)
    {
        const coord_def place = reg.random_point();
        if (grd(place) != DNGN_FLOOR)
            continue;

        if ((place - end).abs() < min_distance)
            continue;

        if (_has_vault_in_radius(place, 6, MMT_VAULT))
            continue;

        return (place);
    }
    coord_def unfound;
    return (unfound);
}

static void _labyrinth_place_entry_point(const dgn_region &region,
                                         const coord_def &pos)
{
    const coord_def p = _labyrinth_find_entry_point(region, pos);
    if (in_bounds(p))
        env.markers.add(new map_feature_marker(p, DNGN_ENTER_LABYRINTH));
}

static bool _is_deadend(const coord_def pos)
{
    std::vector<coord_def> dirs;
    dirs.push_back(coord_def(0, -1));
    dirs.push_back(coord_def(1,  0));
    dirs.push_back(coord_def(0,  1));
    dirs.push_back(coord_def(-1, 0));

    int count_neighbours = 0;
    for (unsigned int i = 0; i < dirs.size(); i++)
    {
        coord_def p = pos + dirs[i];
        if (!in_bounds(p))
            continue;

        if (grd(p) == DNGN_FLOOR)
            count_neighbours++;
    }

    return (count_neighbours <= 1);
}

static coord_def _find_random_deadend(const dgn_region &region)
{
    int tries = 0;
    coord_def result;
    bool floor_pos = false;
    while (++tries < 50)
    {
        coord_def pos = region.random_point();
        if (grd(pos) != DNGN_FLOOR)
            continue;
        else if (!floor_pos)
        {
            result = pos;
            floor_pos = true;
        }

        if (!_is_deadend(pos))
            continue;

        return (pos);
    }

    return (result);
}

// Adds a bloody trail ending in a dead end with spattered walls.
static void _labyrinth_add_blood_trail(const dgn_region &region)
{
    if (one_chance_in(5))
        return;

    int count_trails = 1 + one_chance_in(5) + one_chance_in(7);

    int tries = 0;
    while (++tries < 20)
    {
        const coord_def start = _find_random_deadend(region);
        const coord_def dest  = region.random_point();
        monster_pathfind mp;
        if (!mp.init_pathfind(dest, start))
            continue;

        const std::vector<coord_def> path = mp.backtrack();

        if (path.size() < 10)
            continue;

        maybe_bloodify_square(start);
#ifdef WIZARD
        env.pgrid(start) |= FPROP_HIGHLIGHT;
#endif
        bleed_onto_floor(start, MONS_HUMAN, 150, true, false);

        for (unsigned int step = 0; step < path.size(); step++)
        {
            coord_def pos = path[step];

            if (step < 2 || step < 12 && coinflip()
                || step >= 12 && one_chance_in(step/4))
            {
                maybe_bloodify_square(pos);
            }
#ifdef WIZARD
            env.pgrid(pos) |= FPROP_HIGHLIGHT;
#endif

            if (step >= 10 && one_chance_in(7))
                break;
        }

        if (--count_trails > 0)
            continue;

        break;
    }
}

static bool _find_random_nonmetal_wall(const dgn_region &region,
                                       coord_def &pos)
{
    int tries = 0;
    while (++tries < 50)
    {
        pos = region.random_point();
        if (!in_bounds(pos))
            continue;

        if (grd(pos) == DNGN_ROCK_WALL || grd(pos) == DNGN_STONE_WALL)
            return (true);
    }
    return (false);
}

static bool _grid_has_wall_neighbours(const coord_def pos, const coord_def dir)
{
    std::vector<coord_def> dirs;
    dirs.push_back(coord_def(0, -1));
    dirs.push_back(coord_def(1,  0));
    dirs.push_back(coord_def(0,  1));
    dirs.push_back(coord_def(-1, 0));

    for (unsigned int i = 0; i < dirs.size(); i++)
    {
        coord_def p = pos + dirs[i];
        if (!in_bounds(p))
            continue;

        if (dirs[i] == dir)
            continue;

        if (grd(p) == DNGN_ROCK_WALL || grd(p) == DNGN_STONE_WALL)
            return (true);
    }
    return (false);
}

static void _vitrify_wall_neighbours(const coord_def pos)
{
    // This hinges on clear wall types having the same order as non-clear ones!
    const int clear_plus = DNGN_CLEAR_ROCK_WALL - DNGN_ROCK_WALL;

    std::vector<coord_def> dirs;
    dirs.push_back(coord_def(0, -1));
    dirs.push_back(coord_def(1,  0));
    dirs.push_back(coord_def(0,  1));
    dirs.push_back(coord_def(-1, 0));

    for (unsigned int i = 0; i < dirs.size(); i++)
    {
        coord_def p = pos + dirs[i];
        if (!in_bounds(p))
            continue;

        // Don't vitrify vault grids
        if (testbits(env.pgrid(p), FPROP_VAULT))
            continue;

        if (grd(p) == DNGN_ROCK_WALL || grd(p) == DNGN_STONE_WALL)
        {
            grd(p) = static_cast<dungeon_feature_type>(grd(p) + clear_plus);
#ifdef WIZARD
            env.pgrid(p) |= FPROP_HIGHLIGHT;
#endif
            if (one_chance_in(3) || _grid_has_wall_neighbours(p, dirs[i]))
                _vitrify_wall_neighbours(p);
        }
    }
}

// Turns some connected rock or stone walls into the transparent versions.
static void _labyrinth_add_glass_walls(const dgn_region &region)
{
    int glass_num = random2(3) + random2(4);
    if (!glass_num)
        return;

    // This hinges on clear wall types having the same order as non-clear ones!
    const int clear_plus = DNGN_CLEAR_ROCK_WALL - DNGN_ROCK_WALL;

    coord_def pos;
    while (0 < glass_num--)
    {
        if (!_find_random_nonmetal_wall(region, pos))
            break;

        if (_has_vault_in_radius(pos, 6, MMT_VAULT))
            continue;

        grd(pos) = static_cast<dungeon_feature_type>(grd(pos) + clear_plus);
#ifdef WIZARD
        env.pgrid(pos) |= FPROP_HIGHLIGHT;
#endif
        _vitrify_wall_neighbours(pos);
    }
}

static void _labyrinth_level(int level_number)
{
    env.level_build_method += make_stringf(" labyrinth [%d]", level_number);
    env.level_layout_type   = "labyrinth";

    dgn_region lab = dgn_region::absolute(LABYRINTH_BORDER,
                                           LABYRINTH_BORDER,
                                           GXM - LABYRINTH_BORDER - 1,
                                           GYM - LABYRINTH_BORDER - 1);

    // First decide if we're going to use a Lab minivault.
    const map_def *vault = random_map_for_tag("minotaur", false);
    vault_placement place;

    coord_def end;
    _labyrinth_build_maze(end, lab);

    if (!vault || !_build_secondary_vault(level_number, vault))
    {
        vault = NULL;
        _labyrinth_place_exit(end);
    }
    else
    {
        const vault_placement &rplace = **(env.level_vaults.end() - 1);
        if (rplace.map.has_tag("generate_loot"))
        {
            for (int y = rplace.pos.y;
                 y <= rplace.pos.y + rplace.size.y - 1; ++y)
            {
                for (int x = rplace.pos.x;
                     x <= rplace.pos.x + rplace.size.x - 1; ++x)
                {
                    if (grd[x][y] == DNGN_ESCAPE_HATCH_UP)
                    {
                        _labyrinth_place_items(coord_def(x, y));
                        break;
                    }
                }
            }
        }
        place.pos  = rplace.pos;
        place.size = rplace.size;
    }

    if (vault)
        end = place.pos + place.size / 2;

    _place_extra_lab_minivaults(level_number);

    _change_walls_from_centre(lab, end, false,
                              DNGN_ROCK_WALL,
                              15 * 15, DNGN_METAL_WALL,
                              34 * 34, DNGN_STONE_WALL,
                              0);

    _change_labyrinth_border(lab, DNGN_PERMAROCK_WALL);

    _labyrinth_add_blood_trail(lab);
    _labyrinth_add_glass_walls(lab);

    _labyrinth_place_entry_point(lab, end);

    link_items();
}

static bool _is_wall(int x, int y)
{
    return feat_is_wall(grd[x][y]);
}

static int _box_room_door_spot(int x, int y)
{
    // If there is a door near us embedded in rock, we have to be a door too.
    if (grd[x-1][y] == DNGN_CLOSED_DOOR
            && _is_wall(x-1,y-1) && _is_wall(x-1,y+1)
        || grd[x+1][y] == DNGN_CLOSED_DOOR
            && _is_wall(x+1,y-1) && _is_wall(x+1,y+1)
        || grd[x][y-1] == DNGN_CLOSED_DOOR
            && _is_wall(x-1,y-1) && _is_wall(x+1,y-1)
        || grd[x][y+1] == DNGN_CLOSED_DOOR
            && _is_wall(x-1,y+1) && _is_wall(x+1,y+1))
    {
        grd[x][y] = DNGN_CLOSED_DOOR;
        return 2;
    }

    // To be a good spot for a door, we need non-wall on two sides and
    // wall on two sides.
    bool nor = _is_wall(x, y-1);
    bool sou = _is_wall(x, y+1);
    bool eas = _is_wall(x-1, y);
    bool wes = _is_wall(x+1, y);

    if (nor == sou && eas == wes && nor != eas)
        return 1;

    return 0;
}

static int _box_room_doors(int bx1, int bx2, int by1, int by2, int new_doors)
{
    int good_doors[200];        // 1 == good spot, 2 == door placed!
    int spot;
    int i, j;
    int doors_placed = new_doors;

    // sanity
    if (2 * (bx2-bx1 + by2-by1) > 200)
        return 0;

    // Go through, building list of good door spots, and replacing wall
    // with door if we're about to block off another door.
    int spot_count = 0;

    // top & bottom
    for (i = bx1 + 1; i < bx2; i++)
    {
        good_doors[spot_count ++] = _box_room_door_spot(i, by1);
        good_doors[spot_count ++] = _box_room_door_spot(i, by2);
    }
    // left & right
    for (i = by1+1; i < by2; i++)
    {
        good_doors[spot_count ++] = _box_room_door_spot(bx1, i);
        good_doors[spot_count ++] = _box_room_door_spot(bx2, i);
    }

    if (new_doors == 0)
    {
        // Count # of doors we HAD to place.
        for (i = 0; i < spot_count; i++)
            if (good_doors[i] == 2)
                doors_placed++;

        return doors_placed;
    }

    // Avoid an infinite loop if there are not enough good spots. --KON
    j = 0;
    for (i = 0; i < spot_count; i++)
        if (good_doors[i] == 1)
            j++;

    if (new_doors > j)
        new_doors = j;

    while (new_doors > 0 && spot_count > 0)
    {
        spot = random2(spot_count);
        if (good_doors[spot] != 1)
            continue;

        j = 0;
        for (i = bx1 + 1; i < bx2; i++)
        {
            if (spot == j++)
            {
                grd[i][by1] = DNGN_CLOSED_DOOR;
                break;
            }
            if (spot == j++)
            {
                grd[i][by2] = DNGN_CLOSED_DOOR;
                break;
            }
        }

        for (i = by1 + 1; i < by2; i++)
        {
            if (spot == j++)
            {
                grd[bx1][i] = DNGN_CLOSED_DOOR;
                break;
            }
            if (spot == j++)
            {
                grd[bx2][i] = DNGN_CLOSED_DOOR;
                break;
            }
        }

        // Try not to put a door in the same place twice.
        good_doors[spot] = 2;
        new_doors --;
    }

    return (doors_placed);
}


static void _box_room(int bx1, int bx2, int by1, int by2,
                      dungeon_feature_type wall_type)
{
    // Hack -- avoid lava in the crypt. {gdl}
    if ((player_in_branch(BRANCH_CRYPT) || player_in_branch(BRANCH_TOMB))
         && wall_type == DNGN_LAVA)
    {
        wall_type = DNGN_SHALLOW_WATER;
    }

    int temp_rand, new_doors, doors_placed;

    // Do top & bottom walls.
    dgn_replace_area(bx1, by1, bx2, by1, DNGN_FLOOR, wall_type);
    dgn_replace_area(bx1, by2, bx2, by2, DNGN_FLOOR, wall_type);

    // Do left & right walls.
    dgn_replace_area(bx1, by1+1, bx1, by2-1, DNGN_FLOOR, wall_type);
    dgn_replace_area(bx2, by1+1, bx2, by2-1, DNGN_FLOOR, wall_type);

    // Sometimes we have to place doors, or else we shut in other
    // buildings' doors.
    doors_placed = _box_room_doors(bx1, bx2, by1, by2, 0);

    temp_rand = random2(100);
    new_doors = (temp_rand > 45) ? 2 :
                (temp_rand > 22) ? 1
                                 : 3;

    // Small rooms don't have as many doors.
    if ((bx2-bx1)*(by2-by1) < 36 && new_doors > 1)
        new_doors--;

    new_doors -= doors_placed;
    if (new_doors > 0)
        _box_room_doors(bx1, bx2, by1, by2, new_doors);
}

static void _city_level(int level_number)
{
    _place_layout_vault(level_number, "city", "city_level", "city");
}

static bool _treasure_area(int level_number, uint8_t ta1_x,
                           uint8_t ta2_x, uint8_t ta1_y,
                           uint8_t ta2_y)
{
    ta2_x++;
    ta2_y++;

    if (ta2_x <= ta1_x || ta2_y <= ta1_y)
        return (false);

    if ((ta2_x - ta1_x) * (ta2_y - ta1_y) >= 40)
        return (false);

    // Gah. FIXME.
    coord_def tl(ta1_x, ta1_y);
    coord_def br(ta2_x-1, ta2_y-1);

    for (rectangle_iterator ri(tl, br); ri; ++ri)
    {
        if (grd(*ri) != DNGN_FLOOR || coinflip())
            continue;

        int item_made = items(1, OBJ_RANDOM, OBJ_RANDOM, true,
                               random2(level_number * 2),
                               MAKE_ITEM_RANDOM_RACE);

        if (item_made != NON_ITEM)
            mitm[item_made].pos = *ri;
    }

    return (true);
}

static void _diamond_rooms(int level_number)
{
    int numb_diam = 1 + random2(10);
    dungeon_feature_type type_floor = DNGN_DEEP_WATER;
    int runthru = 0;
    int i, oblique_max;

    // I guess no diamond rooms in either of these places. {dlb}
    if (player_in_branch(BRANCH_DIS) || player_in_branch(BRANCH_TARTARUS))
        return;

    if (level_number > 5 + random2(5) && coinflip())
        type_floor = DNGN_SHALLOW_WATER;

    if (level_number > 10 + random2(5) && coinflip())
        type_floor = DNGN_DEEP_WATER;

    if (level_number > 17 && coinflip())
        type_floor = DNGN_LAVA;

    if (level_number > 10 && one_chance_in(15))
        type_floor = (coinflip() ? DNGN_STONE_WALL : DNGN_ROCK_WALL);

    if (level_number > 12 && one_chance_in(20))
        type_floor = DNGN_METAL_WALL;

    if (player_in_branch(BRANCH_GEHENNA))
        type_floor = DNGN_LAVA;
    else if (player_in_branch(BRANCH_COCYTUS))
        type_floor = DNGN_DEEP_WATER;

    for (i = 0; i < numb_diam; i++)
    {
        spec_room sr;

        sr.tl.set(8 + random2(43), 8 + random2(35));
        sr.br.set(5 + random2(15), 5 + random2(10));
        sr.br += sr.tl;

        oblique_max = (sr.br.x - sr.tl.x) / 2;

        if (!octa_room(sr, oblique_max, type_floor))
        {
            runthru++;
            if (runthru > 9)
                runthru = 0;
            else
            {
                i--;
                continue;
            }
        }
    }
}

static dungeon_feature_type _random_wall()
{
    const dungeon_feature_type min_rand = DNGN_METAL_WALL;
    const dungeon_feature_type max_rand = DNGN_STONE_WALL;
    dungeon_feature_type wall;
    do
    {
        wall = static_cast<dungeon_feature_type>(
                   random_range(min_rand, max_rand));
    }
    while (wall == DNGN_SLIMY_WALL);

    return (wall);
}

static void _big_room(int level_number)
{
    dungeon_feature_type type_floor = DNGN_FLOOR;
    dungeon_feature_type type_2 = DNGN_FLOOR;
    int i, j, k, l;

    spec_room sr;
    int oblique;

    if (one_chance_in(4))
    {
        oblique = 5 + random2(20);

        sr.tl.set(8 + random2(30), 8 + random2(22));
        sr.br.set(20 + random2(10), 20 + random2(8));
        sr.br += sr.tl;

        // Usually floor, except at higher levels.
        if (!one_chance_in(5) || level_number < 8 + random2(8))
        {
            octa_room(sr, oblique, DNGN_FLOOR);
            return;
        }

        // Default is lava.
        type_floor = DNGN_LAVA;

        if (level_number > 7)
        {
            type_floor = (x_chance_in_y(14, level_number) ? DNGN_DEEP_WATER
                                                          : DNGN_LAVA);
        }

        octa_room(sr, oblique, type_floor);
    }

    // What now?
    sr.tl.set(8 + random2(30), 8 + random2(22));
    sr.br.set(20 + random2(10), 20 + random2(8));
    sr.br += sr.tl;

    // Check for previous special.
    if (count_feature_in_box(sr.tl, sr.br, DNGN_BUILDER_SPECIAL_WALL) > 0)
        return;

    if (level_number > 7 && one_chance_in(4))
    {
        type_floor = (x_chance_in_y(14, level_number) ? DNGN_DEEP_WATER
                                                      : DNGN_LAVA);
    }

    // Make the big room.
    dgn_replace_area(sr.tl, sr.br, DNGN_ROCK_WALL, type_floor);
    dgn_replace_area(sr.tl, sr.br, DNGN_CLOSED_DOOR, type_floor);

    if (type_floor == DNGN_FLOOR)
        type_2 = _random_wall();

    // No lava in the Crypt or Tomb, thanks!
    if (player_in_branch(BRANCH_CRYPT) || player_in_branch(BRANCH_TOMB))
    {
        if (type_floor == DNGN_LAVA)
            type_floor = DNGN_SHALLOW_WATER;

        if (type_2 == DNGN_LAVA)
            type_2 = DNGN_SHALLOW_WATER;
    }

    // Sometimes make it a chequerboard.
    if (one_chance_in(4))
        _chequerboard(sr, type_floor, type_floor, type_2);
    // Sometimes make an inside room w/ stone wall.
    else if (one_chance_in(6))
    {
        i = sr.tl.x;
        j = sr.tl.y;
        k = sr.br.x;
        l = sr.br.y;

        do
        {
            i += 2 + random2(3);
            j += 2 + random2(3);
            k -= 2 + random2(3);
            l -= 2 + random2(3);
            // check for too small
            if (i >= k - 3)
                break;
            if (j >= l - 3)
                break;

            _box_room(i, k, j, l, DNGN_STONE_WALL);

        }
        while (level_number < 1500);       // ie forever
    }
}                               // end big_room()

// Helper function for chequerboard rooms.
// Note that box boundaries are INclusive.
static void _chequerboard(spec_room &sr, dungeon_feature_type target,
                           dungeon_feature_type floor1,
                           dungeon_feature_type floor2)
{
    if (sr.br.x < sr.tl.x || sr.br.y < sr.tl.y)
        return;

    for (rectangle_iterator ri(sr.tl, sr.br); ri; ++ri)
        if (grd(*ri) == target)
            grd(*ri) = ((ri->x + ri->y) % 2) ? floor2 : floor1;
}

static void _roguey_level(int level_number, spec_room &sr, bool make_stairs)
{
    env.level_build_method += make_stringf(" roguey_level [%d%s]", level_number,
                                           make_stairs ? " make_stairs" : "");

    int bcount_x, bcount_y;
    int cn = 0;
    int i;

    FixedVector < uint8_t, 30 > rox1;
    FixedVector < uint8_t, 30 > rox2;
    FixedVector < uint8_t, 30 > roy1;
    FixedVector < uint8_t, 30 > roy2;

    for (bcount_y = 0; bcount_y < 5; bcount_y++)
        for (bcount_x = 0; bcount_x < 5; bcount_x++)
        {
            // rooms:
            rox1[cn] = bcount_x * 13 + 8 + random2(4);
            roy1[cn] = bcount_y * 11 + 8 + random2(4);

            rox2[cn] = rox1[cn] + 3 + random2(8);
            roy2[cn] = roy1[cn] + 3 + random2(6);

            // bounds
            if (rox2[cn] > GXM-8)
                rox2[cn] = GXM-8;

            cn++;
        }

    cn = 0;

    for (i = 0; i < 25; i++)
    {
        dgn_replace_area(rox1[i], roy1[i], rox2[i], roy2[i],
                          DNGN_ROCK_WALL, DNGN_FLOOR);

        // Inner room?
        if (rox2[i] - rox1[i] > 5 && roy2[i] - roy1[i] > 5
            && x_chance_in_y(3, 100 - level_number))
        {
            if (!one_chance_in(4))
            {
                _box_room(rox1[i] + 2, rox2[i] - 2, roy1[i] + 2,
                           roy2[i] - 2, (coinflip() ? DNGN_STONE_WALL
                                                    : DNGN_ROCK_WALL));
            }
            else
            {
                _box_room(rox1[i] + 2, rox2[i] - 2, roy1[i] + 2,
                           roy2[i] - 2, DNGN_METAL_WALL);
            }

            if (coinflip())
            {
                _treasure_area(level_number, rox1[i] + 3, rox2[i] - 3,
                                              roy1[i] + 3, roy2[i] - 3);
            }
        }
    }

    // Now, join them together:

    int last_room = 0;
    int bp;

    for (bp = 0; bp < 2; bp++)
        for (i = 0; i < 25; i++)
        {
            if (bp == 0 && (!(i % 5) || i == 0))
                continue;

            if (bp == 1 && i < 5)
                continue;

            coord_def pos, jpos;

            switch (bp)
            {
            case 0:
                last_room = i - 1;
                pos.x  = rox1[i];      // - 1;
                pos.y  = roy1[i] + random2(roy2[i] - roy1[i]);
                jpos.x = rox2[last_room];      // + 1;
                jpos.y = roy1[last_room]
                            + random2(roy2[last_room] - roy1[last_room]);
                break;

            case 1:
                last_room = i - 5;
                pos.y  = roy1[i];      // - 1;
                pos.x  = rox1[i] + random2(rox2[i] - rox1[i]);
                jpos.y = roy2[last_room];      // + 1;
                jpos.x = rox1[last_room]
                                + random2(rox2[last_room] - rox1[last_room]);
                break;
            }

            while (pos != jpos)
            {
                // make a corridor
                if (coinflip())
                {
                    if (pos.x < jpos.x)
                        pos.x++;
                    else if (pos.x > jpos.x)
                        pos.x--;
                }
                else
                {
                    if (pos.y < jpos.y)
                        pos.y++;
                    else if (pos.y > jpos.y)
                        pos.y--;
                }
                if (grd(pos) == DNGN_ROCK_WALL)
                    grd(pos) = DNGN_FLOOR;
            }

            if (grd(pos) == DNGN_FLOOR)
            {
                if ((grd[pos.x + 1][pos.y] == DNGN_ROCK_WALL
                     && grd[pos.x - 1][pos.y] == DNGN_ROCK_WALL)
                    || (grd[pos.x][pos.y + 1] == DNGN_ROCK_WALL
                        && grd[pos.x][pos.y - 1] == DNGN_ROCK_WALL))
                {
                    grd(pos) = DNGN_GRANITE_STATUE;
                }
            }
        }                       // end "for bp, for i"

    // Is one of them a special room?
    const map_def *sroom = NULL;

    if (
#ifndef DEBUG_SPECIAL_ROOMS
        one_chance_in(10) &&
#endif
        (sroom = random_map_for_tag("special_room", true)) != NULL)
    {
        int spec_room_done = random2(25);

        sr.created = true;
        sr.hooked_up = true;
        sr.tl.set(rox1[spec_room_done], roy1[spec_room_done]);
        sr.br.set(rox2[spec_room_done], roy2[spec_room_done]);
        _special_room(level_number, sr, sroom);

        // Make the room 'special' so it doesn't get overwritten
        // by something else (or put monsters in walls, etc...)

        // top
        dgn_replace_area(sr.tl.x-1, sr.tl.y-1, sr.br.x+1,sr.tl.y-1,
                         DNGN_ROCK_WALL, DNGN_BUILDER_SPECIAL_WALL);
        dgn_replace_area(sr.tl.x-1, sr.tl.y-1, sr.br.x+1,sr.tl.y-1,
                         DNGN_FLOOR, DNGN_BUILDER_SPECIAL_FLOOR);
        dgn_replace_area(sr.tl.x-1, sr.tl.y-1, sr.br.x+1,sr.tl.y-1,
                         DNGN_CLOSED_DOOR, DNGN_BUILDER_SPECIAL_FLOOR);

        // bottom
        dgn_replace_area(sr.tl.x-1, sr.br.y+1, sr.br.x+1,sr.br.y+1,
                         DNGN_ROCK_WALL, DNGN_BUILDER_SPECIAL_WALL);
        dgn_replace_area(sr.tl.x-1, sr.br.y+1, sr.br.x+1,sr.br.y+1,
                         DNGN_FLOOR, DNGN_BUILDER_SPECIAL_FLOOR);
        dgn_replace_area(sr.tl.x-1, sr.br.y+1, sr.br.x+1,sr.br.y+1,
                         DNGN_CLOSED_DOOR, DNGN_BUILDER_SPECIAL_FLOOR);

        // left
        dgn_replace_area(sr.tl.x-1, sr.tl.y-1, sr.tl.x-1, sr.br.y+1,
                         DNGN_ROCK_WALL, DNGN_BUILDER_SPECIAL_WALL);
        dgn_replace_area(sr.tl.x-1, sr.tl.y-1, sr.tl.x-1, sr.br.y+1,
                         DNGN_FLOOR, DNGN_BUILDER_SPECIAL_FLOOR);
        dgn_replace_area(sr.tl.x-1, sr.tl.y-1, sr.tl.x-1, sr.br.y+1,
                         DNGN_CLOSED_DOOR, DNGN_BUILDER_SPECIAL_FLOOR);

        // right
        dgn_replace_area(sr.br.x+1, sr.tl.y-1, sr.br.x+1, sr.br.y+1,
                         DNGN_ROCK_WALL, DNGN_BUILDER_SPECIAL_WALL);
        dgn_replace_area(sr.br.x+1, sr.tl.y-1, sr.br.x+1, sr.br.y+1,
                         DNGN_FLOOR, DNGN_BUILDER_SPECIAL_FLOOR);
        dgn_replace_area(sr.br.x+1, sr.tl.y-1, sr.br.x+1, sr.br.y+1,
                         DNGN_CLOSED_DOOR, DNGN_BUILDER_SPECIAL_FLOOR);
    }

    if (!make_stairs)
        return;

    int stair_count = coinflip() ? 4 : 3;

    for (int j = 0; j < stair_count; j++)
        for (i = 0; i < 2; i++)
        {
            _place_specific_stair(static_cast<dungeon_feature_type>(
                                    j + ((i == 0) ? DNGN_STONE_STAIRS_DOWN_I
                                                  : DNGN_STONE_STAIRS_UP_I)));
        }
}                               // end roguey_level()

bool place_specific_trap(const coord_def& where, trap_type spec_type)
{
    if (spec_type == TRAP_RANDOM || spec_type == TRAP_NONTELEPORT
        || spec_type == TRAP_SHAFT && !is_valid_shaft_level())
    {
        trap_type forbidden1 = NUM_TRAPS;
        trap_type forbidden2 = NUM_TRAPS;

        if (spec_type == TRAP_NONTELEPORT)
        {
            forbidden1 = TRAP_SHAFT;
            forbidden2 = TRAP_TELEPORT;
        }
        else if (!is_valid_shaft_level())
            forbidden1 = TRAP_SHAFT;

        do
            spec_type = static_cast<trap_type>(random2(NUM_TRAPS));
        while (spec_type == forbidden1 || spec_type == forbidden2 ||
               spec_type == TRAP_GOLUBRIA || spec_type == TRAP_PLATE);
    }

    for (int tcount = 0; tcount < MAX_TRAPS; tcount++)
        if (env.trap[tcount].type == TRAP_UNASSIGNED)
        {
            env.trap[tcount].type = spec_type;
            env.trap[tcount].pos  = where;
            grd(where)            = DNGN_UNDISCOVERED_TRAP;
            env.tgrid(where)      = tcount;
            env.trap[tcount].prepare_ammo();
            return (true);
        }

    return (false);
}

static void _build_river(dungeon_feature_type river_type) //mv
{
    int i,j;
    int y, width;

    if (player_in_branch(BRANCH_CRYPT) || player_in_branch(BRANCH_TOMB))
        return;

    std::string extra = make_stringf("river [%d]", (int) river_type);
    env.properties[LEVEL_EXTRAS_KEY].get_vector().push_back(extra);

    // if (one_chance_in(10))
    //     _build_river(river_type);

    // Made rivers less wide... min width five rivers were too annoying. -- bwr
    width = 3 + random2(4);
    y = 10 - width + random2avg(GYM-10, 3);

    for (i = 5; i < (GXM - 5); i++)
    {
        if (one_chance_in(3))   y++;
        if (one_chance_in(3))   y--;
        if (coinflip())         width++;
        if (coinflip())         width--;

        if (width < 2) width = 2;
        if (width > 6) width = 6;

        for (j = y; j < y+width ; j++)
            if (j >= 5 && j <= GYM - 5)
            {
                // Note that vaults might have been created in this area!
                // So we'll avoid the silliness of orcs/royal jelly on
                // lava and deep water grids. -- bwr
                if (!one_chance_in(200) && _may_overwrite_pos(coord_def(i, j)))
                {
                    if (width == 2 && river_type == DNGN_DEEP_WATER
                        && coinflip())
                    {
                        grd[i][j] = DNGN_SHALLOW_WATER;
                    }
                    else
                        grd[i][j] = river_type;

                    // Override existing markers.
                    env.markers.remove_markers_at(coord_def(i, j), MAT_ANY);
                }
            }
    }
}

static void _build_lake(dungeon_feature_type lake_type) //mv
{
    int i, j;
    int x1, y1, x2, y2;

    if (player_in_branch(BRANCH_CRYPT) || player_in_branch(BRANCH_TOMB))
        return;

    std::string extra = make_stringf("lake [%d]", (int) lake_type);
    env.properties[LEVEL_EXTRAS_KEY].get_vector().push_back(extra);

    // if (one_chance_in (10))
    //     _build_lake(lake_type);

    x1 = 5 + random2(GXM - 30);
    y1 = 5 + random2(GYM - 30);
    x2 = x1 + 4 + random2(16);
    y2 = y1 + 8 + random2(12);

    for (j = y1; j < y2; j++)
    {
        if (coinflip())  x1 += random2(3);
        if (coinflip())  x1 -= random2(3);
        if (coinflip())  x2 += random2(3);
        if (coinflip())  x2 -= random2(3);

    //  mv: this does much more worse effects
    //    if (coinflip()) x1 = x1 -2 + random2(5);
    //    if (coinflip()) x2 = x2 -2 + random2(5);

        if (j - y1 < (y2 - y1) / 2)
        {
            x2 += random2(3);
            x1 -= random2(3);
        }
        else
        {
            x2 -= random2(3);
            x1 += random2(3);
        }

        for (i = x1; i < x2 ; i++)
            if (j >= 5 && j <= GYM - 5 && i >= 5 && i <= GXM - 5)
            {
                // Note that vaults might have been created in this area!
                // So we'll avoid the silliness of monsters and items
                // on lava and deep water grids. -- bwr
                if (!one_chance_in(200) && _may_overwrite_pos(coord_def(i, j)))
                {
                    grd[i][j] = lake_type;

                    // Override markers. (No underwater portals, please.)
                    env.markers.remove_markers_at(coord_def(i, j), MAT_ANY);
                }
            }
    }
}

static void _add_plant_clumps(int frequency /* = 10 */,
                              int clump_density /* = 12 */,
                              int clump_radius /* = 4 */)
{
    for (rectangle_iterator ri(1); ri; ++ri)
    {
        mgen_data mg;
        if (mgrd(*ri) != NON_MONSTER)
        {
            /* clump plants around things that already exist */
            monster_type type = menv[mgrd(*ri)].type;
            if ((type == MONS_PLANT  ||
                 type == MONS_FUNGUS ||
                 type == MONS_BUSH) && one_chance_in(frequency))
                 {
                mg.cls = type;
            }
            else
            {
                continue;
            }
        }
        else
        {
            continue;
        }

        std::vector<coord_def> to_place;
        to_place.push_back(*ri);
        for (int i = 1; i < clump_radius; ++i)
        {
            for (radius_iterator rad(*ri, i, C_SQUARE); rad; ++rad)
            {
                if (grd(*rad) != DNGN_FLOOR)
                {
                    continue;
                }

                /* make sure the iterator stays valid */
                std::vector<coord_def> more_to_place;
                for (std::vector<coord_def>::const_iterator it = to_place.begin();
                     it != to_place.end();
                     ++it)
                {
                    if (*rad == *it)
                    {
                        continue;
                    }
                    /* only place plants next to previously placed plants */
                    if (abs(rad->x - it->x) <= 1 && abs(rad->y - it->y) <= 1)
                    {
                        if (one_chance_in(clump_density))
                        {
                            more_to_place.push_back(*rad);
                        }
                    }
                }
                to_place.insert(to_place.end(), more_to_place.begin(), more_to_place.end());
            }
        }

        for (std::vector<coord_def>::const_iterator it = to_place.begin();
             it != to_place.end();
             ++it)
        {
            if (*it == *ri)
            {
                continue;
            }
            mg.pos = *it;
            mons_place(mgen_data(mg));
        }
    }
}

struct nearest_point
{
    coord_def target;
    coord_def nearest;
    int       distance;

    nearest_point(const coord_def &t) : target(t), nearest(), distance(-1)
    {
    }
    void operator () (const coord_def &c)
    {
        if (grd(c) == DNGN_FLOOR)
        {
            const int ndist = (c - target).abs();
            if (distance == -1 || ndist < distance)
            {
                distance = ndist;
                nearest  = c;
            }
        }
    }
};

// Fill travel_point_distance out from all stone stairs on the level.
static coord_def _dgn_find_closest_to_stone_stairs(coord_def base_pos)
{
    memset(travel_point_distance, 0, sizeof(travel_distance_grid_t));
    init_travel_terrain_check(false);
    nearest_point np(base_pos);
    for (int y = 0; y < GYM; ++y)
        for (int x = 0; x < GXM; ++x)
        {
            if (!travel_point_distance[x][y] && feat_is_stone_stair(grd[x][y]))
                _dgn_fill_zone(coord_def(x, y), 1, np, dgn_square_travel_ok);
        }

    return (np.nearest);
}


double dgn_degrees_to_radians(int degrees)
{
    return degrees * M_PI / 180;
}

coord_def dgn_random_point_from(const coord_def &c, int radius, int margin)
{
    int attempts = 70;
    while (attempts-- > 0)
    {
        const double angle = dgn_degrees_to_radians(random2(360));
        const coord_def res =
            c + coord_def(static_cast<int>(radius * cos(angle)),
                          static_cast<int>(radius * sin(angle)));
        if (map_bounds_with_margin(res, margin))
        {
            return res;
        }
    }
    return coord_def();
}

coord_def dgn_random_point_visible_from(const coord_def &c,
                                        int radius,
                                        int margin,
                                        int tries)
{
    while (tries-- > 0)
    {
        const coord_def point = dgn_random_point_from(c, radius, margin);
        if (point.origin())
            continue;
        if (!cell_see_cell(c, point))
            continue;
        return point;
    }
    return coord_def();
}

coord_def dgn_find_feature_marker(dungeon_feature_type feat)
{
    std::vector<map_marker*> markers = env.markers.get_all();
    for (int i = 0, size = markers.size(); i < size; ++i)
    {
        map_marker *mark = markers[i];
        if (mark->get_type() == MAT_FEATURE
            && dynamic_cast<map_feature_marker*>(mark)->feat == feat)
        {
            return (mark->pos);
        }
    }
    coord_def unfound;
    return (unfound);
}

static coord_def _dgn_find_labyrinth_entry_point()
{
    return (dgn_find_feature_marker(DNGN_ENTER_LABYRINTH));
}

// Make hatches and shafts land the player a bit away from the wall.
// Specifically, the adjacent cell with least slime walls next to it.
// XXX: This can still give bad situations if the layout is not bubbly,
//      e.g. when a vault is placed with connecting corridors.
static void _fixup_slime_hatch_dest(coord_def* pos)
{
    int max_walls = 9;
    for (adjacent_iterator ai(*pos, true); ai; ++ai)
    {
        if (!feat_is_traversable(env.grid(*ai)))
            continue;
        int walls = 0;
        for (adjacent_iterator bi(*ai); bi && walls < max_walls; ++bi)
            if (env.grid(*bi) == DNGN_SLIMY_WALL)
                walls++;
        if (walls < max_walls)
        {
            *pos = *ai;
            max_walls = walls;
        }
    }
    ASSERT(max_walls < 9);
}

coord_def dgn_find_nearby_stair(dungeon_feature_type stair_to_find,
                                coord_def base_pos, bool find_closest)
{
#ifdef DEBUG_DIAGNOSTICS
    mprf(MSGCH_DIAGNOSTICS,
         "Level entry point on %sstair: %d (%s)",
         find_closest? "closest " : "",
         stair_to_find,
         dungeon_feature_name(stair_to_find));
#endif

    if (stair_to_find == DNGN_EXIT_PORTAL_VAULT)
    {
        const coord_def pos(dgn_find_feature_marker(stair_to_find));
        if (in_bounds(pos))
        {
            if (map_marker *marker = env.markers.find(pos, MAT_FEATURE))
                env.markers.remove(marker);
            return (pos);
        }

#ifdef DEBUG_DIAGNOSTICS
        mprf(MSGCH_WARN, "Ouch, no portal vault exit point!");
#endif

        stair_to_find = DNGN_FLOOR;
    }

    // Shafts and hatches.
    if (stair_to_find == DNGN_ESCAPE_HATCH_UP
        || stair_to_find == DNGN_ESCAPE_HATCH_DOWN)
    {
        coord_def pos(_dgn_find_closest_to_stone_stairs(base_pos));
        if (player_in_branch(BRANCH_SLIME_PITS))
            _fixup_slime_hatch_dest(&pos);
        if (in_bounds(pos))
            return (pos);
    }

    if (stair_to_find == DNGN_STONE_ARCH)
    {
        const coord_def pos(dgn_find_feature_marker(stair_to_find));
        if (in_bounds(pos) && grd(pos) == stair_to_find)
            return (pos);
    }

    if (stair_to_find == DNGN_ENTER_LABYRINTH)
    {
        const coord_def pos(_dgn_find_labyrinth_entry_point());
        if (in_bounds(pos))
            return (pos);

        // Couldn't find a good place, warn, and use old behaviour.
        dprf("Oops, couldn't find labyrinth entry marker.");
        stair_to_find = DNGN_FLOOR;
    }

    if (stair_to_find == your_branch().exit_stairs)
    {
        const coord_def pos(dgn_find_feature_marker(DNGN_STONE_STAIRS_UP_I));
        if (in_bounds(pos) && grd(pos) == stair_to_find)
            return (pos);
    }

    // Scan around the player's position first.
    int basex = base_pos.x;
    int basey = base_pos.y;

    // Check for illegal starting point.
    if (!in_bounds(basex, basey))
    {
        basex = 0;
        basey = 0;
    }

    coord_def result;

    int found = 0;
    int best_dist = 1 + GXM*GXM + GYM*GYM;

    // XXX These passes should be rewritten to use an iterator of STL
    // algorithm of some kind.

    // First pass: look for an exact match.
    for (int xcode = 0; xcode < GXM; ++xcode)
    {
        if (stair_to_find == DNGN_FLOOR)
            break;

        const int xsign = ((xcode % 2) ? 1 : -1);
        const int xdiff = xsign * (xcode + 1)/2;
        const int xpos  = (basex + xdiff + GXM) % GXM;

        for (int ycode = 0; ycode < GYM; ++ycode)
        {
            const int ysign = ((ycode % 2) ? 1 : -1);
            const int ydiff = ysign * (ycode + 1)/2;
            const int ypos  = (basey + ydiff + GYM) % GYM;

            // Note that due to the wrapping above, we can't just use
            // xdiff*xdiff + ydiff*ydiff.
            const int dist = (xpos-basex)*(xpos-basex)
                             + (ypos-basey)*(ypos-basey);

            if (grd[xpos][ypos] == stair_to_find)
            {
                found++;
                if (find_closest)
                {
                    if (dist < best_dist)
                    {
                        best_dist = dist;
                        result.x = xpos;
                        result.y = ypos;
                    }
                }
                else if (one_chance_in(found))
                {
                    result.x = xpos;
                    result.y = ypos;
                }
            }
        }
    }

    if (found)
        return result;

    best_dist = 1 + GXM*GXM + GYM*GYM;

    // Second pass: find a staircase in the proper direction.
    for (int xcode = 0; xcode < GXM; ++xcode)
    {
        if (stair_to_find == DNGN_FLOOR)
            break;

        const int xsign = ((xcode % 2) ? 1 : -1);
        const int xdiff = xsign * (xcode + 1)/2;
        const int xpos  = (basex + xdiff + GXM) % GXM;

        for (int ycode = 0; ycode < GYM; ++ycode)
        {
            const int ysign = ((ycode % 2) ? 1 : -1);
            const int ydiff = ysign * (ycode + 1)/2;
            const int ypos  = (basey + ydiff + GYM) % GYM;

            bool good_stair;
            const int looking_at = grd[xpos][ypos];

            if (stair_to_find <= DNGN_ESCAPE_HATCH_DOWN)
            {
                good_stair = (looking_at >= DNGN_STONE_STAIRS_DOWN_I
                              && looking_at <= DNGN_ESCAPE_HATCH_DOWN);
            }
            else
            {
                good_stair =  (looking_at >= DNGN_STONE_STAIRS_UP_I
                               && looking_at <= DNGN_ESCAPE_HATCH_UP);
            }

            const int dist = (xpos-basex)*(xpos-basex)
                             + (ypos-basey)*(ypos-basey);

            if (good_stair)
            {
                found++;
                if (find_closest && dist < best_dist)
                {
                    best_dist = dist;
                    result.x = xpos;
                    result.y = ypos;
                }
                else if (one_chance_in(found))
                {
                    result.x = xpos;
                    result.y = ypos;
                }
            }
        }
    }

    if (found)
        return result;

    // Third pass: look for any clear terrain and abandon the idea of
    // looking nearby now. This is used when taking transit Pandemonium gates,
    // or landing in Labyrinths. Never land the PC inside a Pan or Lab vault.
    // We can't check vaults for other levels because vault information is
    // not saved, and the player can re-enter other levels.
    for (int xpos = 0; xpos < GXM; xpos++)
        for (int ypos = 0; ypos < GYM; ypos++)
        {
            if (grd[xpos][ypos] >= DNGN_FLOOR
                && (you.level_type == LEVEL_DUNGEON
                    || unforbidden(coord_def(xpos, ypos), MMT_VAULT)))
            {
                found++;
                if (one_chance_in(found))
                {
                    result.x = xpos;
                    result.y = ypos;
                }
            }
        }

    if (found)
        return (result);

    // Last attempt: look for marker.
    const coord_def pos(dgn_find_feature_marker(stair_to_find));
    if (in_bounds(pos))
        return (pos);

    // Still hosed? If we're in a portal vault, convert to a search for
    // any stone arch.
    if (you.level_type == LEVEL_PORTAL_VAULT
        && stair_to_find != DNGN_STONE_ARCH)
    {
        return dgn_find_nearby_stair(DNGN_STONE_ARCH, base_pos, find_closest);
    }

    // FAIL
    ASSERT(found);
    return result;
}

void dgn_set_lt_callback(std::string level_type_tag,
                         std::string callback_name)
{
    ASSERT(!level_type_tag.empty());
    ASSERT(!callback_name.empty());

    level_type_post_callbacks[level_type_tag] = callback_name;
}

dungeon_feature_type dgn_tree_base_feature_at(coord_def c)
{
    return (player_in_branch(BRANCH_SWAMP)?
            DNGN_SHALLOW_WATER :
            DNGN_FLOOR);
}

////////////////////////////////////////////////////////////////////
// dgn_region

bool dgn_region::overlaps(const dgn_region &other) const
{
    // The old overlap check checked only two corners - top-left and
    // bottom-right. I'm hoping nothing actually *relied* on that stupid bug.

    return (between(pos.x, other.pos.x, other.pos.x + other.size.x - 1)
               || between(pos.x + size.x - 1, other.pos.x,
                          other.pos.x + other.size.x - 1))
            && (between(pos.y, other.pos.y, other.pos.y + other.size.y - 1)
                || between(pos.y + size.y - 1, other.pos.y,
                           other.pos.y + other.size.y - 1));
}

bool dgn_region::overlaps_any(const dgn_region_list &regions) const
{
    for (dgn_region_list::const_iterator i = regions.begin();
         i != regions.end(); ++i)
    {
        if (overlaps(*i))
            return (true);
    }
    return (false);
}

bool dgn_region::overlaps(const dgn_region_list &regions,
                          const map_mask &mask) const
{
    return overlaps_any(regions) && overlaps(mask);
}

bool dgn_region::overlaps(const map_mask &mask) const
{
    const coord_def endp = pos + size;
    for (int y = pos.y; y < endp.y; ++y)
        for (int x = pos.x; x < endp.x; ++x)
        {
            if (mask[x][y])
                return (true);
        }

    return (false);
}

coord_def dgn_region::random_edge_point() const
{
    return x_chance_in_y(size.x, size.x + size.y) ?
                  coord_def(pos.x + random2(size.x),
                             coinflip()? pos.y : pos.y + size.y - 1)
                : coord_def(coinflip()? pos.x : pos.x + size.x - 1,
                             pos.y + random2(size.y));
}

coord_def dgn_region::random_point() const
{
    return coord_def(pos.x + random2(size.x), pos.y + random2(size.y));
}

struct StairConnectivity
{
    StairConnectivity()
    {
        region[0] = region[1] = region[2] = 0;
        connected[0] = connected[1] = connected[2] = true;
    }

    void connect_region(int idx)
    {
        for (int i = 0; i < 3; i++)
            connected[i] |= (region[i] == idx);
    }

    void read(reader &th)
    {
        region[0] = unmarshallByte(th);
        region[1] = unmarshallByte(th);
        region[2] = unmarshallByte(th);
        connected[0] = unmarshallBoolean(th);
        connected[1] = unmarshallBoolean(th);
        connected[2] = unmarshallBoolean(th);
    }

    void write(writer &th)
    {
        marshallByte(th, region[0]);
        marshallByte(th, region[1]);
        marshallByte(th, region[2]);
        marshallBoolean(th, connected[0]);
        marshallBoolean(th, connected[1]);
        marshallBoolean(th, connected[2]);
    }

    int8_t region[3];
    bool connected[3];
};

FixedVector<std::vector<StairConnectivity>, NUM_BRANCHES> connectivity;

void init_level_connectivity()
{
    for (int i = 0; i < NUM_BRANCHES; i++)
    {
        int depth = branches[i].depth > 0 ? branches[i].depth : 0;
        connectivity[i].resize(depth);
    }
}

void read_level_connectivity(reader &th)
{
    for (int i = 0; i < NUM_BRANCHES; i++)
    {
        unsigned int depth = branches[i].depth > 0 ? branches[i].depth : 0;
        unsigned int num_entries = unmarshallInt(th);
        connectivity[i].resize(std::max(depth, num_entries));

        for (unsigned int e = 0; e < num_entries; e++)
            connectivity[i][e].read(th);
    }
}

void write_level_connectivity(writer &th)
{
    for (int i = 0; i < NUM_BRANCHES; i++)
    {
        marshallInt(th, connectivity[i].size());
        for (unsigned int e = 0; e < connectivity[i].size(); e++)
            connectivity[i][e].write(th);
    }
}

static bool _fixup_interlevel_connectivity()
{
    // Rotate the stairs on this level to attempt to preserve connectivity
    // as much as possible.  At a minimum, it ensures a path from the bottom
    // of a branch to the top of a branch.  If this is not possible, it
    // returns false.
    //
    // Note: this check is undirectional and assumes that levels below this
    // one have not been created yet.  If this is not the case, it will not
    // guarantee or preserve connectivity.
    //
    // XXX: If successful, the previous level's connectedness information
    //      is updated, so we rely on the level not being vetoed after
    //      this check.

    if (you.level_type != LEVEL_DUNGEON || your_branch().depth == -1)
        return (true);
    if (branches[you.where_are_you].branch_flags & BFLAG_ISLANDED)
        return (true);

    StairConnectivity prev_con;
    if (player_branch_depth() > 1)
        prev_con = connectivity[your_branch().id][player_branch_depth() - 2];
    StairConnectivity this_con;

    FixedVector<coord_def, 3> up_gc;
    FixedVector<coord_def, 3> down_gc;
    FixedVector<int, 3> up_region;
    FixedVector<int, 3> down_region;
    FixedVector<bool, 3> has_down;
    std::vector<bool> region_connected;

    up_region[0] = up_region[1] = up_region[2] = -1;
    down_region[0] = down_region[1] = down_region[2] = -1;
    has_down[0] = has_down[1] = has_down[2] = false;

    // Find up stairs and down stairs on the current level.
    memset(travel_point_distance, 0, sizeof(travel_distance_grid_t));
    int nzones = 0;
    for (int y = 0; y < GYM ; ++y)
        for (int x = 0; x < GXM; ++x)
        {
            coord_def gc(x,y);
            if (!map_bounds(x, y)
                || travel_point_distance[x][y]
                || !dgn_square_travel_ok(gc))
            {
                continue;
            }

            _dgn_fill_zone(gc, ++nzones, _dgn_point_record_stub,
                           dgn_square_travel_ok, NULL);
        }

    int max_region = 0;
    for (int y = 0; y < GYM ; ++y)
        for (int x = 0; x < GXM; ++x)
        {
            coord_def gc(x,y);
            dungeon_feature_type feat = grd(gc);
            switch (feat)
            {
            case DNGN_STONE_STAIRS_DOWN_I:
            case DNGN_STONE_STAIRS_DOWN_II:
            case DNGN_STONE_STAIRS_DOWN_III:
            {
                int idx = feat - DNGN_STONE_STAIRS_DOWN_I;
                if (down_region[idx] == -1)
                {
                    down_region[idx] = travel_point_distance[x][y];
                    down_gc[idx] = gc;
                    max_region = std::max(down_region[idx], max_region);
                }
                else
                {
                    // Too many stairs!
                    return (false);
                }
                break;
            }
            case DNGN_STONE_STAIRS_UP_I:
            case DNGN_STONE_STAIRS_UP_II:
            case DNGN_STONE_STAIRS_UP_III:
            {
                int idx = feat - DNGN_STONE_STAIRS_UP_I;
                if (up_region[idx] == -1)
                {
                    up_region[idx] = travel_point_distance[x][y];
                    up_gc[idx] = gc;
                    max_region = std::max(up_region[idx], max_region);
                }
                else
                {
                    // Too many stairs!
                    return (false);
                }
                break;
            }
            default:
                break;
            }
        }

    // Ensure all up stairs were found.
    for (int i = 0; i < 3; i++)
        if (up_region[i] == -1)
            return (false);

    region_connected.resize(max_region + 1);
    for (unsigned int i = 0; i < region_connected.size(); i++)
        region_connected[i] = false;

    // Which up stairs have a down stair? (These are potentially connected.)
    if (!at_branch_bottom())
    {
        for (int i = 0; i < 3; i++)
            for (int j = 0; j < 3; j++)
            {
                if (down_region[j] == up_region[i])
                    has_down[i] = true;
            }
    }

    bool any_connected = has_down[0] || has_down[1] || has_down[2];
    if (!any_connected && !at_branch_bottom())
        return (false);

    // Keep track of what stairs we've assigned.
    int assign_prev[3] = {-1, -1, -1};
    int assign_cur[3] = {-1, -1, -1};

    // Assign one connected down stair from the previous level to an
    // upstair on the current level with a downstair in the same region.
    // This ensures at least a single valid path to the top.
    bool minimal_connectivity = false;
    for (int i = 0; i < 3 && !minimal_connectivity; i++)
    {
        if (!prev_con.connected[i])
            continue;
        for (int j = 0; j < 3; j++)
        {
            if (!has_down[j] && !at_branch_bottom())
                continue;

            minimal_connectivity = true;
            assign_prev[i] = j;
            assign_cur[j] = i;
            region_connected[up_region[j]] = true;
            break;
        }
    }
    if (!minimal_connectivity)
        return (false);

    // For each disconnected stair (in a unique region) on the previous level,
    // try to reconnect to a connected up stair on the current level.
    for (int i = 0; i < 3; i++)
    {
        if (assign_prev[i] != -1 || prev_con.connected[i])
            continue;

        bool unique_region = true;
        for (int j = 0; j < i; j++)
        {
            if (prev_con.region[j] == prev_con.region[i])
                unique_region = false;
        }
        if (!unique_region)
            continue;

        // Try first to assign to any connected regions.
        for (int j = 0; j < 3; j++)
        {
            if (assign_cur[j] != -1 || !region_connected[up_region[j]])
                continue;

            assign_prev[i] = j;
            assign_cur[j] = i;
            prev_con.connect_region(prev_con.region[i]);
            break;
        }
        if (assign_prev[i] != -1)
            continue;

        // If we fail, then assign to any up stair with a down, and we'll
        // try to reconnect this section on the next level.
        for (int j = 0; j < 3; j++)
        {
            if (assign_cur[j] != -1 || !has_down[j])
                continue;

            assign_prev[i] = j;
            assign_cur[j] = i;
            break;
        }
    }

    // Assign any connected down stairs from the previous level to any
    // disconnected stairs on the current level.
    for (int i = 0; i < 3; i++)
    {
        if (!prev_con.connected[i] || assign_prev[i] != -1)
            continue;

        for (int j = 0; j < 3; j++)
        {
            if (has_down[j] || assign_cur[j] != -1)
                continue;
            if (region_connected[up_region[j]])
                continue;

            assign_prev[i] = j;
            assign_cur[j] = i;
            region_connected[up_region[j]] = true;
            break;
        }
    }

    // If there are any remaining stairs, assign those.
    for (int i = 0; i < 3; i++)
    {
        if (assign_prev[i] != -1)
            continue;
        for (int j = 0; j < 3; j++)
        {
            if (assign_cur[j] != -1)
                continue;
            assign_prev[i] = j;
            assign_cur[j] = i;

            if (region_connected[up_region[j]])
                prev_con.connect_region(prev_con.region[i]);
            else if (prev_con.connected[i])
                region_connected[up_region[j]] = true;
            break;
        }
    }

    // At the branch bottom, all up stairs must be connected.
    if (at_branch_bottom())
    {
        for (int i = 0; i < 3; i++)
            if (!region_connected[up_region[i]])
                return (false);
    }

    // Sanity check that we're not duplicating stairs.
    bool stairs_unique = (assign_cur[0] != assign_cur[1]
                          && assign_cur[1] != assign_cur[2]);
    ASSERT(stairs_unique);
    if (!stairs_unique)
        return (false);

    // Reassign up stair numbers as needed.
    for (int i = 0; i < 3; i++)
    {
        grd(up_gc[i]) =
            (dungeon_feature_type)(DNGN_STONE_STAIRS_UP_I + assign_cur[i]);
    }

    // Fill in connectivity and regions.
    for (int i = 0; i < 3; i++)
    {
        this_con.region[i] = down_region[i];
        if (down_region[i] != -1)
            this_con.connected[i] = region_connected[down_region[i]];
        else
            this_con.connected[i] = false;

    }

    // Save the connectivity.
    if (player_branch_depth() > 1)
        connectivity[your_branch().id][player_branch_depth() - 2] = prev_con;
    connectivity[your_branch().id][player_branch_depth() - 1] = this_con;

    return (true);
}

void run_map_epilogues ()
{
    // Iterate over level vaults and run each map's epilogue.
    for (unsigned i = 0, size = env.level_vaults.size(); i < size; ++i)
    {
        map_def &map = env.level_vaults[i]->map;
        const bool result = map.run_lua_epilogue();
        dprf("ran lua epilogue for %s: result was %s.",
             map.name.c_str(), result ? "true" : "false");
    }
}

//////////////////////////////////////////////////////////////////////////
// vault_placement

void vault_placement::reset()
{
    if (_current_temple_hash != NULL)
        _setup_temple_altars(*_current_temple_hash);
    else
        _temple_altar_list.clear();
}

void vault_placement::apply_grid()
{
    if (!size.zero())
    {
        // NOTE: assumes *no* previous item (I think) or monster (definitely)
        // placement.
        for (rectangle_iterator ri(pos, pos + size - 1); ri; ++ri)
        {
            const coord_def &rp(*ri);
            const coord_def dp = rp - pos;

            const int feat = map.map.glyph(dp);

            if (feat == ' ')
                continue;

            const dungeon_feature_type oldgrid = grd(*ri);

            keyed_mapspec *mapsp = map.mapspec_at(dp);
            _vault_grid(*this, feat, *ri, mapsp);

            if (!Generating_Level)
            {
                // Have to link items each square at a time, or
                // dungeon_terrain_changed could blow up.
                link_items();
                const dungeon_feature_type newgrid = grd(*ri);
                grd(*ri) = oldgrid;
                dungeon_terrain_changed(*ri, newgrid, true, true);
                remove_markers_and_listeners_at(*ri);
            }
            env.pgrid(*ri) |= FPROP_VAULT;
        }

        map.map.apply_overlays(pos);
    }
}

void vault_placement::draw_at(const coord_def &c)
{
    pos = c;
    apply_grid();
}

void remember_vault_placement(std::string key, const vault_placement &place)
{
    // First we store some info on the vault into the level's properties
    // hash table, so that if there's a crash the crash report can list
    // them all.
    CrawlHashTable &table = env.properties[key].get_table();

    std::string name = make_stringf("%s [%d]", place.map.name.c_str(),
                                    table.size() + 1);

    std::string place_str
        = make_stringf("(%d,%d) (%d,%d) orient: %d lev: %d",
                       place.pos.x, place.pos.y, place.size.x, place.size.y,
                       place.orient, place.level_number);

    table[name] = place_str;

    // Second we setup some info to be saved in the player's properties
    // hash table, so the information can be included in the character
    // dump when the player dies/quits/wins.
    if (you.level_type == LEVEL_DUNGEON
        && !place.map.is_overwritable_layout()
        && !place.map.has_tag_suffix("dummy")
        && !place.map.has_tag("no_dump"))
    {
        const std::string type = place.map.has_tag("extra")
            ? "extra" : "normal";

        _you_vault_list[type].get_vector().push_back(place.map.name);
    }
    else if (you.level_type == LEVEL_PORTAL_VAULT
             && place.map.orient == MAP_ENCOMPASS
             && !place.map.has_tag("no_dump"))
    {
        _portal_vault_map_name = place.map.name;
    }
}

std::string dump_vault_maps()
{
    std::string out = "";

    std::vector<level_id> levels = all_dungeon_ids();

    CrawlHashTable &vaults = you.props[YOU_DUNGEON_VAULTS_KEY].get_table();
    for (unsigned int i = 0; i < levels.size(); i++)
    {
        level_id    &lid = levels[i];
        std::string  lev = lid.describe();

        if (!vaults.exists(lev))
            continue;

        out += lid.describe() + ":\n";

        CrawlHashTable &lists = vaults[lev].get_table();

        const char *types[] = {"normal", "extra"};
        for (int j = 0; j < 2; j++)
        {
            if (!lists.exists(types[j]))
                continue;

            out += "  ";
            out += types[j];
            out += ": ";

            CrawlVector &vec = lists[types[j]].get_vector();

            for (unsigned int k = 0, size = vec.size(); k < size; k++)
            {
                out += vec[k].get_string();
                if (k < (size - 1))
                    out += ", ";
            }

            out += "\n";
        }
        out += "\n";
    }
    CrawlVector &portals = you.props[YOU_PORTAL_VAULT_MAPS_KEY].get_vector();

    if (!portals.empty())
    {
        out += "\n";

        out += "Portal vault maps: ";

        for (unsigned int i = 0, size = portals.size(); i < size; i++)
        {
            out += portals[i].get_string();

            if (i < (size - 1))
                out += ", ";
        }

        out += "\n\n";
    }
    return (out);
}

///////////////////////////////////////////////////////////////////////////
// vault_place_iterator

vault_place_iterator::vault_place_iterator(const vault_placement &vp)
    : vault_place(vp), pos(vp.pos), tl(vp.pos), br(vp.pos + vp.size - 1)
{
    --pos.x;
    ++*this;
}

vault_place_iterator::operator bool () const
{
    return pos.y <= br.y && pos.x <= br.x;
}

coord_def vault_place_iterator::operator * () const
{
    return pos;
}

const coord_def *vault_place_iterator::operator -> () const
{
    return &pos;
}

vault_place_iterator &vault_place_iterator::operator ++ ()
{
    while (pos.y <= br.y)
    {
        if (++pos.x > br.x)
        {
            pos.x = tl.x;
            ++pos.y;
        }
        if (pos.y <= br.y && vault_place.map.in_map(pos - tl))
            break;
    }
    return (*this);
}

vault_place_iterator vault_place_iterator::operator ++ (int)
{
    const vault_place_iterator copy = *this;
    ++*this;
    return (copy);
}

//////////////////////////////////////////////////////////////////////////
// unwind_vault_placement_mask

unwind_vault_placement_mask::unwind_vault_placement_mask(const map_mask *mask)
    : oldmask(Vault_Placement_Mask)
{
    Vault_Placement_Mask = mask;
}

unwind_vault_placement_mask::~unwind_vault_placement_mask()
{
    Vault_Placement_Mask = oldmask;
}


// mark all unexplorable squares, count the rest
static void _calc_density()
{
    int open = 0;
    for (rectangle_iterator ri(0); ri; ++ri)
    {
        // If for some reason a level gets modified afterwards, dug-out
        // places in unmodified parts should not suddenly become explorable.
        if (!testbits(env.pgrid(*ri), FPROP_SEEN_OR_NOEXP))
            for (adjacent_iterator ai(*ri, false); ai; ++ai)
                if (grd(*ai) >= DNGN_MINITEM)
                {
                    open++;
                    goto out;
                }
        env.pgrid(*ri) |= FPROP_SEEN_OR_NOEXP;
    out:;
    }

    dprf("Level density: %d", open);
    env.density = open;
}<|MERGE_RESOLUTION|>--- conflicted
+++ resolved
@@ -2099,20 +2099,8 @@
         return;
     }
 
-<<<<<<< HEAD
-    // Hook up the special room (if there is one, and it hasn't
-    // been hooked up already in roguey_level()).
-    if (sr.created && !sr.hooked_up
-        && !crawl_state.game_is_sprint()
-        && !crawl_state.game_is_zotdef()
-        && !crawl_state.game_is_tutorial())
-    {
-        _specr_2(sr);
-    }
-=======
     if (sr.created && !sr.hooked_up)
         _special_room_hook_up(sr);
->>>>>>> 45cb568f
 
     // Now place items, mons, gates, etc.
     // Stairs must exist by this point (except in Shoals where they are
