--- conflicted
+++ resolved
@@ -11,12 +11,8 @@
     STATUS_AIRBORNE = NUM_DURATIONS + 1,
     STATUS_BEHELD,
     STATUS_BURDEN,
-<<<<<<< HEAD
     STATUS_EARTH_ATTUNED,
-    STATUS_GLOW,
-=======
     STATUS_CONTAMINATION,
->>>>>>> 6067133c
     STATUS_NET,
     STATUS_HUNGER,
     STATUS_REGENERATION,
