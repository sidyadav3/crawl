/**
 * @file
 * @brief Player related functions.
**/

#include "AppHdr.h"

#include "player.h"

#include <string.h>
#include <stdlib.h>
#include <stdio.h>
#include <ctype.h>
#include <math.h>

#include <sstream>
#include <algorithm>

#include "act-iter.h"
#include "areas.h"
#include "art-enum.h"
#include "branch.h"
#ifdef DGL_WHEREIS
 #include "chardump.h"
#endif
#include "cloud.h"
#include "clua.h"
#include "coord.h"
#include "coordit.h"
#include "delay.h"
#include "directn.h"
#include "effects.h"
#include "env.h"
#include "errors.h"
#include "exercise.h"
#include "food.h"
#include "godabil.h"
#include "godconduct.h"
#include "godpassive.h"
#include "godwrath.h"
#include "hints.h"
#include "hiscores.h"
#include "invent.h"
#include "item_use.h"
#include "itemname.h"
#include "itemprop.h"
#include "items.h"
#include "kills.h"
#include "libutil.h"
#include "macro.h"
#include "melee_attack.h"
#include "message.h"
#include "misc.h"
#include "mon-stuff.h"
#include "mon-util.h"
#include "mutation.h"
#include "notes.h"
#include "options.h"
#include "ouch.h"
#include "output.h"
#include "player-stats.h"
#include "potion.h"
#include "quiver.h"
#include "random.h"
#include "religion.h"
#include "shopping.h"
#include "shout.h"
#include "skills.h"
#include "skills2.h"
#include "species.h"
#include "spl-damage.h"
#include "spl-other.h"
#include "spl-selfench.h"
#include "spl-transloc.h"
#include "spl-util.h"
#include "sprint.h"
#include "stairs.h"
#include "stash.h"
#include "state.h"
#include "status.h"
#include "stuff.h"
#include "terrain.h"
#include "throw.h"
#ifdef USE_TILE
 #include "tileview.h"
#endif
#include "transform.h"
#include "traps.h"
#include "travel.h"
#include "view.h"
#include "viewgeom.h"
#include "xom.h"

static void _moveto_maybe_repel_stairs()
{
    const dungeon_feature_type new_grid = env.grid(you.pos());
    const command_type stair_dir = feat_stair_direction(new_grid);

    if (stair_dir == CMD_NO_CMD
        || new_grid == DNGN_ENTER_SHOP
        ||  !you.duration[DUR_REPEL_STAIRS_MOVE])
    {
        return;
    }

    int pct = you.duration[DUR_REPEL_STAIRS_CLIMB] ? 29 : 50;

    // When the effect is still strong, the chance to actually catch
    // a stair is smaller. (Assuming the duration starts out at 1000.)
    const int dur = max(0, you.duration[DUR_REPEL_STAIRS_MOVE] - 700);
    pct += dur/10;

    if (x_chance_in_y(pct, 100))
    {
        if (slide_feature_over(you.pos(), coord_def(-1, -1), false))
        {
            string stair_str = feature_description_at(you.pos(), false,
                                                      DESC_THE, false);
            string prep = feat_preposition(new_grid, true, &you);

            mprf("%s slides away as you move %s it!", stair_str.c_str(),
                 prep.c_str());

            if (player_in_a_dangerous_place() && one_chance_in(5))
                xom_is_stimulated(25);
        }
    }
}

bool check_moveto_cloud(const coord_def& p, const string &move_verb,
                        bool *prompted)
{
    const int cloud = env.cgrid(p);
    if (cloud != EMPTY_CLOUD && !you.confused())
    {
        const cloud_type ctype = env.cloud[ cloud ].type;
        // Don't prompt if already in a cloud of the same type.
        if (is_damaging_cloud(ctype, true)
            && (env.cgrid(you.pos()) == EMPTY_CLOUD
                || ctype != env.cloud[ env.cgrid(you.pos()) ].type)
            && !crawl_state.disables[DIS_CONFIRMATIONS])
        {
            // Don't prompt for steam unless we're at uncomfortably low hp.
            if (ctype == CLOUD_STEAM)
            {
                int threshold = 20;
                if (player_res_steam() < 0)
                    threshold = threshold * 3 / 2;
                threshold = threshold * you.time_taken / BASELINE_DELAY;
                // Do prompt if we'd lose icemail, though.
                if (you.hp > threshold && !you.mutation[MUT_ICEMAIL])
                    return true;
            }

            if (prompted)
                *prompted = true;
            string prompt = make_stringf("Really %s into that cloud of %s?",
                                         move_verb.c_str(),
                                         cloud_name_at_index(cloud).c_str());
            learned_something_new(HINT_CLOUD_WARNING);

            if (!yesno(prompt.c_str(), false, 'n'))
            {
                canned_msg(MSG_OK);
                return false;
            }
        }
    }
    return true;
}

bool check_moveto_trap(const coord_def& p, const string &move_verb,
                       bool *prompted)
{
    // If there's no trap, let's go.
    trap_def* trap = find_trap(p);
    if (!trap || env.grid(p) == DNGN_UNDISCOVERED_TRAP)
        return true;

    if (trap->type == TRAP_ZOT && !crawl_state.disables[DIS_CONFIRMATIONS])
    {
        string msg = (move_verb == "jump-attack"
                      ? "Do you really want to %s when you might land in "
                      "the Zot trap?"
                      : "Do you really want to %s into the Zot trap?");
        string prompt = make_stringf(msg.c_str(), move_verb.c_str());

        if (prompted)
            *prompted = true;
        if (!yes_or_no("%s", prompt.c_str()))
        {
            canned_msg(MSG_OK);
                return false;
        }
    }
    else if (!trap->is_safe() && !crawl_state.disables[DIS_CONFIRMATIONS])
    {
        string prompt;

        if (prompted)
            *prompted = true;
        if (move_verb == "jump-attack")
        {
            prompt = make_stringf("Really jump when you might land on that %s?",
                                  feature_description_at(p, false,
                                                         DESC_BASENAME,
                                                         false).c_str());
        }
        else
        {
            prompt = make_stringf("Really %s %s that %s?",
                                  move_verb.c_str(),
                                  (trap->type == TRAP_ALARM
                                   || trap->type == TRAP_PLATE) ? "onto"
                                  : "into",
                                  feature_description_at(p, false,
                                                         DESC_BASENAME,
                                                         false).c_str());
        }
        if (!yesno(prompt.c_str(), true, 'n'))
        {
            canned_msg(MSG_OK);
            return false;
        }
    }
    return true;
}

static bool _check_moveto_dangerous(const coord_def& p, const string& msg,
                                    bool cling = true)

{
    if (you.can_swim() && feat_is_water(env.grid(p))
        || you.airborne() || cling && you.can_cling_to(p)
        || !is_feat_dangerous(env.grid(p)))
    {
        return true;
    }

    if (msg != "")
        mpr(msg.c_str());
    else if (you.species == SP_MERFOLK && feat_is_water(env.grid(p)))
        mpr("You cannot swim in your current form.");
    else if (you.species == SP_LAVA_ORC && feat_is_lava(env.grid(p))
             && is_feat_dangerous(env.grid(p)))
    {
        mpr("You cannot enter lava in your current form.");
    }
    else
        canned_msg(MSG_UNTHINKING_ACT);
    return false;
}

bool check_moveto_terrain(const coord_def& p, const string &move_verb,
                          const string &msg, bool *prompted)
{
    if (you.is_wall_clinging()
        && (move_verb == "blink" || move_verb == "passwall"))
    {
        return _check_moveto_dangerous(p, msg, false);
    }
    else if (!_check_moveto_dangerous(p, msg))
        return false;

    if (!need_expiration_warning() && need_expiration_warning(p)
        && !crawl_state.disables[DIS_CONFIRMATIONS])
    {
        string prompt;

        if (prompted)
            *prompted = true;

        if (msg != "")
            prompt = msg + " ";

        prompt += "Are you sure you want to " + move_verb;

        if (you.ground_level())
            prompt += " into ";
        else
            prompt += " over ";

        prompt += env.grid(p) == DNGN_DEEP_WATER ? "deep water" : "lava";

        prompt += need_expiration_warning(DUR_FLIGHT, p)
            ? " while you are losing your buoyancy?"
            : " while your transformation is expiring?";

        if (!yesno(prompt.c_str(), false, 'n'))
        {
            canned_msg(MSG_OK);
            return false;
        }
    }
    return true;
}

bool check_moveto_exclusion(const coord_def& p, const string &move_verb,
                            bool *prompted)
{
    string prompt;

    if (is_excluded(p)
        && !is_stair_exclusion(p)
        && !is_excluded(you.pos())
        && !crawl_state.disables[DIS_CONFIRMATIONS])
    {
        if (prompted)
            *prompted = true;
        prompt = make_stringf("Really %s into a travel-excluded area?",
                              move_verb.c_str());

        if (!yesno(prompt.c_str(), false, 'n'))
        {
            canned_msg(MSG_OK);
            return false;
        }
    }
    return true;
}

bool check_moveto(const coord_def& p, const string &move_verb, const string &msg)
{
    return check_moveto_terrain(p, move_verb, msg)
           && check_moveto_cloud(p, move_verb)
           && check_moveto_trap(p, move_verb)
           && check_moveto_exclusion(p, move_verb);
}

static void _splash()
{
    if (you.can_swim())
        noisy(4, you.pos(), "Floosh!");
    else if (!beogh_water_walk())
        noisy(8, you.pos(), "Splash!");
}

void moveto_location_effects(dungeon_feature_type old_feat,
                             bool stepped, bool allow_shift,
                             const coord_def& old_pos)
{
    const dungeon_feature_type new_grid = env.grid(you.pos());

    // Terrain effects.
    if (is_feat_dangerous(new_grid) && (!you.is_wall_clinging()
                                        || !cell_is_clingable(you.pos())))
    {
        // Lava and dangerous deep water (ie not merfolk).
        const coord_def& entry = (stepped) ? old_pos : you.pos();

        // If true, we were shifted and so we're done.
        if (fall_into_a_pool(entry, allow_shift, new_grid))
            return;
    }

    if (you.ground_level())
    {
        if (player_likes_lava(false))
        {
            if (feat_is_lava(new_grid) && !feat_is_lava(old_feat))
            {
                if (!stepped)
                    noisy(4, you.pos(), "Gloop!");

                mprf("You %s lava.",
                     (stepped) ? "slowly immerse yourself in the" : "fall into the");

                // Extra time if you stepped in.
                if (stepped)
                    you.time_taken *= 2;

                // This gets called here because otherwise you wouldn't heat
                // until your second turn in lava.
                if (temperature() < TEMP_FIRE)
                    mpr("The lava instantly superheats you.");
                you.temperature = TEMP_MAX;
            }

            else if (!feat_is_lava(new_grid) && feat_is_lava(old_feat))
            {
                mpr("You slowly pull yourself out of the lava.");
                you.time_taken *= 2;
            }
        }

        if (you.species == SP_MERFOLK)
        {
            if (feat_is_water(new_grid) // We're entering water
                // We're not transformed, or with a form compatible with tail
                && (you.form == TRAN_NONE
                    || you.form == TRAN_APPENDAGE
                    || you.form == TRAN_BLADE_HANDS))
            {
                merfolk_start_swimming(stepped);
            }
            else if (!feat_is_water(new_grid) && !is_feat_dangerous(new_grid))
                merfolk_stop_swimming();
        }

        if (feat_is_water(new_grid) && !stepped)
            _splash();

        if (feat_is_water(new_grid) && !you.can_swim() && !beogh_water_walk())
        {
            if (stepped)
            {
                you.time_taken *= 13 + random2(8);
                you.time_taken /= 10;
            }
            const bool will_cling = you.can_cling_to_walls()
                                    && cell_is_clingable(you.pos());

            if (!feat_is_water(old_feat))
            {
                if (stepped && will_cling)
                {
                    mpr("You slowly cross the shallow water and cling to the "
                        "wall.");
                }
                else
                {
                    mprf("You %s the %s water.",
                         stepped ? "enter" : "fall into",
                         new_grid == DNGN_SHALLOW_WATER ? "shallow" : "deep");
                }
            }

            if (new_grid == DNGN_DEEP_WATER && old_feat != DNGN_DEEP_WATER)
                mpr("You sink to the bottom.");

            if (!feat_is_water(old_feat) && !will_cling)
            {
                mpr("Moving in this stuff is going to be slow.");
                if (you.invisible())
                    mpr("...and don't expect to remain undetected.");
            }
        }
    }

    const bool was_clinging = you.is_wall_clinging();
    const bool is_clinging = stepped && you.check_clinging(stepped);

    if (feat_is_water(new_grid) && was_clinging && !is_clinging)
        _splash();

    // Traps go off.
    if (trap_def* ptrap = find_trap(you.pos()))
        ptrap->trigger(you, !stepped); // blinking makes it hard to evade

    if (stepped)
        _moveto_maybe_repel_stairs();
}

// Use this function whenever the player enters (or lands and thus re-enters)
// a grid.
//
// stepped     - normal walking moves
// allow_shift - allowed to scramble in any direction out of lava/water
void move_player_to_grid(const coord_def& p, bool stepped, bool allow_shift)
{
    ASSERT(!crawl_state.game_is_arena());
    ASSERT_IN_BOUNDS(p);

    if (!stepped)
    {
        you.clear_clinging();
        tornado_move(p);
    }

    // assuming that entering the same square means coming from above (flight)
    const coord_def old_pos = you.pos();
    const bool from_above = (old_pos == p);
    const dungeon_feature_type old_grid =
        (from_above) ? DNGN_FLOOR : grd(old_pos);

    // Really must be clear.
    ASSERT(you.can_pass_through_feat(grd(p)));

    // Better not be an unsubmerged monster either.
    ASSERT(!monster_at(p) || monster_at(p)->submerged()
           || fedhas_passthrough(monster_at(p)));

    // Move the player to new location.
    you.moveto(p, true);
    viewwindow();

    moveto_location_effects(old_grid, stepped, allow_shift, old_pos);
}

bool is_feat_dangerous(dungeon_feature_type grid, bool permanently,
                       bool ignore_items)
{
    if (you.permanent_flight() || you.airborne() && !permanently)
        return false;
    else if (grid == DNGN_DEEP_WATER && !player_likes_water(permanently)
             || grid == DNGN_LAVA && !player_likes_lava(permanently))
    {
        return true;
    }
    else
        return false;
}

bool is_map_persistent(void)
{
    return !testbits(env.level_flags, LFLAG_NO_MAP);
}

bool player_in_hell(void)
{
    return is_hell_subbranch(you.where_are_you);
}

bool player_in_connected_branch(void)
{
    return is_connected_branch(you.where_are_you);
}

bool player_likes_water(bool permanently)
{
    return !permanently && beogh_water_walk()
           || (species_likes_water(you.species) || !permanently)
               && form_likes_water();
}

bool player_likes_lava(bool permanently)
{
    return species_likes_lava(you.species)
           || (!permanently && form_likes_lava());
}

bool player_can_open_doors()
{
    return you.form != TRAN_BAT && you.form != TRAN_JELLY;
}

// TODO: get rid of this.
bool player_genus(genus_type which_genus, species_type species)
{
    if (species == SP_UNKNOWN)
        species = you.species;

    return species_genus(species) == which_genus;
}

// If transform is true, compare with current transformation instead
// of (or in addition to) underlying species.
// (See mon-data.h for species/genus use.)
bool is_player_same_genus(const monster_type mon, bool transform)
{
    if (transform)
    {
        switch (you.form)
        {
        // Unique monsters.
        case TRAN_BAT:
            return mon == MONS_BAT;
        case TRAN_ICE_BEAST:
            return mon == MONS_ICE_BEAST;
        case TRAN_TREE:
            return mon == MONS_ANIMATED_TREE;
        case TRAN_PORCUPINE:
            return mon == MONS_PORCUPINE;
        case TRAN_WISP:
            return mon == MONS_INSUBSTANTIAL_WISP;
        case TRAN_SHADOW:
            return mons_genus(mon) == MONS_SHADOW;
        // Compare with monster *species*.
        case TRAN_LICH:
            return mons_species(mon) == MONS_LICH;
        // Compare with monster *genus*.
        case TRAN_FUNGUS:
            return mons_genus(mon) == MONS_FUNGUS;
        case TRAN_SPIDER:
            return mons_genus(mon) == MONS_SPIDER;
        case TRAN_DRAGON:
            return mons_genus(mon) == MONS_DRAGON;
        case TRAN_PIG:
            return mons_genus(mon) == MONS_HOG;
        case TRAN_JELLY:
            return mons_genus(mon) == MONS_JELLY;
        case TRAN_STATUE:
        case TRAN_BLADE_HANDS:
        case TRAN_NONE:
        case TRAN_APPENDAGE:
            break; // Check real (non-transformed) form.
        }
    }

    // Genus would include necrophage and rotting hulk.
    if (you.species == SP_GHOUL)
        return mons_species(mon) == MONS_GHOUL;

    if (you.species == SP_MERFOLK && mons_genus(mon) == MONS_MERMAID)
        return true;

    // Note that these are currently considered to be the same genus:
    // * humans, demigods, and demonspawn
    // * ogres and two-headed ogres
    // * trolls, iron trolls, and deep trolls
    // * kobolds and big kobolds
    // * dwarves and deep dwarves
    // * all elf races
    // * all orc races
    return mons_genus(mon) == mons_genus(player_mons(false));
}

void update_player_symbol()
{
    you.symbol = Options.show_player_species ? player_mons() : transform_mons();
}

monster_type player_mons(bool transform)
{
    monster_type mons;

    if (transform)
    {
        mons = transform_mons();
        if (mons != MONS_PLAYER)
            return mons;
    }

    mons = player_species_to_mons_species(you.species);

    if (mons == MONS_ORC)
    {
        if (you_worship(GOD_BEOGH))
            mons = (you.piety >= piety_breakpoint(4)) ? MONS_ORC_HIGH_PRIEST
                                                      : MONS_ORC_PRIEST;
    }
    else if (mons == MONS_OGRE)
    {
        const skill_type sk = best_skill(SK_FIRST_SKILL, SK_LAST_SKILL);
        if (sk >= SK_SPELLCASTING && sk < SK_INVOCATIONS)
            mons = MONS_OGRE_MAGE;
    }

    return mons;
}

void update_vision_range()
{
    you.normal_vision = LOS_RADIUS;
    int nom   = 1;
    int denom = 1;

    // Nightstalker gives -1/-2/-3.
    if (player_mutation_level(MUT_NIGHTSTALKER))
    {
        nom *= LOS_RADIUS - player_mutation_level(MUT_NIGHTSTALKER);
        denom *= LOS_RADIUS;
    }

    // Lantern of shadows.
    if (you.attribute[ATTR_SHADOWS])
        nom *= 3, denom *= 4;

    // the Darkness spell.
    if (you.duration[DUR_DARKNESS])
        nom *= 3, denom *= 4;

    // robe of Night.
    if (player_equip_unrand(UNRAND_NIGHT))
        nom *= 3, denom *= 4;

    you.current_vision = (you.normal_vision * nom + denom / 2) / denom;
    ASSERT(you.current_vision > 0);
    set_los_radius(you.current_vision);
}

// Checks whether the player's current species can
// use (usually wear) a given piece of equipment.
// Note that EQ_BODY_ARMOUR and EQ_HELMET only check
// the ill-fitting variant (i.e., not caps and robes).
// If special_armour is set to true, special cases
// such as bardings, light armour and caps are
// considered. Otherwise, these simply return false.
// ---------------------------------------------------
bool you_can_wear(int eq, bool special_armour)
{
    // Amulet provides another slot
    if (eq == EQ_RING_AMULET && player_equip_unrand(UNRAND_FINGER_AMULET))
        return true;

    if (you.species == SP_FELID)
        return eq == EQ_LEFT_RING || eq == EQ_RIGHT_RING || eq == EQ_AMULET;

    // Octopodes can wear soft helmets, eight rings, and an amulet.
    if (you.species == SP_OCTOPODE)
    {
        if (special_armour && eq == EQ_HELMET)
            return true;
        else
            return eq >= EQ_RING_ONE && eq <= EQ_RING_EIGHT
                   || eq == EQ_AMULET || eq == EQ_SHIELD || eq == EQ_WEAPON;
    }

    switch (eq)
    {
    case EQ_LEFT_RING:
    case EQ_RIGHT_RING:
    case EQ_AMULET:
    case EQ_CLOAK:
        return true;

    case EQ_GLOVES:
        if (player_mutation_level(MUT_CLAWS, false) == 3)
            return false;
        // These species cannot wear gloves.
        if (you.species == SP_TROLL
            || you.species == SP_SPRIGGAN
            || you.species == SP_OGRE)
        {
            return false;
        }
        return true;

    case EQ_BOOTS:
        // Bardings.
        if (you.species == SP_NAGA || you.species == SP_CENTAUR)
            return special_armour;
        if (player_mutation_level(MUT_HOOVES, false) == 3
            || player_mutation_level(MUT_TALONS, false) == 3)
        {
            return false;
        }
        // These species cannot wear boots.
        if (you.species == SP_TROLL
            || you.species == SP_SPRIGGAN
            || you.species == SP_OGRE
            || you.species == SP_DJINNI)
        {
            return false;
        }
        return true;

    case EQ_BODY_ARMOUR:
        if (player_genus(GENPC_DRACONIAN))
            return false;

    case EQ_SHIELD:
        // Most races can wear robes or a buckler/shield.
        if (special_armour)
            return true;
        if (you.species == SP_TROLL
            || you.species == SP_SPRIGGAN
            || you.species == SP_OGRE)
        {
            return false;
        }
        return true;

    case EQ_HELMET:
        // No caps or hats with Horns 3 or Antennae 3.
        if (player_mutation_level(MUT_HORNS, false) == 3
            || player_mutation_level(MUT_ANTENNAE, false) == 3)
        {
            return false;
        }
        // Anyone else can wear caps.
        if (special_armour)
            return true;
        if (player_mutation_level(MUT_HORNS, false)
            || player_mutation_level(MUT_BEAK, false)
            || player_mutation_level(MUT_ANTENNAE, false))
        {
            return false;
        }
        if (you.species == SP_TROLL
            || you.species == SP_SPRIGGAN
            || you.species == SP_OGRE
            || player_genus(GENPC_DRACONIAN))
        {
            return false;
        }
        return true;

    case EQ_WEAPON:
    case EQ_STAFF:
        return true; // kittehs were handled earlier

    default:
        return false;
    }
}

bool player_has_feet(bool temp)
{
    if (you.species == SP_NAGA
        || you.species == SP_FELID
        || you.species == SP_OCTOPODE
        || you.species == SP_DJINNI
        || you.fishtail && temp)
    {
        return false;
    }

    if (player_mutation_level(MUT_HOOVES, temp) == 3
        || player_mutation_level(MUT_TALONS, temp) == 3)
    {
        return false;
    }

    return true;
}

bool player_wearing_slot(int eq)
{
    ASSERT(you.equip[eq] != -1 || !you.melded[eq]);
    return you.equip[eq] != -1 && !you.melded[eq];
}

bool you_tran_can_wear(const item_def &item)
{
    switch (item.base_type)
    {
    case OBJ_WEAPONS:
        return you_tran_can_wear(EQ_WEAPON);

    case OBJ_JEWELLERY:
        return you_tran_can_wear(jewellery_is_amulet(item) ? EQ_AMULET
                                                           : EQ_RINGS);
    case OBJ_ARMOUR:
        if (item.sub_type == ARM_NAGA_BARDING)
            return you.species == SP_NAGA && you_tran_can_wear(EQ_BOOTS);
        else if (item.sub_type == ARM_CENTAUR_BARDING)
            return you.species == SP_CENTAUR && you_tran_can_wear(EQ_BOOTS);

        if (fit_armour_size(item, you.body_size()) != 0)
            return false;

        return you_tran_can_wear(get_armour_slot(item), true);

    default:
        return true;
    }
}

bool you_tran_can_wear(int eq, bool check_mutation)
{
    if (eq == EQ_NONE)
        return true;

    if (you.form == TRAN_JELLY
        || you.form == TRAN_PORCUPINE
        || you.form == TRAN_WISP)
    {
        return false;
    }

    if (eq == EQ_STAFF)
        eq = EQ_WEAPON;
    else if (eq >= EQ_RINGS && eq <= EQ_RINGS_PLUS2)
        eq = EQ_RINGS;

    // Everybody but jellies and porcupines can wear at least some type of armour.
    if (eq == EQ_ALL_ARMOUR)
        return true;

    // Not a transformation, but also temporary -> check first.
    if (check_mutation)
    {
        if (eq == EQ_GLOVES && you.has_claws(false) == 3)
            return false;

        if (eq == EQ_HELMET && player_mutation_level(MUT_HORNS) == 3)
            return false;

        if (eq == EQ_HELMET && player_mutation_level(MUT_ANTENNAE) == 3)
            return false;

        if (eq == EQ_BOOTS
            && (you.fishtail
                || player_mutation_level(MUT_HOOVES) == 3
                || you.has_talons(false) == 3))
        {
            return false;
        }
    }

    // No further restrictions.
    if (you.form == TRAN_NONE
        || you.form == TRAN_LICH
        || you.form == TRAN_APPENDAGE)
    {
        return true;
    }

    // Bats and pigs cannot wear anything except amulets.
    if ((you.form == TRAN_BAT || you.form == TRAN_PIG) && eq != EQ_AMULET)
        return false;

    // Everyone else can wear jewellery...
    if (eq == EQ_AMULET || eq == EQ_RINGS
        || eq == EQ_LEFT_RING || eq == EQ_RIGHT_RING
        || eq == EQ_RING_ONE || eq == EQ_RING_TWO
        || eq == EQ_RING_AMULET)
    {
        return true;
    }

    // ...but not necessarily in all slots.
    if (eq >= EQ_RING_THREE && eq <= EQ_RING_EIGHT)
    {
        return you.species == SP_OCTOPODE
               && (form_keeps_mutations() || you.form == TRAN_SPIDER);
    }

    // These cannot use anything but jewellery.
    if (you.form == TRAN_SPIDER || you.form == TRAN_DRAGON)
        return false;

    if (you.form == TRAN_BLADE_HANDS)
    {
        if (eq == EQ_WEAPON || eq == EQ_GLOVES || eq == EQ_SHIELD)
            return false;
        return true;
    }

    if (you.form == TRAN_ICE_BEAST)
    {
        if (eq != EQ_CLOAK)
            return false;
        return true;
    }

    if (you.form == TRAN_STATUE)
    {
        if (eq == EQ_WEAPON || eq == EQ_SHIELD
            || eq == EQ_CLOAK || eq == EQ_HELMET)
        {
            return true;
        }
        return false;
    }

    if (you.form == TRAN_FUNGUS)
        return eq == EQ_HELMET;

    if (you.form == TRAN_TREE)
        return eq == EQ_WEAPON || eq == EQ_SHIELD || eq == EQ_HELMET;

    return true;
}

bool player_weapon_wielded()
{
    if (you.melded[EQ_WEAPON])
        return false;

    const int wpn = you.equip[EQ_WEAPON];

    if (wpn == -1)
        return false;

    if (!is_weapon(you.inv[wpn]))
        return false;

    return true;
}

// Returns false if the player is wielding a weapon inappropriate for Berserk.
bool berserk_check_wielded_weapon()
{
    const item_def * const wpn = you.weapon();
    if (wpn && (wpn->defined() && (!is_melee_weapon(*wpn)
                                   || needs_handle_warning(*wpn, OPER_ATTACK))
                || you.attribute[ATTR_WEAPON_SWAP_INTERRUPTED]))
    {
        string prompt = "Do you really want to go berserk while wielding "
                        + wpn->name(DESC_YOUR) + "?";

        if (!yesno(prompt.c_str(), true, 'n'))
        {
            canned_msg(MSG_OK);
            return false;
        }

        you.attribute[ATTR_WEAPON_SWAP_INTERRUPTED] = 0;
    }

    return true;
}

// Looks in equipment "slot" to see if there is an equipped "sub_type".
// Returns number of matches (in the case of rings, both are checked)
int player::wearing(equipment_type slot, int sub_type, bool calc_unid) const
{
    int ret = 0;

    const item_def* item;

    switch (slot)
    {
    case EQ_WEAPON:
        // Hands can have more than just weapons.
        if (weapon()
            && weapon()->base_type == OBJ_WEAPONS
            && weapon()->sub_type == sub_type)
        {
            ret++;
        }
        break;

    case EQ_STAFF:
        // Like above, but must be magical staff.
        if (weapon()
            && weapon()->base_type == OBJ_STAVES
            && weapon()->sub_type == sub_type
            && (calc_unid || item_type_known(*weapon())))
        {
            ret++;
        }
        break;

    case EQ_RINGS:
        for (int slots = EQ_LEFT_RING; slots < NUM_EQUIP; slots++)
        {
            if (slots == EQ_AMULET)
                continue;

            if ((item = slot_item(static_cast<equipment_type>(slots)))
                && item->sub_type == sub_type
                && (calc_unid
                    || item_type_known(*item)))
            {
                ret++;
            }
        }
        break;

    case EQ_RINGS_PLUS:
        for (int slots = EQ_LEFT_RING; slots < NUM_EQUIP; slots++)
        {
            if (slots == EQ_AMULET)
                continue;

            if ((item = slot_item(static_cast<equipment_type>(slots)))
                && item->sub_type == sub_type
                && (calc_unid
                    || item_type_known(*item)))
            {
                ret += item->plus;
            }
        }
        break;

    case EQ_RINGS_PLUS2:
        for (int slots = EQ_LEFT_RING; slots < NUM_EQUIP; ++slots)
        {
            if (slots == EQ_AMULET)
                continue;

            if ((item = slot_item(static_cast<equipment_type>(slots)))
                && item->sub_type == sub_type
                && (calc_unid
                    || item_type_known(*item)))
            {
                ret += item->plus2;
            }
        }
        break;

    case EQ_ALL_ARMOUR:
        // Doesn't make much sense here... be specific. -- bwr
        die("EQ_ALL_ARMOUR is not a proper slot");
        break;

    default:
        if (! (slot > EQ_NONE && slot < NUM_EQUIP))
            die("invalid slot");
        if ((item = slot_item(slot))
            && item->sub_type == sub_type
            && (calc_unid || item_type_known(*item)))
        {
            ret++;
        }
        break;
    }

    return ret;
}

// Looks in equipment "slot" to see if equipped item has "special" ego-type
// Returns number of matches (jewellery returns zero -- no ego type).
// [ds] There's no equivalent of calc_unid or req_id because as of now, weapons
// and armour type-id on wield/wear.
int player::wearing_ego(equipment_type slot, int special, bool calc_unid) const
{
    int ret = 0;

    const item_def* item;
    switch (slot)
    {
    case EQ_WEAPON:
        // Hands can have more than just weapons.
        if ((item = slot_item(EQ_WEAPON))
            && item->base_type == OBJ_WEAPONS
            && get_weapon_brand(*item) == special)
        {
            ret++;
        }
        break;

    case EQ_LEFT_RING:
    case EQ_RIGHT_RING:
    case EQ_AMULET:
    case EQ_STAFF:
    case EQ_RINGS:
    case EQ_RINGS_PLUS:
    case EQ_RINGS_PLUS2:
        // no ego types for these slots
        break;

    case EQ_ALL_ARMOUR:
        // Check all armour slots:
        for (int i = EQ_MIN_ARMOUR; i <= EQ_MAX_ARMOUR; i++)
        {
            if ((item = slot_item(static_cast<equipment_type>(i)))
                && get_armour_ego_type(*item) == special
                && (calc_unid || item_type_known(*item)))
            {
                ret++;
            }
        }
        break;

    default:
        if (slot < EQ_MIN_ARMOUR || slot > EQ_MAX_ARMOUR)
            die("invalid slot: %d", slot);
        // Check a specific armour slot for an ego type:
        if ((item = slot_item(static_cast<equipment_type>(slot)))
            && get_armour_ego_type(*item) == special
            && (calc_unid || item_type_known(*item)))
        {
            ret++;
        }
        break;
    }

    return ret;
}

// Returns true if the indicated unrandart is equipped
// [ds] There's no equivalent of calc_unid or req_id because as of now, weapons
// and armour type-id on wield/wear.
bool player_equip_unrand(int unrand_index)
{
    const unrandart_entry* entry = get_unrand_entry(unrand_index);
    equipment_type   slot  = get_item_slot(entry->base_type,
                                           entry->sub_type);

    item_def* item;

    switch (slot)
    {
    case EQ_WEAPON:
        // Hands can have more than just weapons.
        if ((item = you.slot_item(slot))
            && item->base_type == OBJ_WEAPONS
            && is_unrandom_artefact(*item)
            && item->special == unrand_index)
        {
            return true;
        }
        break;

    case EQ_RINGS:
        for (int slots = EQ_LEFT_RING; slots < NUM_EQUIP; ++slots)
        {
            if (slots == EQ_AMULET)
                continue;

            if ((item = you.slot_item(static_cast<equipment_type>(slots)))
                && is_unrandom_artefact(*item)
                && item->special == unrand_index)
            {
                return true;
            }
        }
        break;

    case EQ_NONE:
    case EQ_STAFF:
    case EQ_LEFT_RING:
    case EQ_RIGHT_RING:
    case EQ_RINGS_PLUS:
    case EQ_RINGS_PLUS2:
    case EQ_ALL_ARMOUR:
        // no unrandarts for these slots.
        break;

    default:
        if (slot <= EQ_NONE || slot >= NUM_EQUIP)
            die("invalid slot: %d", slot);
        // Check a specific slot.
        if ((item = you.slot_item(slot))
            && is_unrandom_artefact(*item)
            && item->special == unrand_index)
        {
            return true;
        }
        break;
    }

    return false;
}

// Given an adjacent monster, returns true if the player can hit it (the
// monster should not be submerged, or be submerged in shallow water if
// the player has a polearm).
bool player_can_hit_monster(const monster* mon)
{
    if (!mon->submerged())
        return true;

    if (grd(mon->pos()) != DNGN_SHALLOW_WATER)
        return false;

    const item_def *weapon = you.weapon();
    return weapon && weapon_skill(*weapon) == SK_POLEARMS;
}

bool player_can_hear(const coord_def& p, int hear_distance)
{
    return !silenced(p)
           && !silenced(you.pos())
           && you.pos().distance_from(p) <= hear_distance;
}

int player_teleport(bool calc_unid)
{
    ASSERT(!crawl_state.game_is_arena());

    // Don't allow any form of teleportation in Sprint.
    if (crawl_state.game_is_sprint())
        return 0;

    // Short-circuit rings of teleport to prevent spam.
    if (you.species == SP_FORMICID)
        return 0;

    int tp = 0;

    // rings (keep in sync with _equip_jewellery_effect)
    tp += 8 * you.wearing(EQ_RINGS, RING_TELEPORTATION, calc_unid);

    // randart weapons only
    if (you.weapon()
        && you.weapon()->base_type == OBJ_WEAPONS
        && is_artefact(*you.weapon()))
    {
        tp += you.scan_artefacts(ARTP_CAUSE_TELEPORTATION, calc_unid);
    }

    // mutations
    tp += player_mutation_level(MUT_TELEPORT) * 3;

    return tp;
}

// Computes bonuses to regeneration from most sources. Does not handle
// slow healing, vampireness, or Trog's Hand.
static int _player_bonus_regen()
{
    int rr = 0;

    // Trog's Hand is handled separately so that it will bypass slow healing,
    // and it overrides the spell.
    if (you.duration[DUR_REGENERATION]
        && !you.duration[DUR_TROGS_HAND])
    {
        rr += 100;
    }

    // Rings.
    rr += 40 * you.wearing(EQ_RINGS, RING_REGENERATION);

    // Artefacts
    rr += you.scan_artefacts(ARTP_REGENERATION);

    // Troll leather (except for trolls).
    if ((you.wearing(EQ_BODY_ARMOUR, ARM_TROLL_LEATHER_ARMOUR)
         || you.wearing(EQ_BODY_ARMOUR, ARM_TROLL_HIDE))
        && you.species != SP_TROLL)
    {
        rr += 30;
    }

    // Fast heal mutation.
    rr += player_mutation_level(MUT_REGENERATION) * 20;

    // Powered By Death mutation, boosts regen by 10 per corpse in
    // a mutation_level * 3 (3/6/9) radius, to a maximum of 7
    // corpses.  If and only if the duration of the effect is
    // still active.
    if (you.duration[DUR_POWERED_BY_DEATH])
        rr += handle_pbd_corpses(false) * 100;

    return rr;
}

// Slow healing mutation: slows or stops regeneration when monsters are
// visible at level 1 or 2 respectively, stops regeneration at level 3.
static int _slow_heal_rate()
{
    if (player_mutation_level(MUT_SLOW_HEALING) == 3)
        return 0;

    for (monster_near_iterator mi(&you); mi; ++mi)
    {
        if (!mons_is_firewood(*mi)
            && !mi->wont_attack()
            && !mi->neutral())
        {
            return 2 - player_mutation_level(MUT_SLOW_HEALING);
        }
    }
    return 2;
}

int player_regen()
{
    int rr = you.hp_max / 3;

    if (rr > 20)
        rr = 20 + ((rr - 20) / 2);

    // Add in miscellaneous bonuses
    rr += _player_bonus_regen();

    // Before applying other effects, make sure that there's something
    // to heal.
    rr = max(1, rr);

    // Healing depending on satiation.
    // The better-fed you are, the faster you heal.
    if (you.species == SP_VAMPIRE)
    {
        if (you.hunger_state == HS_STARVING)
            rr = 0;   // No regeneration for starving vampires.
        else if (you.hunger_state == HS_ENGORGED)
            rr += 20; // More bonus regeneration for engorged vampires.
        else if (you.hunger_state < HS_SATIATED)
            rr /= 2;  // Halved regeneration for hungry vampires.
        else if (you.hunger_state >= HS_FULL)
            rr += 10; // Bonus regeneration for full vampires.
    }

    // Compared to other races, a starting djinni would have regen of 4 (hp)
    // plus 17 (mp).  So let's compensate them early; they can stand getting
    // shafted on the total regen rates later on.
    if (you.species == SP_DJINNI)
        if (you.hp_max < 100)
            rr += (100 - you.hp_max) / 6;

    // Slow heal mutation.
    if (player_mutation_level(MUT_SLOW_HEALING) > 0)
    {
        rr *= _slow_heal_rate();
        rr /= 2;
    }
    if (you.stat_zero[STAT_STR])
        rr /= 4;

    if (you.disease)
        rr = 0;

    // Trog's Hand.  This circumvents the slow healing effect.
    if (you.duration[DUR_TROGS_HAND])
        rr += 100;

    return rr;
}

int player_hunger_rate(bool temp)
{
    int hunger = 3;

    if (temp && you.form == TRAN_BAT)
        return 1;

    if (you.species == SP_TROLL)
        hunger += 3;            // in addition to the +3 for fast metabolism

    if (temp
        && (you.duration[DUR_REGENERATION]
            || you.duration[DUR_TROGS_HAND])
        && you.hp < you.hp_max)
    {
        hunger += 4;
    }

    if (temp)
    {
        if (you.duration[DUR_INVIS])
            hunger += 5;

        // Berserk has its own food penalty - excluding berserk haste.
        // Doubling the hunger cost for haste so that the per turn hunger
        // is consistent now that a hasted turn causes 50% the normal hunger
        // -cao
        if (you.duration[DUR_HASTE])
            hunger += haste_mul(5);
    }

    if (you.species == SP_VAMPIRE)
    {
        switch (you.hunger_state)
        {
        case HS_STARVING:
        case HS_NEAR_STARVING:
            hunger -= 3;
            break;
        case HS_VERY_HUNGRY:
            hunger -= 2;
            break;
        case HS_HUNGRY:
            hunger--;
            break;
        case HS_SATIATED:
            break;
        case HS_FULL:
            hunger++;
            break;
        case HS_VERY_FULL:
            hunger += 2;
            break;
        case HS_ENGORGED:
            hunger += 3;
        }
    }
    else
    {
        hunger += player_mutation_level(MUT_FAST_METABOLISM)
                - player_mutation_level(MUT_SLOW_METABOLISM);
    }

    // burden
    if (temp)
        hunger += you.burden_state;

    if (you.hp < you.hp_max
        && player_mutation_level(MUT_SLOW_HEALING) < 3)
    {
        // rings
        hunger += 3 * you.wearing(EQ_RINGS, RING_REGENERATION);

        // troll leather
        if (you.species != SP_TROLL
            && (you.wearing(EQ_BODY_ARMOUR, ARM_TROLL_LEATHER_ARMOUR)
                || you.wearing(EQ_BODY_ARMOUR, ARM_TROLL_HIDE)))
        {
            hunger += coinflip() ? 2 : 1;
        }
    }

    hunger += 4 * you.wearing(EQ_RINGS, RING_HUNGER);

    // randarts
    hunger += you.scan_artefacts(ARTP_METABOLISM);

    // sustenance affects things at the end, because it is multiplicative
    for (int s = you.wearing(EQ_RINGS, RING_SUSTENANCE); s > 0; s--)
        hunger = hunger * 3 / 5;

    // If Cheibriados has slowed your life processes, you will hunger less.
    if (you_worship(GOD_CHEIBRIADOS) && you.piety >= piety_breakpoint(0))
        hunger = hunger * 3 / 4;

    if (hunger < 1)
        hunger = 1;

    return hunger;
}

int player_spell_levels(void)
{
    int sl = you.experience_level - 1 + you.skill(SK_SPELLCASTING, 2, true);

    bool fireball = false;
    bool delayed_fireball = false;

    if (sl > 99)
        sl = 99;

    for (int i = 0; i < MAX_KNOWN_SPELLS; i++)
    {
        if (you.spells[i] == SPELL_FIREBALL)
            fireball = true;
        else if (you.spells[i] == SPELL_DELAYED_FIREBALL)
            delayed_fireball = true;

        if (you.spells[i] != SPELL_NO_SPELL)
            sl -= spell_difficulty(you.spells[i]);
    }

    // Fireball is free for characters with delayed fireball
    if (fireball && delayed_fireball)
        sl += spell_difficulty(SPELL_FIREBALL);

    // Note: This can happen because of level drain.  Maybe we should
    // force random spells out when that happens. -- bwr
    if (sl < 0)
        sl = 0;

    return sl;
}

int player_likes_chunks(bool permanently)
{
    return you.gourmand(true, !permanently)
           ? 3 : player_mutation_level(MUT_CARNIVOROUS);
}

// If temp is set to false, temporary sources or resistance won't be counted.
int player_res_fire(bool calc_unid, bool temp, bool items)
{
    if (you.species == SP_DJINNI)
        return 4; // full immunity

    int rf = 0;

    if (items)
    {
        // rings of fire resistance/fire
        rf += you.wearing(EQ_RINGS, RING_PROTECTION_FROM_FIRE, calc_unid);
        rf += you.wearing(EQ_RINGS, RING_FIRE, calc_unid);

        // rings of ice
        rf -= you.wearing(EQ_RINGS, RING_ICE, calc_unid);

        // Staves
        rf += you.wearing(EQ_STAFF, STAFF_FIRE, calc_unid);

        // body armour:
        rf += 2 * you.wearing(EQ_BODY_ARMOUR, ARM_FIRE_DRAGON_ARMOUR);
        rf += you.wearing(EQ_BODY_ARMOUR, ARM_GOLD_DRAGON_ARMOUR);
        rf -= you.wearing(EQ_BODY_ARMOUR, ARM_ICE_DRAGON_ARMOUR);
        rf += 2 * you.wearing(EQ_BODY_ARMOUR, ARM_FIRE_DRAGON_HIDE);
        rf += you.wearing(EQ_BODY_ARMOUR, ARM_GOLD_DRAGON_HIDE);
        rf -= you.wearing(EQ_BODY_ARMOUR, ARM_ICE_DRAGON_HIDE);

        // ego armours
        rf += you.wearing_ego(EQ_ALL_ARMOUR, SPARM_FIRE_RESISTANCE);
        rf += you.wearing_ego(EQ_ALL_ARMOUR, SPARM_RESISTANCE);

        // randart weapons:
        rf += you.scan_artefacts(ARTP_FIRE, calc_unid);

        // dragonskin cloak: 0.5 to draconic resistances
        if (calc_unid && player_equip_unrand(UNRAND_DRAGONSKIN)
            && coinflip())
        {
            rf++;
        }
    }

    // species:
    if (you.species == SP_MUMMY)
        rf--;

    if (you.species == SP_LAVA_ORC)
    {
        if (temperature_effect(LORC_FIRE_RES_I))
            rf++;
        if (temperature_effect(LORC_FIRE_RES_II))
            rf++;
        if (temperature_effect(LORC_FIRE_RES_III))
            rf++;
    }

    // mutations:
    rf += player_mutation_level(MUT_HEAT_RESISTANCE, temp);
    rf -= player_mutation_level(MUT_HEAT_VULNERABILITY, temp);
    rf += player_mutation_level(MUT_MOLTEN_SCALES, temp) == 3 ? 1 : 0;

    // spells:
    if (temp)
    {
        if (you.duration[DUR_RESISTANCE])
            rf++;

        if (you.duration[DUR_FIRE_SHIELD])
            rf += 2;

        // transformations:
        switch (you.form)
        {
        case TRAN_ICE_BEAST:
            rf--;
            break;
        case TRAN_WISP:
            rf += 2;
            break;
        case TRAN_DRAGON:
        {
            monster_type drag = dragon_form_dragon_type();
            if (drag == MONS_FIRE_DRAGON)
                rf += 2;
            else if (drag == MONS_ICE_DRAGON)
                rf--;
            break;
        }
        default:
            break;
        }
    }

    if (rf > 3)
        rf = 3;
    if (temp && you.duration[DUR_FIRE_VULN])
        rf--;
    if (rf < -3)
        rf = -3;

    return rf;
}

int player_res_steam(bool calc_unid, bool temp, bool items)
{
    int res = 0;
    const int rf = player_res_fire(calc_unid, temp, items);

    if (you.species == SP_PALE_DRACONIAN)
        res += 2;

    if (items && you.wearing(EQ_BODY_ARMOUR, ARM_STEAM_DRAGON_ARMOUR))
        res += 2;

    if (items && you.wearing(EQ_BODY_ARMOUR, ARM_STEAM_DRAGON_HIDE))
        res += 2;

    res += (rf < 0) ? rf
                    : (rf + 1) / 2;

    if (res > 3)
        res = 3;

    return res;
}

int player_res_cold(bool calc_unid, bool temp, bool items)
{
    int rc = 0;

    if (temp)
    {
        if (you.duration[DUR_RESISTANCE])
            rc++;

        if (you.duration[DUR_FIRE_SHIELD])
            rc -= 2;

        // transformations:
        switch (you.form)
        {
        case TRAN_ICE_BEAST:
            rc += 3;
            break;
        case TRAN_WISP:
            rc += 2;
            break;
        case TRAN_DRAGON:
        {
            monster_type form = dragon_form_dragon_type();
            if (form == MONS_FIRE_DRAGON)
                rc--;
            else if (form == MONS_ICE_DRAGON)
                rc += 2;
            break;
        }
        case TRAN_LICH:
            rc++;
            break;
        default:
            break;
        }

        if (you.species == SP_VAMPIRE)
        {
            if (you.hunger_state <= HS_NEAR_STARVING)
                rc += 2;
            else if (you.hunger_state < HS_SATIATED)
                rc++;
        }

        if (you.species == SP_LAVA_ORC && temperature_effect(LORC_COLD_VULN))
            rc--;
    }

    if (items)
    {
        // rings of cold resistance/ice
        rc += you.wearing(EQ_RINGS, RING_PROTECTION_FROM_COLD, calc_unid);
        rc += you.wearing(EQ_RINGS, RING_ICE, calc_unid);

        // rings of fire
        rc -= you.wearing(EQ_RINGS, RING_FIRE, calc_unid);

        // Staves
        rc += you.wearing(EQ_STAFF, STAFF_COLD, calc_unid);

        // body armour:
        rc += 2 * you.wearing(EQ_BODY_ARMOUR, ARM_ICE_DRAGON_ARMOUR);
        rc += you.wearing(EQ_BODY_ARMOUR, ARM_GOLD_DRAGON_ARMOUR);
        rc -= you.wearing(EQ_BODY_ARMOUR, ARM_FIRE_DRAGON_ARMOUR);
        rc += 2 * you.wearing(EQ_BODY_ARMOUR, ARM_ICE_DRAGON_HIDE);
        rc += you.wearing(EQ_BODY_ARMOUR, ARM_GOLD_DRAGON_HIDE);
        rc -= you.wearing(EQ_BODY_ARMOUR, ARM_FIRE_DRAGON_HIDE);

        // ego armours
        rc += you.wearing_ego(EQ_ALL_ARMOUR, SPARM_COLD_RESISTANCE);
        rc += you.wearing_ego(EQ_ALL_ARMOUR, SPARM_RESISTANCE);

        // randart weapons:
        rc += you.scan_artefacts(ARTP_COLD, calc_unid);

        // dragonskin cloak: 0.5 to draconic resistances
        if (calc_unid && player_equip_unrand(UNRAND_DRAGONSKIN) && coinflip())
            rc++;
    }

    // species:
    if (you.species == SP_DJINNI)
        rc--;

    // mutations:
    rc += player_mutation_level(MUT_COLD_RESISTANCE, temp);
    rc -= player_mutation_level(MUT_COLD_VULNERABILITY, temp);
    rc += player_mutation_level(MUT_ICY_BLUE_SCALES, temp) == 3 ? 1 : 0;
    rc += player_mutation_level(MUT_SHAGGY_FUR, temp) == 3 ? 1 : 0;

    if (rc < -3)
        rc = -3;
    else if (rc > 3)
        rc = 3;

    return rc;
}

bool player::res_corr(bool calc_unid, bool items) const
{
    if (religion == GOD_JIYVA && piety >= piety_breakpoint(2))
        return true;

    if (form == TRAN_JELLY || form == TRAN_WISP)
        return 1;

    if (items)
    {
        // dragonskin cloak: 0.5 to draconic resistances
        if (calc_unid && player_equip_unrand(UNRAND_DRAGONSKIN)
            && coinflip())
        {
            return true;
        }
    }

    if ((form_keeps_mutations() || form == TRAN_DRAGON)
        && species == SP_YELLOW_DRACONIAN)
    {
        return true;
    }

    if (form_keeps_mutations()
        && player_mutation_level(MUT_YELLOW_SCALES) >= 3)
    {
        return true;
    }

    return actor::res_corr(calc_unid, items);
}

int player_res_acid(bool calc_unid, bool items)
{
    if (you.form == TRAN_JELLY || you.form == TRAN_WISP)
        return 3;

    return you.res_corr(calc_unid, items) ? 1 : 0;
}

// Returns a factor X such that post-resistance acid damage can be calculated
// as pre_resist_damage * X / 100.
int player_acid_resist_factor()
{
    int rA = player_res_acid();
    if (rA >= 3)
        return 0;
    else if (rA >= 1)
        return 50;
    return 100;
}

int player_res_electricity(bool calc_unid, bool temp, bool items)
{
    int re = 0;

    if (items)
    {
        // staff
        re += you.wearing(EQ_STAFF, STAFF_AIR, calc_unid);

        // body armour:
        re += you.wearing(EQ_BODY_ARMOUR, ARM_STORM_DRAGON_ARMOUR);
        re += you.wearing(EQ_BODY_ARMOUR, ARM_STORM_DRAGON_HIDE);

        // randart weapons:
        re += you.scan_artefacts(ARTP_ELECTRICITY, calc_unid);

        // dragonskin cloak: 0.5 to draconic resistances
        if (calc_unid && player_equip_unrand(UNRAND_DRAGONSKIN) && coinflip())
            re++;
    }

    // mutations:
    re += player_mutation_level(MUT_THIN_METALLIC_SCALES, temp) == 3 ? 1 : 0;
    re += player_mutation_level(MUT_SHOCK_RESISTANCE, temp);

    if (temp)
    {
        if (you.attribute[ATTR_DIVINE_LIGHTNING_PROTECTION])
            return 3;

        if (you.duration[DUR_RESISTANCE])
            re++;

        // transformations:
        if (you.form == TRAN_STATUE || you.form == TRAN_WISP)
            re += 1;

        if (re > 1)
            re = 1;
    }

    return re;
}

bool player_control_teleport(bool temp)
{
    return (temp && you.duration[DUR_CONTROL_TELEPORT])
           || crawl_state.game_is_zotdef();
}

int player_res_torment(bool, bool temp)
{
    return player_mutation_level(MUT_TORMENT_RESISTANCE)
           || you.form == TRAN_LICH
           || you.form == TRAN_FUNGUS
           || you.form == TRAN_TREE
           || you.form == TRAN_WISP
           || you.form == TRAN_SHADOW
           || you.species == SP_VAMPIRE && you.hunger_state == HS_STARVING
           || you.petrified()
           || (temp && player_mutation_level(MUT_STOCHASTIC_TORMENT_RESISTANCE)
               && coinflip());
}

// Kiku protects you from torment to a degree.
int player_kiku_res_torment()
{
    return you_worship(GOD_KIKUBAAQUDGHA)
           && !player_under_penance()
           && you.piety >= piety_breakpoint(3)
           && !you.gift_timeout; // no protection during pain branding weapon
}

// If temp is set to false, temporary sources or resistance won't be counted.
int player_res_poison(bool calc_unid, bool temp, bool items)
{
    if ((you.is_undead == US_SEMI_UNDEAD ? you.hunger_state == HS_STARVING
            : you.is_undead && (temp || you.form != TRAN_LICH))
        || you.is_artificial()
        || (temp && you.form == TRAN_SHADOW)
        || player_equip_unrand(UNRAND_OLGREB)
        || you.duration[DUR_DIVINE_STAMINA])
    {
        return 3;
    }

    int rp = 0;

    if (items)
    {
        // rings of poison resistance
        rp += you.wearing(EQ_RINGS, RING_POISON_RESISTANCE, calc_unid);

        // Staves
        rp += you.wearing(EQ_STAFF, STAFF_POISON, calc_unid);

        // ego armour:
        rp += you.wearing_ego(EQ_ALL_ARMOUR, SPARM_POISON_RESISTANCE);

        // body armour:
        rp += you.wearing(EQ_BODY_ARMOUR, ARM_GOLD_DRAGON_ARMOUR);
        rp += you.wearing(EQ_BODY_ARMOUR, ARM_SWAMP_DRAGON_ARMOUR);
        rp += you.wearing(EQ_BODY_ARMOUR, ARM_GOLD_DRAGON_HIDE);
        rp += you.wearing(EQ_BODY_ARMOUR, ARM_SWAMP_DRAGON_HIDE);

        // randart weapons:
        rp += you.scan_artefacts(ARTP_POISON, calc_unid);

        // dragonskin cloak: 0.5 to draconic resistances
        if (calc_unid && player_equip_unrand(UNRAND_DRAGONSKIN) && coinflip())
            rp++;
    }

    // mutations:
    rp += player_mutation_level(MUT_POISON_RESISTANCE, temp);
    rp += player_mutation_level(MUT_SLIMY_GREEN_SCALES, temp) == 3 ? 1 : 0;

    // Only thirsty vampires are naturally poison resistant.
    if (you.species == SP_VAMPIRE && you.hunger_state < HS_SATIATED)
        rp++;

    // Formicids are vulnerable, but can make up for it with 2 rPois sources.
    if (you.species == SP_FORMICID && form_keeps_mutations())
        rp--;

    if (temp)
    {
        // potions/cards:
        if (you.duration[DUR_RESISTANCE])
            rp++;

        // transformations:
        switch (you.form)
        {
        case TRAN_ICE_BEAST:
        case TRAN_STATUE:
        case TRAN_DRAGON:
        case TRAN_FUNGUS:
        case TRAN_TREE:
        case TRAN_JELLY:
        case TRAN_WISP:
            rp++;
            break;
        default:
            break;
        }

        if (you.petrified())
            rp++;
    }

    // Give vulnerability for Spider Form, and only let one level of rP to make
    // up for it (never be poison resistant in Spider Form).
    rp = (rp > 0 ? 1 : rp);

    if (temp)
    {
        if (you.form == TRAN_SPIDER)
            rp--;

        if (you.duration[DUR_POISON_VULN])
            rp--;
    }

    return rp;
}

static int _maybe_reduce_poison(int amount)
{
    int rp = player_res_poison(true, true, true);

    if (rp <= 0)
        return amount;

    int reduction = binomial_generator(amount, 90);
    int new_amount = amount - reduction;

    if (amount != new_amount)
        dprf("Poison reduced (%d -> %d)", amount, new_amount);
    else
        dprf("Poison not reduced (%d)", amount);

    return new_amount;
}

int player_res_sticky_flame(bool calc_unid, bool temp, bool items)
{
    int rsf = 0;

    if (you.species == SP_MOTTLED_DRACONIAN)
        rsf++;

    if (items && you.wearing(EQ_BODY_ARMOUR, ARM_MOTTLED_DRAGON_ARMOUR))
        rsf++;
    if (items && you.wearing(EQ_BODY_ARMOUR, ARM_MOTTLED_DRAGON_HIDE))
        rsf++;

    // dragonskin cloak: 0.5 to draconic resistances
    if (items && calc_unid && player_equip_unrand(UNRAND_DRAGONSKIN) && coinflip())
        rsf++;

    if (you.form == TRAN_WISP)
        rsf++;

    if (rsf > 1)
        rsf = 1;

    return rsf;
}

int player_spec_death()
{
    int sd = 0;

    // Staves
    sd += you.wearing(EQ_STAFF, STAFF_DEATH);

    // species:
    if (you.species == SP_MUMMY)
    {
        if (you.experience_level >= 13)
            sd++;
        if (you.experience_level >= 26)
            sd++;
    }

    // transformations:
    if (you.form == TRAN_LICH)
        sd++;

    return sd;
}

int player_spec_fire()
{
    int sf = 0;

    // staves:
    sf += you.wearing(EQ_STAFF, STAFF_FIRE);

    // rings of fire:
    sf += you.wearing(EQ_RINGS, RING_FIRE);

    if (you.species == SP_LAVA_ORC && temperature_effect(LORC_FIRE_BOOST))
        sf++;

    if (you.duration[DUR_FIRE_SHIELD])
        sf++;

    return sf;
}

int player_spec_cold()
{
    int sc = 0;

    // staves:
    sc += you.wearing(EQ_STAFF, STAFF_COLD);

    // rings of ice:
    sc += you.wearing(EQ_RINGS, RING_ICE);

    if (you.species == SP_LAVA_ORC
        && (temperature_effect(LORC_LAVA_BOOST)
            || temperature_effect(LORC_FIRE_BOOST)))
    {
        sc--;
    }

    return sc;
}

int player_spec_earth()
{
    int se = 0;

    // Staves
    se += you.wearing(EQ_STAFF, STAFF_EARTH);

    return se;
}

int player_spec_air()
{
    int sa = 0;

    // Staves
    sa += you.wearing(EQ_STAFF, STAFF_AIR);

    return sa;
}

int player_spec_conj()
{
    int sc = 0;

    // Staves
    sc += you.wearing(EQ_STAFF, STAFF_CONJURATION);

    return sc;
}

int player_spec_hex()
{
    int sh = 0;

    // Unrands
    if (player_equip_unrand(UNRAND_BOTONO))
        sh++;

    return sh;
}

int player_spec_charm()
{
    // Nothing, for the moment.
    return 0;
}

int player_spec_summ()
{
    int ss = 0;

    // Staves
    ss += you.wearing(EQ_STAFF, STAFF_SUMMONING);

    return ss;
}

int player_spec_poison()
{
    int sp = 0;

    // Staves
    sp += you.wearing(EQ_STAFF, STAFF_POISON);

    if (player_equip_unrand(UNRAND_OLGREB))
        sp++;

    return sp;
}

int player_energy()
{
    int pe = 0;

    // Staves
    pe += you.wearing(EQ_STAFF, STAFF_ENERGY);

    return pe;
}

// If temp is set to false, temporary sources of resistance won't be
// counted.
int player_prot_life(bool calc_unid, bool temp, bool items)
{
    int pl = 0;

    // Hunger is temporary, true, but that's something you can control,
    // especially as life protection only increases the hungrier you
    // get.
    if (you.species == SP_VAMPIRE)
    {
        switch (you.hunger_state)
        {
        case HS_STARVING:
        case HS_NEAR_STARVING:
            pl = 3;
            break;
        case HS_VERY_HUNGRY:
        case HS_HUNGRY:
            pl = 2;
            break;
        case HS_SATIATED:
            pl = 1;
            break;
        default:
            break;
        }
    }

    // Same here.  Your piety status, and, hence, TSO's protection, is
    // something you can more or less control.
    if (you_worship(GOD_SHINING_ONE) && you.piety > pl * 50)
        pl = you.piety / 50;

    if (temp)
    {
        // Now, transformations could stop at any time.
        switch (you.form)
        {
        case TRAN_STATUE:
            pl++;
            break;
        case TRAN_FUNGUS:
        case TRAN_TREE:
        case TRAN_WISP:
        case TRAN_LICH:
        case TRAN_SHADOW:
            pl += 3;
            break;
        default:
           break;
        }

        // completely stoned, unlike statue which has some life force
        if (you.petrified())
            pl += 3;
    }

    if (items)
    {
        if (you.wearing(EQ_AMULET, AMU_WARDING, calc_unid))
            pl++;

        // rings
        pl += you.wearing(EQ_RINGS, RING_LIFE_PROTECTION, calc_unid);

        // armour (checks body armour only)
        pl += you.wearing_ego(EQ_ALL_ARMOUR, SPARM_POSITIVE_ENERGY);

        // pearl dragon counts
        pl += you.wearing(EQ_BODY_ARMOUR, ARM_PEARL_DRAGON_ARMOUR);
        pl += you.wearing(EQ_BODY_ARMOUR, ARM_PEARL_DRAGON_HIDE);

        // randart wpns
        pl += you.scan_artefacts(ARTP_NEGATIVE_ENERGY, calc_unid);

        // dragonskin cloak: 0.5 to draconic resistances
        // this one is dubious (no pearl draconians)
        if (calc_unid && player_equip_unrand(UNRAND_DRAGONSKIN) && coinflip())
            pl++;

        pl += you.wearing(EQ_STAFF, STAFF_DEATH, calc_unid);
    }

    // undead/demonic power
    pl += player_mutation_level(MUT_NEGATIVE_ENERGY_RESISTANCE, temp);

    pl = min(3, pl);

    return pl;
}

// New player movement speed system... allows for a bit more than
// "player runs fast" and "player walks slow" in that the speed is
// actually calculated (allowing for centaurs to get a bonus from
// swiftness and other such things).  Levels of the mutation now
// also have meaning (before they all just meant fast).  Most of
// this isn't as fast as it used to be (6 for having anything), but
// even a slight speed advantage is very good... and we certainly don't
// want to go past 6 (see below). -- bwr
int player_movement_speed(bool ignore_burden)
{
    int mv = 10;

    // transformations
    if (you.form == TRAN_SPIDER)
        mv = 8;
    else if (you.form == TRAN_BAT)
        mv = 5; // but allowed minimum is six
    else if (you.form == TRAN_PIG)
        mv = 7;
    else if (you.form == TRAN_PORCUPINE || you.form == TRAN_WISP)
        mv = 8;
    else if (you.form == TRAN_JELLY)
        mv = 11;
    else if (you.form == TRAN_ICE_BEAST && you.in_liquid())
        mv = 11;
    else if (you.fishtail)
        mv = 6;

    // moving on liquefied ground takes longer
    if (you.liquefied_ground())
        mv += 3;

    // armour
    if (you.run())
        mv -= 1;

    mv += you.wearing_ego(EQ_ALL_ARMOUR, SPARM_PONDEROUSNESS);

    // Cheibriados
    if (you_worship(GOD_CHEIBRIADOS))
        mv += 2 + min(div_rand_round(you.piety, 20), 8);

    // Tengu can move slightly faster when flying.
    if (you.tengu_flight())
        mv--;

    if (you.duration[DUR_FROZEN])
        mv += 4;

    if (you.duration[DUR_GRASPING_ROOTS])
        mv += 3;

    // Mutations: -2, -3, -4, unless innate and shapechanged.
    if (int fast = player_mutation_level(MUT_FAST))
        mv -= fast + 1;

    if (int slow = player_mutation_level(MUT_SLOW))
    {
        mv *= 10 + slow * 2;
        mv /= 10;
    }

    // Burden
    if (!ignore_burden)
    {
        if (you.burden_state == BS_ENCUMBERED)
            mv++;
        else if (you.burden_state == BS_OVERLOADED)
            mv += 3;
    }

    if (you.duration[DUR_SWIFTNESS] > 0 && !you.in_liquid())
    {
        if (you.attribute[ATTR_SWIFTNESS] > 0)
          mv = div_rand_round(3*mv, 4);
        else if (mv >= 8)
          mv = div_rand_round(3*mv, 2);
        else if (mv == 7)
          mv = div_rand_round(7*6, 5); // balance for the cap at 6
    }

    // We'll use the old value of six as a minimum, with haste this could
    // end up as a speed of three, which is about as fast as we want
    // the player to be able to go (since 3 is 3.33x as fast and 2 is 5x,
    // which is a bit of a jump, and a bit too fast) -- bwr
    // Currently Haste takes 6 to 4, which is 2.5x as fast as delay 10
    // and still seems plenty fast. -- elliptic
    if (mv < 6)
        mv = 6;

    return mv;
}

// This function differs from the above in that it's used to set the
// initial time_taken value for the turn.  Everything else (movement,
// spellcasting, combat) applies a ratio to this value.
int player_speed(void)
{
    int ps = 10;

    // When paralysed, speed is irrelevant.
    if (you.cannot_act())
        return ps;

    for (int i = 0; i < NUM_STATS; ++i)
        if (you.stat_zero[i])
            ps *= 2;

    if (you.duration[DUR_SLOW])
        ps = haste_mul(ps);

    if (you.duration[DUR_BERSERK] && !you_worship(GOD_CHEIBRIADOS))
        ps = berserk_div(ps);
    else if (you.duration[DUR_HASTE])
        ps = haste_div(ps);

    if (you.form == TRAN_STATUE || you.duration[DUR_PETRIFYING])
    {
        ps *= 15;
        ps /= 10;
    }

    return ps;
}

// Get level of player mutation, ignoring mutations with an activity level
// less than minact (unless they have MUTACT_HUNGER, in which case check
// the player's hunger state).
static int _mut_level(mutation_type mut, mutation_activity_type minact)
{
    const int mlevel = you.mutation[mut];

    const mutation_activity_type active = mutation_activity_level(mut);

    if (active >= minact)
        return mlevel;
    else if (active == MUTACT_HUNGER)
    {
        switch (you.hunger_state)
        {
        case HS_ENGORGED:
            return mlevel;
        case HS_VERY_FULL:
        case HS_FULL:
            return min(mlevel, 2);
        case HS_SATIATED:
            return min(mlevel, 1);
        default:
            return 0;
        }
    }

    return 0;
}

// Output level of player mutation.  If temp is true (the default), take into
// account the suppression of mutations by non-"Alive" Vampires and by changes
// of form.
int player_mutation_level(mutation_type mut, bool temp)
{
    return _mut_level(mut, temp ? MUTACT_PARTIAL : MUTACT_INACTIVE);
}

static int _player_armour_racial_bonus(const item_def& item)
{
    if (item.base_type != OBJ_ARMOUR)
        return 0;

    int racial_bonus = 0;
    const iflags_t armour_race = get_equip_race(item);
    const iflags_t racial_type = get_species_race(you.species);

    // Dwarven armour is universally good -- bwr
    if (armour_race == ISFLAG_DWARVEN)
        racial_bonus += 4;

    if (racial_type && armour_race == racial_type)
    {
        // Elven armour is light, but still gives one level to elves.
        // Orcish and Dwarven armour are worth +2 to the correct
        // species, plus the plus that anyone gets with dwarven armour.
        // -- bwr
        if (racial_type == ISFLAG_ELVEN)
            racial_bonus += 2;
        else
            racial_bonus += 4;

        // an additional bonus for Beogh worshippers
        if (you_worship(GOD_BEOGH) && !player_under_penance())
        {
            if (you.piety >= piety_breakpoint(5))
                racial_bonus += racial_bonus * 9 / 4;
            else if (you.piety >= piety_breakpoint(4))
                racial_bonus += racial_bonus * 7 / 4;
            else if (you.piety >= piety_breakpoint(2))
                racial_bonus += racial_bonus * 5 / 4;
            else if (you.piety >= piety_breakpoint(0))
                racial_bonus += racial_bonus * 3 / 4;
            else
                racial_bonus += racial_bonus / 4;
        }
    }

    return racial_bonus;
}

bool is_effectively_light_armour(const item_def *item)
{
    return !item
           || (abs(property(*item, PARM_EVASION)) < 5);
}

bool player_effectively_in_light_armour()
{
    const item_def *armour = you.slot_item(EQ_BODY_ARMOUR, false);
    return is_effectively_light_armour(armour);
}

// This function returns true if the player has a radically different
// shape... minor changes like blade hands don't count, also note
// that lich transformation doesn't change the character's shape
// (so we end up with Naga-liches, Spiggan-liches, Minotaur-liches)
// it just makes the character undead (with the benefits that implies). - bwr
bool player_is_shapechanged(void)
{
    if (you.form == TRAN_NONE
        || you.form == TRAN_BLADE_HANDS
        || you.form == TRAN_LICH
        || you.form == TRAN_SHADOW
        || you.form == TRAN_APPENDAGE)
    {
        return false;
    }

    return true;
}

// An evasion factor based on the player's body size, smaller == higher
// evasion size factor.
static int _player_evasion_size_factor()
{
    // XXX: you.body_size() implementations are incomplete, fix.
    const size_type size = you.body_size(PSIZE_BODY);
    return 2 * (SIZE_MEDIUM - size);
}

// The total EV penalty to the player for all their worn armour items
// with a base EV penalty (i.e. EV penalty as a base armour property,
// not as a randart property).
static int _player_adjusted_evasion_penalty(const int scale)
{
    int piece_armour_evasion_penalty = 0;

    // Some lesser armours have small penalties now (barding).
    for (int i = EQ_MIN_ARMOUR; i < EQ_MAX_ARMOUR; i++)
    {
        if (i == EQ_SHIELD || !player_wearing_slot(i))
            continue;

        // [ds] Evasion modifiers for armour are negatives, change
        // those to positive for penalty calc.
        const int penalty = (-property(you.inv[you.equip[i]], PARM_EVASION))/3;
        if (penalty > 0)
            piece_armour_evasion_penalty += penalty;
    }

    return piece_armour_evasion_penalty * scale +
           you.adjusted_body_armour_penalty(scale);
}

// EV bonuses that work even when helpless.
static int _player_para_evasion_bonuses(ev_ignore_type evit)
{
    int evbonus = 0;

    if (you.duration[DUR_PHASE_SHIFT] && !(evit & EV_IGNORE_PHASESHIFT))
        evbonus += 8;

    if (player_mutation_level(MUT_DISTORTION_FIELD) > 0)
        evbonus += player_mutation_level(MUT_DISTORTION_FIELD) + 1;

    return evbonus;
}

// Player EV bonuses for various effects and transformations. This
// does not include tengu/merfolk EV bonuses for flight/swimming.
static int _player_evasion_bonuses(ev_ignore_type evit)
{
    int evbonus = _player_para_evasion_bonuses(evit);

    if (you.duration[DUR_AGILITY])
        evbonus += AGILITY_BONUS;

    evbonus += you.wearing(EQ_RINGS_PLUS, RING_EVASION);

    if (you.wearing_ego(EQ_WEAPON, SPWPN_EVASION))
        evbonus += 5;

    evbonus += you.scan_artefacts(ARTP_EVASION);

    // mutations
    if (_mut_level(MUT_ICY_BLUE_SCALES, MUTACT_FULL) > 1)
        evbonus--;
    if (_mut_level(MUT_MOLTEN_SCALES, MUTACT_FULL) > 1)
        evbonus--;
    evbonus += max(0, player_mutation_level(MUT_GELATINOUS_BODY) - 1);

    // transformation penalties/bonuses not covered by size alone:
    if (you.form == TRAN_STATUE)
        evbonus -= 10;               // stiff and slow

    return evbonus;
}

// Player EV scaling for being flying tengu or swimming merfolk.
static int _player_scale_evasion(int prescaled_ev, const int scale)
{
    if (you.duration[DUR_PETRIFYING] || you.caught())
        prescaled_ev /= 2;
    else if  (you.duration[DUR_GRASPING_ROOTS])
        prescaled_ev = prescaled_ev * 2 / 3;

    switch (you.species)
    {
    case SP_MERFOLK:
        // Merfolk get an evasion bonus in water.
        if (you.fishtail)
        {
            const int ev_bonus = min(9 * scale,
                                     max(2 * scale, prescaled_ev / 4));
            return prescaled_ev + ev_bonus;
        }
        break;

    case SP_TENGU:
        // Flying Tengu get an evasion bonus.
        if (you.flight_mode())
        {
            const int ev_bonus = min(9 * scale,
                                     max(1 * scale, prescaled_ev / 5));
            return prescaled_ev + ev_bonus;
        }
        break;

    default:
        break;
    }
    return prescaled_ev;
}

// Total EV for player using the revised 0.6 evasion model.
int player_evasion(ev_ignore_type evit)
{
    const int size_factor = _player_evasion_size_factor();
    // Repulsion fields and size are all that matters when paralysed or
    // at 0 dex.
    if ((you.cannot_move() || you.stat_zero[STAT_DEX] || you.form == TRAN_TREE)
        && !(evit & EV_IGNORE_HELPLESS))
    {
        const int paralysed_base_ev = 2 + size_factor / 2;
        const int repulsion_ev = _player_para_evasion_bonuses(evit);
        return max(1, paralysed_base_ev + repulsion_ev);
    }

    const int scale = 100;
    const int size_base_ev = (10 + size_factor) * scale;

    const int adjusted_evasion_penalty =
        _player_adjusted_evasion_penalty(scale);

    // The last two parameters are not important.
    const int ev_dex = stepdown_value(you.dex(), 10, 24, 72, 72);

    const int dodge_bonus =
        (70 + you.skill(SK_DODGING, 10) * ev_dex) * scale
        / (20 - size_factor) / 10;

    // [ds] Dodging penalty for being in high EVP armour, almost
    // identical to v0.5/4.1 penalty, but with the EVP discount being
    // 1 instead of 0.5 so that leather armour is fully discounted.
    // The 1 EVP of leather armour may still incur an
    // adjusted_evasion_penalty, however.
    const int armour_dodge_penalty = max(0,
        (10 * you.adjusted_body_armour_penalty(scale, true)
         - 30 * scale)
        / max(1, (int) you.strength()));

    // Adjust dodge bonus for the effects of being suited up in armour.
    const int armour_adjusted_dodge_bonus =
        max(0, dodge_bonus - armour_dodge_penalty);

    const int adjusted_shield_penalty = you.adjusted_shield_penalty(scale);

    const int prestepdown_evasion =
        size_base_ev
        + armour_adjusted_dodge_bonus
        - adjusted_evasion_penalty
        - adjusted_shield_penalty;

    const int poststepdown_evasion =
        stepdown_value(prestepdown_evasion, 20*scale, 30*scale, 60*scale, -1);

    const int evasion_bonuses = _player_evasion_bonuses(evit) * scale;

    const int prescaled_evasion =
        poststepdown_evasion + evasion_bonuses;

    const int final_evasion =
        _player_scale_evasion(prescaled_evasion, scale);

    return unscale_round_up(final_evasion, scale);
}

static int _player_body_armour_racial_spellcasting_bonus(const int scale)
{
    const item_def *body_armour = you.slot_item(EQ_BODY_ARMOUR, false);
    if (!body_armour)
        return 0;

    const iflags_t armour_race = get_equip_race(*body_armour);
    const iflags_t player_race = get_species_race(you.species);

    int armour_racial_spellcasting_bonus = 0;
    if (armour_race & ISFLAG_ELVEN)
        armour_racial_spellcasting_bonus += 25;

    if (armour_race & ISFLAG_DWARVEN)
        armour_racial_spellcasting_bonus -= 15;

    if (armour_race & player_race)
        armour_racial_spellcasting_bonus += 15;

    return armour_racial_spellcasting_bonus * scale;
}

// Returns the spellcasting penalty (increase in spell failure) for the
// player's worn body armour and shield.
int player_armour_shield_spell_penalty()
{
    const int scale = 100;

    const int body_armour_penalty =
        max(25 * you.adjusted_body_armour_penalty(scale)
            - _player_body_armour_racial_spellcasting_bonus(scale), 0);

    const int total_penalty = body_armour_penalty
                 + 25 * you.adjusted_shield_penalty(scale)
                 - 20 * scale;

    return max(total_penalty, 0) / scale;
}

int player_mag_abil(bool is_weighted)
{
    int ma = 0;

    // Brilliance Potion
    ma += 6 * (you.duration[DUR_BRILLIANCE] ? 1 : 0);

    // Rings
    ma += 3 * you.wearing(EQ_RINGS, RING_WIZARDRY);

    // Staves
    ma += 4 * you.wearing(EQ_STAFF, STAFF_WIZARDRY);

    return (is_weighted) ? ((ma * you.intel()) / 10) : ma;
}

int player_shield_class(void)
{
    int shield = 0;
    int stat = 0;

    if (you.incapacitated())
        return 0;

    if (player_wearing_slot(EQ_SHIELD))
    {
        const item_def& item = you.inv[you.equip[EQ_SHIELD]];
        int size_factor = (you.body_size(PSIZE_TORSO) - SIZE_MEDIUM)
                        * (item.sub_type - ARM_LARGE_SHIELD);
        int base_shield = property(item, PARM_AC) * 2 + size_factor;

        int racial_bonus = _player_armour_racial_bonus(item);

        // bonus applied only to base, see above for effect:
        shield += base_shield * 50;
        shield += base_shield * you.skill(SK_SHIELDS, 5) / 2;
        shield += base_shield * racial_bonus * 10 / 6;

        shield += item.plus * 100;

        if (item.sub_type == ARM_BUCKLER)
            stat = you.dex() * 38;
        else if (item.sub_type == ARM_LARGE_SHIELD)
            stat = you.dex() * 12 + you.strength() * 26;
        else
            stat = you.dex() * 19 + you.strength() * 19;
        stat = stat * (base_shield + 13) / 26;
    }
    else
    {
        if (you.duration[DUR_MAGIC_SHIELD])
            shield += 900 + you.skill(SK_EVOCATIONS, 75);

        if (!you.duration[DUR_FIRE_SHIELD]
            && you.duration[DUR_CONDENSATION_SHIELD])
        {
            shield += 800 + you.skill(SK_ICE_MAGIC, 60);
        }
    }

    if (you.duration[DUR_DIVINE_SHIELD])
    {
        shield += you.attribute[ATTR_DIVINE_SHIELD] * 150;
        stat = max(stat, int(you.attribute[ATTR_DIVINE_SHIELD] * 300));
    }

    if (shield + stat > 0
        && (player_wearing_slot(EQ_SHIELD) || you.duration[DUR_DIVINE_SHIELD]))
    {
        shield += you.skill(SK_SHIELDS, 38)
                + min(you.skill(SK_SHIELDS, 38), 3 * 38);
    }

    // mutations
    // +2, +4, +6
    shield += (player_mutation_level(MUT_LARGE_BONE_PLATES) > 0
               ? player_mutation_level(MUT_LARGE_BONE_PLATES) * 200
               : 0);

    return (shield + stat + 50) / 100;
}

int player_sust_abil(bool calc_unid)
{
    int sa = 0;

    sa += you.wearing(EQ_RINGS, RING_SUSTAIN_ABILITIES, calc_unid);

    if (sa > 2)
        sa = 2;

    return sa;
}

int carrying_capacity(burden_state_type bs)
{
    // Use untransformed body weight, to prevent transformations
    // causing frequent large changes in carrying capacity.
    int cap = 2 * you.body_weight(true) + you.strength() * 250 + 1000;
    // We are nice to the lighter species in that strength adds absolutely
    // instead of relatively to body weight. --dpeg

    if (you.stat_zero[STAT_STR])
        cap /= 2;

    if (bs == BS_UNENCUMBERED)
        return cap * 5 / 6;
    else if (bs == BS_ENCUMBERED)
        return cap * 11 / 12;
    else
        return cap;
}

int burden_change(void)
{
    const burden_state_type old_burdenstate = you.burden_state;

    // XXX: the 600 here is the weight of the Orb.
    // TODO: make this use a dummy item or similar?
    you.burden = (you.char_direction == GDT_ASCENDING) ? 600 : 0;

    for (int bu = 0; bu < ENDOFPACK; bu++)
    {
        if (you.inv[bu].quantity < 1)
            continue;

        you.burden += item_mass(you.inv[bu]) * you.inv[bu].quantity;
    }

    you.burden_state = BS_UNENCUMBERED;
    set_redraw_status(REDRAW_BURDEN);
    you.redraw_evasion = true;

    // changed the burdened levels to match the change to max_carried
    if (you.burden <= carrying_capacity(BS_UNENCUMBERED))
    {
        you.burden_state = BS_UNENCUMBERED;

        // this message may have to change, just testing {dlb}
        if (old_burdenstate != you.burden_state)
            mpr("Your possessions no longer seem quite so burdensome.");
    }
    else if (you.burden <= carrying_capacity(BS_ENCUMBERED))
    {
        you.burden_state = BS_ENCUMBERED;

        if (old_burdenstate != you.burden_state)
        {
            mpr("You are being weighed down by all of your possessions.");
            learned_something_new(HINT_HEAVY_LOAD);
        }
    }
    else
    {
        you.burden_state = BS_OVERLOADED;

        if (old_burdenstate != you.burden_state)
        {
            mpr("You are being crushed by all of your possessions.");
            learned_something_new(HINT_HEAVY_LOAD);
        }
    }

    // Stop travel if we get burdened (as from potions of might wearing off).
    if (you.burden_state > old_burdenstate)
        interrupt_activity(AI_BURDEN_CHANGE);

    return you.burden;
}

void forget_map(bool rot)
{
    ASSERT(!crawl_state.game_is_arena());

    // If forgetting was intentional, clear the travel trail.
    if (!rot)
        clear_travel_trail();

    // Labyrinth and the Abyss use special rotting rules.
    const bool rot_resist = player_in_branch(BRANCH_LABYRINTH)
                                && you.species == SP_MINOTAUR
                            || player_in_branch(BRANCH_ABYSS)
                                && you_worship(GOD_LUGONU);
    const double geometric_chance = 0.99;
    const int radius = (rot_resist ? 200 : 100);

    const int scalar = 0xFF;
    for (rectangle_iterator ri(0); ri; ++ri)
    {
        const coord_def &p = *ri;
        if (!env.map_knowledge(p).known() || you.see_cell(p))
            continue;

        if (rot)
        {
            const int dist = distance2(you.pos(), p);
            int chance = pow(geometric_chance,
                             max(1, (dist - radius) / 40)) * scalar;
            if (x_chance_in_y(chance, scalar))
                continue;
        }

        if (you.see_cell(p))
            continue;

        env.map_knowledge(p).clear();
        if (env.map_forgotten.get())
            (*env.map_forgotten.get())(p).clear();
        StashTrack.update_stash(p);
#ifdef USE_TILE
        tile_forget_map(p);
#endif
    }

    ash_detect_portals(is_map_persistent());
#ifdef USE_TILE
    tiles.update_minimap_bounds();
#endif
}

static void _remove_temp_mutations()
{
    int num_remove = min(you.attribute[ATTR_TEMP_MUTATIONS],
        max(you.attribute[ATTR_TEMP_MUTATIONS] * 5 / 12 - random2(3),
        2 + random2(3)));

    if (num_remove >= you.attribute[ATTR_TEMP_MUTATIONS])
        mprf(MSGCH_DURATION, "You feel the corruption within you wane completely.");
    else
        mprf(MSGCH_DURATION, "You feel the corruption within you wane somewhat.");

    for (int i = 0; i < num_remove; ++i)
        delete_temp_mutation();

    if (you.attribute[ATTR_TEMP_MUTATIONS] > 0)
    {
        you.attribute[ATTR_TEMP_MUT_XP] +=
            min(you.experience_level, 17) * (350 + roll_dice(5, 350)) / 17;
    }
}

int get_exp_progress()
{
    if (you.experience_level >= 27)
        return 0;

    const int current = exp_needed(you.experience_level);
    const int next    = exp_needed(you.experience_level + 1);
    if (next == current)
        return 0;
    return (you.experience - current) * 100 / (next - current);
}

void gain_exp(unsigned int exp_gained, unsigned int* actual_gain)
{
    if (crawl_state.game_is_arena())
        return;

    if (crawl_state.game_is_zotdef())
    {
        you.zot_points += exp_gained;
        // All XP, for some reason Sprint speeds up only skill training,
        // but not levelling, Ash skill transfer, etc.
        exp_gained *= 2;
    }

    if (player_under_penance(GOD_ASHENZARI))
        ash_reduce_penance(exp_gained);

    const unsigned int old_exp = you.experience;

    dprf("gain_exp: %d", exp_gained);

    if (you.transfer_skill_points > 0)
    {
        // Can happen if the game got interrupted during target skill choice.
        if (is_invalid_skill(you.transfer_to_skill))
        {
            you.transfer_from_skill = SK_NONE;
            you.transfer_skill_points = 0;
            you.transfer_total_skill_points = 0;
        }
        else
        {
            int amount = exp_gained * 10
                                / calc_skill_cost(you.skill_cost_level);
            if (amount >= 20 || one_chance_in(20 - amount))
            {
                amount = max(20, amount);
                transfer_skill_points(you.transfer_from_skill,
                                      you.transfer_to_skill, amount, false);
            }
        }
    }

    if (you.experience + exp_gained > (unsigned int)MAX_EXP_TOTAL)
        you.experience = MAX_EXP_TOTAL;
    else
        you.experience += exp_gained;

    you.attribute[ATTR_EVOL_XP] += exp_gained;

    if (!you.sage_skills.empty())
    {
        int which_sage = random2(you.sage_skills.size());
        skill_type skill = you.sage_skills[which_sage];

#if TAG_MAJOR_VERSION > 34
        // These are supposed to be purged from the sage lists in
        // _change_skill_level()
        ASSERT(you.skills[skill] < 27);
#endif

        // FIXME: shouldn't use more XP than needed to max the skill
        const int old_avail = you.exp_available;
        // Bonus skill training from Sage.
        you.exp_available =
            div_rand_round(exp_gained * (you.sage_bonus[which_sage] + 50), 100);
        you.sage_xp[which_sage] -= you.exp_available;
        train_skill(skill, you.exp_available);
        you.exp_available = old_avail;
        exp_gained = div_rand_round(exp_gained, 2);

        if (you.sage_xp[which_sage] <= 0
#if TAG_MAJOR_VERSION == 34
            || you.skills[skill] == 27
#endif
            )
        {
            mprf("You feel less studious about %s.", skill_name(skill));
            erase_any(you.sage_skills, which_sage);
            erase_any(you.sage_xp, which_sage);
            erase_any(you.sage_bonus, which_sage);
        }
    }

    if (crawl_state.game_is_sprint())
        exp_gained = sprint_modify_exp(exp_gained);

    you.exp_available += exp_gained;

    train_skills();
    while (check_selected_skills()
           && you.exp_available >= calc_skill_cost(you.skill_cost_level))
    {
        train_skills();
    }

    if (you.exp_available >= calc_skill_cost(you.skill_cost_level))
        you.exp_available = calc_skill_cost(you.skill_cost_level);

    level_change();

    if (actual_gain != NULL)
        *actual_gain = you.experience - old_exp;

    if (you.attribute[ATTR_TEMP_MUTATIONS] > 0)
    {
        you.attribute[ATTR_TEMP_MUT_XP] -= exp_gained;
        if (you.attribute[ATTR_TEMP_MUT_XP] <= 0)
            _remove_temp_mutations();
    }

    recharge_elemental_evokers(exp_gained);

    if (you.attribute[ATTR_XP_DRAIN])
    {
        int loss = div_rand_round(exp_gained * 3 / 2,
                                  calc_skill_cost(you.skill_cost_level));

        // Make it easier to recover from very heavy levels of draining
        // (they're nasty enough as it is)
        loss = loss * (1 + (you.attribute[ATTR_XP_DRAIN] / 250.0f));

        dprf("Lost %d of %d draining points", loss, you.attribute[ATTR_XP_DRAIN]);

        you.attribute[ATTR_XP_DRAIN] -= loss;
        // Regaining skills may affect AC/EV.
        you.redraw_armour_class = true;
        you.redraw_evasion = true;
        if (you.attribute[ATTR_XP_DRAIN] <= 0)
        {
            you.attribute[ATTR_XP_DRAIN] = 0;
            mprf(MSGCH_RECOVERY, "Your life force feels restored.");
        }
    }
}

static void _draconian_scale_colour_message()
{
    switch (you.species)
    {
    case SP_RED_DRACONIAN:
        mprf(MSGCH_INTRINSIC_GAIN, "Your scales start taking on a fiery red colour.");
        perma_mutate(MUT_HEAT_RESISTANCE, 1, "draconian maturity");
        break;

    case SP_WHITE_DRACONIAN:
        mprf(MSGCH_INTRINSIC_GAIN, "Your scales start taking on an icy white colour.");
        perma_mutate(MUT_COLD_RESISTANCE, 1, "draconian maturity");
        break;

    case SP_GREEN_DRACONIAN:
        mprf(MSGCH_INTRINSIC_GAIN, "Your scales start taking on a lurid green colour.");
        perma_mutate(MUT_POISON_RESISTANCE, 1, "draconian maturity");
        break;

    case SP_YELLOW_DRACONIAN:
        mprf(MSGCH_INTRINSIC_GAIN, "Your scales start taking on a golden yellow colour.");
        break;

    case SP_GREY_DRACONIAN:
        mprf(MSGCH_INTRINSIC_GAIN, "Your scales start taking on a dull iron-grey colour.");
        perma_mutate(MUT_UNBREATHING, 1, "draconian maturity");
        break;

    case SP_BLACK_DRACONIAN:
        mprf(MSGCH_INTRINSIC_GAIN, "Your scales start taking on a glossy black colour.");
        perma_mutate(MUT_SHOCK_RESISTANCE, 1, "draconian maturity");
        break;

    case SP_PURPLE_DRACONIAN:
        mprf(MSGCH_INTRINSIC_GAIN, "Your scales start taking on a rich purple colour.");
        break;

    case SP_MOTTLED_DRACONIAN:
        mprf(MSGCH_INTRINSIC_GAIN, "Your scales start taking on a weird mottled pattern.");
        break;

    case SP_PALE_DRACONIAN:
        mprf(MSGCH_INTRINSIC_GAIN, "Your scales start fading to a pale cyan-grey colour.");
        break;

    case SP_BASE_DRACONIAN:
        mpr("");
        break;

    default:
        break;
    }
}

bool will_gain_life(int lev)
{
    if (lev < you.attribute[ATTR_LIFE_GAINED] - 2)
        return false;

    return you.lives + you.deaths < (lev - 1) / 3;
}

static void _felid_extra_life()
{
    if (will_gain_life(you.max_level)
        && you.lives < 2)
    {
        you.lives++;
        mprf(MSGCH_INTRINSIC_GAIN, "Extra life!");
        you.attribute[ATTR_LIFE_GAINED] = you.max_level;
        // Should play the 1UP sound from SMB...
    }
}

void level_change(int source, const char* aux, bool skip_attribute_increase)
{
    const bool wiz_cmd = crawl_state.prev_cmd == CMD_WIZARD
                      || crawl_state.repeat_cmd == CMD_WIZARD;

    // necessary for the time being, as level_change() is called
    // directly sometimes {dlb}
    you.redraw_experience = true;

    while (you.experience < exp_needed(you.experience_level))
        lose_level(source, aux);

    while (you.experience_level < 27
           && you.experience >= exp_needed(you.experience_level + 1))
    {
        if (!skip_attribute_increase && !wiz_cmd)
        {
            crawl_state.cancel_cmd_all();

            if (is_processing_macro())
                flush_input_buffer(FLUSH_ABORT_MACRO);
        }

        // [ds] Make sure we increment you.experience_level and apply
        // any stat/hp increases only after we've cleared all prompts
        // for this experience level. If we do part of the work before
        // the prompt, and a player on telnet gets disconnected, the
        // SIGHUP will save Crawl in the in-between state and rob the
        // player of their level-up perks.

        const int new_exp = you.experience_level + 1;

        if (new_exp <= you.max_level)
        {
            mprf(MSGCH_INTRINSIC_GAIN,
                 "Welcome back to level %d!", new_exp);

            // No more prompts for this XL past this point.

            you.experience_level = new_exp;
        }
        else  // Character has gained a new level
        {
            // Don't want to see the dead creature at the prompt.
            redraw_screen();
            // There may be more levels left to gain.
            you.redraw_experience = true;

            if (new_exp == 27)
                mprf(MSGCH_INTRINSIC_GAIN, "You have reached level 27, the final one!");
            else
            {
                mprf(MSGCH_INTRINSIC_GAIN, "You have reached level %d!",
                     new_exp);
            }

            if (!(new_exp % 3) && !skip_attribute_increase)
                if (!attribute_increase())
                    return; // abort level gain, the xp is still there

            crawl_state.stat_gain_prompt = false;
            you.experience_level = new_exp;
            you.max_level = you.experience_level;

#ifdef USE_TILE_LOCAL
            // In case of intrinsic ability changes.
            tiles.layout_statcol();
            redraw_screen();
#endif

            switch (you.species)
            {
            case SP_HUMAN:
                if (!(you.experience_level % 4))
                    modify_stat(STAT_RANDOM, 1, false, "level gain");
                break;

            case SP_HIGH_ELF:
                if (!(you.experience_level % 3))
                {
                    modify_stat((coinflip() ? STAT_INT
                                            : STAT_DEX), 1, false,
                                "level gain");
                }
                break;

            case SP_DEEP_ELF:
                if (!(you.experience_level % 4))
                    modify_stat(STAT_INT, 1, false, "level gain");
                break;

            case SP_SLUDGE_ELF:
                if (!(you.experience_level % 4))
                {
                    modify_stat((coinflip() ? STAT_INT
                                            : STAT_DEX), 1, false,
                                "level gain");
                }
                break;

            case SP_DEEP_DWARF:
                if (you.experience_level == 14)
                {
                    mprf(MSGCH_INTRINSIC_GAIN, "You feel somewhat more resistant.");
                    perma_mutate(MUT_NEGATIVE_ENERGY_RESISTANCE, 1, "level up");
                }

                if (you.experience_level == 9
                    || you.experience_level == 18)
                {
                    perma_mutate(MUT_PASSIVE_MAPPING, 1, "level up");
                }

                if (!(you.experience_level % 4))
                {
                    modify_stat(coinflip() ? STAT_STR
                                           : STAT_INT, 1, false,
                                "level gain");
                }
                break;

            case SP_HALFLING:
                if (!(you.experience_level % 5))
                    modify_stat(STAT_DEX, 1, false, "level gain");
                break;

            case SP_KOBOLD:
                if (!(you.experience_level % 5))
                {
                    modify_stat((coinflip() ? STAT_STR
                                            : STAT_DEX), 1, false,
                                "level gain");
                }
                break;

            case SP_HILL_ORC:
            case SP_LAVA_ORC:
                if (!(you.experience_level % 5))
                    modify_stat(STAT_STR, 1, false, "level gain");
                break;

            case SP_MUMMY:
                if (you.experience_level == 13 || you.experience_level == 26)
                    mprf(MSGCH_INTRINSIC_GAIN, "You feel more in touch with the powers of death.");

                if (you.experience_level == 13)  // level 13 for now -- bwr
                {
                    mprf(MSGCH_INTRINSIC_GAIN, "You can now infuse your body with "
                                               "magic to restore decomposition.");
                }
                break;

            case SP_VAMPIRE:
                if (you.experience_level == 3)
                {
                    if (you.hunger_state > HS_SATIATED)
                    {
                        mprf(MSGCH_INTRINSIC_GAIN, "If you weren't so full you "
                             "could now transform into a vampire bat.");
                    }
                    else
                    {
                        mprf(MSGCH_INTRINSIC_GAIN, "You can now transform into "
                             "a vampire bat.");
                    }
                }
                else if (you.experience_level == 6)
                    mprf(MSGCH_INTRINSIC_GAIN, "You can now bottle potions of blood from corpses.");
                break;

            case SP_NAGA:
                if (!(you.experience_level % 4))
                    modify_stat(STAT_RANDOM, 1, false, "level gain");

                if (!(you.experience_level % 3))
                {
                    mprf(MSGCH_INTRINSIC_GAIN, "Your skin feels tougher.");
                    you.redraw_armour_class = true;
                }

                if (you.experience_level == 13)
                {
                    mprf(MSGCH_INTRINSIC_GAIN,
                         "Your tail grows strong enough to constrict your enemies.");
                }
                break;

            case SP_TROLL:
                if (!(you.experience_level % 3))
                    modify_stat(STAT_STR, 1, false, "level gain");
                break;

            case SP_OGRE:
                if (!(you.experience_level % 3))
                    modify_stat(STAT_STR, 1, false, "level gain");
                break;

            case SP_BASE_DRACONIAN:
                if (you.experience_level >= 7)
                {
                    you.species = random_draconian_player_species();

                    // We just changed our aptitudes, so some skills may now
                    // be at the wrong level (with negative progress); if we
                    // print anything in this condition, we might trigger a
                    // --More--, a redraw, and a crash (#6376 on Mantis).
                    //
                    // Hence we first fix up our skill levels silently (passing
                    // do_level_up = false) but save the old values; then when
                    // we want the messages later, we restore the old skill
                    // levels and call check_skill_level_change() again, this
                    // time passing do_update = true.

                    uint8_t saved_skills[NUM_SKILLS];
                    for (int i = SK_FIRST_SKILL; i < NUM_SKILLS; ++i)
                    {
                        saved_skills[i] = you.skills[i];
                        check_skill_level_change(static_cast<skill_type>(i),
                                                 false);
                    }
                    // The player symbol depends on species.
                    update_player_symbol();
#ifdef USE_TILE
                    init_player_doll();
#endif
                    _draconian_scale_colour_message();

                    // Produce messages about skill increases/decreases. We
                    // restore one skill level at a time so that at most the
                    // skill being checked is at the wrong level.
                    for (int i = SK_FIRST_SKILL; i < NUM_SKILLS; ++i)
                    {
                        you.skills[i] = saved_skills[i];
                        check_skill_level_change(static_cast<skill_type>(i));
                    }

                    redraw_screen();
                }
            case SP_RED_DRACONIAN:
            case SP_WHITE_DRACONIAN:
            case SP_GREEN_DRACONIAN:
            case SP_YELLOW_DRACONIAN:
            case SP_GREY_DRACONIAN:
            case SP_BLACK_DRACONIAN:
            case SP_PURPLE_DRACONIAN:
            case SP_MOTTLED_DRACONIAN:
            case SP_PALE_DRACONIAN:
                if (!(you.experience_level % 3))
                {
                    mprf(MSGCH_INTRINSIC_GAIN, "Your scales feel tougher.");
                    you.redraw_armour_class = true;
                }

                if (!(you.experience_level % 4))
                    modify_stat(STAT_RANDOM, 1, false, "level gain");

                if (you.experience_level == 14)
                {
                    switch (you.species)
                    {
                    case SP_GREEN_DRACONIAN:
                        perma_mutate(MUT_STINGER, 1, "draconian growth");
                        break;
                    case SP_YELLOW_DRACONIAN:
                        perma_mutate(MUT_ACIDIC_BITE, 1, "draconian growth");
                        break;
                    case SP_BLACK_DRACONIAN:
                        perma_mutate(MUT_BIG_WINGS, 1, "draconian growth");
                        mprf(MSGCH_INTRINSIC_GAIN, "You can now fly continuously.");
                        break;
                    default:
                        break;
                    }
                }
                break;

            case SP_CENTAUR:
                if (!(you.experience_level % 4))
                {
                    modify_stat((coinflip() ? STAT_STR
                                            : STAT_DEX), 1, false,
                                "level gain");
                }
                break;

            case SP_DEMIGOD:
                if (!(you.experience_level % 2))
                    modify_stat(STAT_RANDOM, 1, false, "level gain");
                break;

            case SP_SPRIGGAN:
                if (!(you.experience_level % 5))
                {
                    modify_stat((coinflip() ? STAT_INT
                                            : STAT_DEX), 1, false,
                                "level gain");
                }
                break;

            case SP_MINOTAUR:
                if (!(you.experience_level % 4))
                {
                    modify_stat((coinflip() ? STAT_STR
                                            : STAT_DEX), 1, false,
                                "level gain");
                }
                break;

            case SP_DEMONSPAWN:
            {
                bool gave_message = false;
                int level = 0;
                mutation_type first_body_facet = NUM_MUTATIONS;

                for (unsigned i = 0; i < you.demonic_traits.size(); ++i)
                {
                    if (is_body_facet(you.demonic_traits[i].mutation))
                    {
                        if (first_body_facet < NUM_MUTATIONS
                            && you.demonic_traits[i].mutation
                                != first_body_facet)
                        {
                            if (you.experience_level == level)
                            {
                                mprf(MSGCH_MUTATION, "You feel monstrous as your "
                                     "demonic heritage exerts itself.");
                                mark_milestone("monstrous", "is a "
                                               "monstrous demonspawn!");
                            }
                            break;
                        }

                        if (first_body_facet == NUM_MUTATIONS)
                        {
                            first_body_facet = you.demonic_traits[i].mutation;
                            level = you.demonic_traits[i].level_gained;
                        }
                    }
                }

                for (unsigned i = 0; i < you.demonic_traits.size(); ++i)
                {
                    if (you.demonic_traits[i].level_gained
                        == you.experience_level)
                    {
                        if (!gave_message)
                        {
                            mprf(MSGCH_INTRINSIC_GAIN, "Your demonic ancestry asserts itself...");

                            gave_message = true;
                        }
                        perma_mutate(you.demonic_traits[i].mutation, 1,
                                     "demonic ancestry");
                    }
                }

                if (!(you.experience_level % 4))
                    modify_stat(STAT_RANDOM, 1, false, "level gain");
                break;
            }

            case SP_GHOUL:
                if (!(you.experience_level % 5))
                    modify_stat(STAT_STR, 1, false, "level gain");
                break;

            case SP_TENGU:
                if (!(you.experience_level % 4))
                    modify_stat(STAT_RANDOM, 1, false, "level gain");

                if (you.experience_level == 5)
                    mprf(MSGCH_INTRINSIC_GAIN, "You have gained the ability to fly.");
                else if (you.experience_level == 15)
                    mprf(MSGCH_INTRINSIC_GAIN, "You can now fly continuously.");
                break;

            case SP_MERFOLK:
                if (!(you.experience_level % 5))
                    modify_stat(STAT_RANDOM, 1, false, "level gain");
                break;

            case SP_FELID:
                if (!(you.experience_level % 5))
                {
                    modify_stat((coinflip() ? STAT_INT
                                            : STAT_DEX), 1, false,
                                "level gain");
                }

                if (you.experience_level == 6 || you.experience_level == 12)
                {
                    perma_mutate(MUT_SHAGGY_FUR, 1, "growing up");
                    perma_mutate(MUT_JUMP, 1, "growing up");
                }
                _felid_extra_life();
                break;

            case SP_OCTOPODE:
                if (!(you.experience_level % 5))
                    modify_stat(STAT_RANDOM, 1, false, "level gain");
                break;

            case SP_DJINNI:
                if (!(you.experience_level % 4))
                    modify_stat(STAT_RANDOM, 1, false, "level gain");
                break;

            case SP_FORMICID:
                if (!(you.experience_level % 4))
                    modify_stat(STAT_STR, 1, false, "level gain");
                break;

            case SP_GARGOYLE:
                if (!(you.experience_level % 4))
                {
                    modify_stat((coinflip() ? STAT_STR
                                            : STAT_INT), 1, false,
                                "level gain");
                }

                if (you.experience_level == 14)
                {
                    perma_mutate(MUT_BIG_WINGS, 1, "gargoyle growth");
                    mprf(MSGCH_INTRINSIC_GAIN, "You can now fly continuously.");
                }
                break;

            case SP_VINE_STALKER:
                if (!(you.experience_level % 4))
                {
                    modify_stat((coinflip() ? STAT_STR
                                            : STAT_DEX), 1, false,
                                "level gain");
                }

                if (you.experience_level == 6)
                    perma_mutate(MUT_REGENERATION, 1, "vine stalker growth");

                if (you.experience_level == 8)
                    perma_mutate(MUT_FANGS, 1, "vine stalker growth");

                if (you.experience_level == 12)
                    perma_mutate(MUT_REGENERATION, 1, "vine stalker growth");
                break;

            default:
                break;
            }
        }

        // zot defence abilities; must also be updated in ability.cc when these levels are changed
        if (crawl_state.game_is_zotdef())
        {
            if (you.experience_level == 1)
                mprf(MSGCH_INTRINSIC_GAIN, "Your Zot abilities now extend through the making of dart traps.");
            if (you.experience_level == 2)
                mprf(MSGCH_INTRINSIC_GAIN, "Your Zot abilities now extend through the making of oklob saplings.");
            if (you.experience_level == 3)
                mprf(MSGCH_INTRINSIC_GAIN, "Your Zot abilities now extend through the making of arrow traps.");
            if (you.experience_level == 4)
                mprf(MSGCH_INTRINSIC_GAIN, "Your Zot abilities now extend through the making of plants.");
            if (you.experience_level == 4)
                mprf(MSGCH_INTRINSIC_GAIN, "Your Zot abilities now extend through removing curses.");
            if (you.experience_level == 5)
                mprf(MSGCH_INTRINSIC_GAIN, "Your Zot abilities now extend through the making of burning bushes.");
            if (you.experience_level == 6)
                mprf(MSGCH_INTRINSIC_GAIN, "Your Zot abilities now extend through the making of altars and grenades.");
            if (you.experience_level == 7)
                mprf(MSGCH_INTRINSIC_GAIN, "Your Zot abilities now extend through the making of oklob plants.");
            if (you.experience_level == 8)
                mprf(MSGCH_INTRINSIC_GAIN, "Your Zot abilities now extend through the making of net traps.");
            if (you.experience_level == 9)
                mprf(MSGCH_INTRINSIC_GAIN, "Your Zot abilities now extend through the making of ice statues.");
            if (you.experience_level == 10)
                mprf(MSGCH_INTRINSIC_GAIN, "Your Zot abilities now extend through the making of spear traps.");
            if (you.experience_level == 11)
                mprf(MSGCH_INTRINSIC_GAIN, "Your Zot abilities now extend through the making of alarm traps.");
            if (you.experience_level == 12)
                mprf(MSGCH_INTRINSIC_GAIN, "Your Zot abilities now extend through the making of mushroom circles.");
            if (you.experience_level == 13)
                mprf(MSGCH_INTRINSIC_GAIN, "Your Zot abilities now extend through the making of bolt traps.");
            if (you.experience_level == 14)
                mprf(MSGCH_INTRINSIC_GAIN, "Your Zot abilities now extend through the making of orange crystal statues.");
            if (you.experience_level == 15)
                mprf(MSGCH_INTRINSIC_GAIN, "Your Zot abilities now extend through the making of needle traps.");
            if (you.experience_level == 16)
                mprf(MSGCH_INTRINSIC_GAIN, "Your Zot abilities now extend through self-teleportation.");
            if (you.experience_level == 17)
                mprf(MSGCH_INTRINSIC_GAIN, "Your Zot abilities now extend through making water.");
            if (you.experience_level == 19)
                mprf(MSGCH_INTRINSIC_GAIN, "Your Zot abilities now extend through the making of lightning spires.");
            if (you.experience_level == 20)
                mprf(MSGCH_INTRINSIC_GAIN, "Your Zot abilities now extend through the making of silver statues.");
            // gold and bazaars gained together
            if (you.experience_level == 21)
                mprf(MSGCH_INTRINSIC_GAIN, "Your Zot abilities now extend through the making of bazaars.");
            if (you.experience_level == 21)
                mprf(MSGCH_INTRINSIC_GAIN, "Your Zot abilities now extend through acquiring gold.");
            if (you.experience_level == 22)
                mprf(MSGCH_INTRINSIC_GAIN, "Your Zot abilities now extend through the making of oklob circles.");
            if (you.experience_level == 23)
                mprf(MSGCH_INTRINSIC_GAIN, "Your Zot abilities now extend through invoking Sage effects.");
            if (you.experience_level == 24)
                mprf(MSGCH_INTRINSIC_GAIN, "Your Zot abilities now extend through acquirement.");
            if (you.experience_level == 25)
                mprf(MSGCH_INTRINSIC_GAIN, "Your Zot abilities now extend through the making of blade traps.");
            if (you.experience_level == 26)
                mprf(MSGCH_INTRINSIC_GAIN, "Your Zot abilities now extend through the making of curse skulls.");
#if 0
            if (you.experience_level == 27)
                mprf(MSGCH_INTRINSIC_GAIN, "Your Zot abilities now extend through the making of teleport traps.");
#endif
        }

        const int old_hp = you.hp;
        const int old_maxhp = you.hp_max;
        const int old_mp = you.magic_points;
        const int old_maxmp = you.max_magic_points;

        // recalculate for game
        calc_hp();
        calc_mp();

        you.hp = old_hp * you.hp_max / old_maxhp;
        you.magic_points = old_maxmp > 0 ?
          old_mp * you.max_magic_points / old_maxmp : you.max_magic_points;

        // Get "real" values for note-taking, i.e. ignore Berserk,
        // transformations or equipped items.
        const int note_maxhp = get_real_hp(false, false);
        const int note_maxmp = get_real_mp(false);

        char buf[200];
        if (you.species != SP_DJINNI)
        {
            sprintf(buf, "HP: %d/%d MP: %d/%d",
                    min(you.hp, note_maxhp), note_maxhp,
                    min(you.magic_points, note_maxmp), note_maxmp);
        }
        else
        {
            // Djinn don't HP/MP
            sprintf(buf, "EP: %d/%d",
                    min(you.hp, note_maxhp + note_maxmp),
                    note_maxhp + note_maxmp);
        }
        take_note(Note(NOTE_XP_LEVEL_CHANGE, you.experience_level, 0, buf));

        xom_is_stimulated(12);

        learned_something_new(HINT_NEW_LEVEL);
    }

    while (you.experience >= exp_needed(you.max_level + 1))
    {
        ASSERT(you.experience_level == 27);
        ASSERT(you.max_level < 127); // marshalled as an 1-byte value
        you.max_level++;
        if (you.species == SP_FELID)
            _felid_extra_life();
    }

    you.redraw_title = true;

#ifdef DGL_WHEREIS
    whereis_record();
#endif

    // Hints mode arbitrarily ends at xp 7.
    if (crawl_state.game_is_hints() && you.experience_level >= 7)
        hints_finished();
}

void adjust_level(int diff, bool just_xp)
{
    ASSERT((uint64_t)you.experience <= (uint64_t)MAX_EXP_TOTAL);

    if (you.experience_level + diff < 1)
        you.experience = 0;
    else if (you.experience_level + diff >= 27)
        you.experience = max(you.experience, exp_needed(27));
    else
    {
        while (diff < 0 && you.experience >= exp_needed(27))
        {
            // Having XP for level 53 and going back to 26 due to a single
            // card would mean your felid is not going to get any extra lives
            // in foreseable future.
            you.experience -= exp_needed(27) - exp_needed(26);
            diff++;
        }
        int old_min = exp_needed(you.experience_level);
        int old_max = exp_needed(you.experience_level + 1);
        int new_min = exp_needed(you.experience_level + diff);
        int new_max = exp_needed(you.experience_level + 1 + diff);
        dprf("XP before: %d\n", you.experience);
        dprf("%4.2f of %d..%d to %d..%d",
             (you.experience - old_min) * 1.0 / (old_max - old_min),
             old_min, old_max, new_min, new_max);

        you.experience = ((int64_t)(new_max - new_min))
                       * (you.experience - old_min)
                       / (old_max - old_min)
                       + new_min;
        dprf("XP after: %d\n", you.experience);
    }

    ASSERT((uint64_t)you.experience <= (uint64_t)MAX_EXP_TOTAL);

    if (!just_xp)
        level_change();
}

// Here's a question for you: does the ordering of mods make a difference?
// (yes) -- are these things in the right order of application to stealth?
// - 12mar2000 {dlb}
int check_stealth(void)
{
    ASSERT(!crawl_state.game_is_arena());
    // Extreme stealthiness can be enforced by wizmode stealth setting.
    if (crawl_state.disables[DIS_MON_SIGHT])
        return 1000;

    if (you.attribute[ATTR_SHADOWS] || you.berserk() || you.stat_zero[STAT_DEX])
        return 0;

    int stealth = you.dex() * 3;

    int race_mod = 0;
    if (player_genus(GENPC_DRACONIAN))
        race_mod = 12;
    else
    {
        switch (you.species) // why not use body_size here?
        {
        case SP_TROLL:
        case SP_OGRE:
        case SP_CENTAUR:
        case SP_DJINNI:
            race_mod = 9;
            break;
        case SP_MINOTAUR:
            race_mod = 12;
            break;
        case SP_VAMPIRE:
            // Thirsty/bat-form vampires are (much) more stealthy
            if (you.hunger_state == HS_STARVING)
                race_mod = 21;
            else if (you.form == TRAN_BAT
                     || you.hunger_state <= HS_NEAR_STARVING)
            {
                race_mod = 20;
            }
            else if (you.hunger_state < HS_SATIATED)
                race_mod = 19;
            else
                race_mod = 18;
            break;
        case SP_HALFLING:
        case SP_KOBOLD:
        case SP_SPRIGGAN:
        case SP_NAGA:       // not small but very good at stealth
        case SP_FELID:
        case SP_OCTOPODE:
            race_mod = 18;
            break;
        default:
            race_mod = 15;
            break;
        }
    }

    switch (you.form)
    {
    case TRAN_FUNGUS:
    case TRAN_SHADOW: // You slip into the shadows.
        race_mod = 30;
        break;
    case TRAN_TREE:
        race_mod = 27; // masquerading as scenery
        break;
    case TRAN_SPIDER:
    case TRAN_JELLY:
    case TRAN_WISP:
        race_mod = 21;
        break;
    case TRAN_ICE_BEAST:
        race_mod = 15;
        break;
    case TRAN_STATUE:
        race_mod -= 3; // depends on the base race
        break;
    case TRAN_DRAGON:
        race_mod = 6;
        break;
    case TRAN_PORCUPINE:
        race_mod = 12; // small but noisy
        break;
    case TRAN_PIG:
        race_mod = 9; // trotters, oinking...
        break;
    case TRAN_BAT:
        if (you.species != SP_VAMPIRE)
            race_mod = 17;
        break;
    case TRAN_BLADE_HANDS:
        if (you.species == SP_FELID && !you.airborne())
            stealth -= 50; // a constant penalty
        break;
    case TRAN_NONE:
    case TRAN_APPENDAGE:
    case TRAN_LICH:
        break;
    }

    stealth += you.skill(SK_STEALTH, race_mod);

    if (you.burden_state > BS_UNENCUMBERED)
        stealth /= you.burden_state;

    if (you.confused())
        stealth /= 3;

    const item_def *arm = you.slot_item(EQ_BODY_ARMOUR, false);
    const item_def *cloak = you.slot_item(EQ_CLOAK, false);
    const item_def *boots = you.slot_item(EQ_BOOTS, false);

    if (arm)
    {
        // [ds] New stealth penalty formula from rob: SP = 6 * (EP^2)
        // Now 2 * EP^2 / 3 after EP rescaling.
        const int ep = -property(*arm, PARM_EVASION);
        const int penalty = 2 * ep * ep / 3;
#if 0
        dprf("Stealth penalty for armour (ep: %d): %d", ep, penalty);
#endif
        stealth -= penalty;
    }

    stealth += you.scan_artefacts(ARTP_STEALTH);

    if (cloak && get_equip_race(*cloak) == ISFLAG_ELVEN)
        stealth += 20;

    if (you.duration[DUR_STEALTH])
        stealth += 80;

    if (you.duration[DUR_AGILITY])
        stealth += 50;

    if (you.airborne())
        stealth += 10;

    else if (you.in_water())
    {
        // Merfolk can sneak up on monsters underwater -- bwr
        if (you.fishtail || you.species == SP_OCTOPODE)
            stealth += 50;
        else if (!you.can_swim() && !you.extra_balanced())
            stealth /= 2;       // splashy-splashy
    }

    // No stealth bonus from boots if you're airborne or in water
    else if (boots)
    {
        if (get_armour_ego_type(*boots) == SPARM_STEALTH)
            stealth += 50;

        if (get_equip_race(*boots) == ISFLAG_ELVEN)
            stealth += 20;
    }

    else if (player_mutation_level(MUT_HOOVES) > 0)
        stealth -= 5 + 5 * player_mutation_level(MUT_HOOVES);

    else if (you.species == SP_FELID && (!you.form || you.form == TRAN_APPENDAGE))
        stealth += 20;  // paws

    // Radiating silence is the negative complement of shouting all the
    // time... a sudden change from background noise to no noise is going
    // to clue anything in to the fact that something is very wrong...
    // a personal silence spell would naturally be different, but this
    // silence radiates for a distance and prevents monster spellcasting,
    // which pretty much gives away the stealth game.
    // this penalty is dependent on the actual amount of ambient noise
    // in the level -doy
    if (you.duration[DUR_SILENCE])
        stealth -= 50 + current_level_ambient_noise();

    // Mutations.
    stealth += 40 * player_mutation_level(MUT_NIGHTSTALKER);
    stealth += 25 * player_mutation_level(MUT_THIN_SKELETAL_STRUCTURE);
    stealth += 40 * player_mutation_level(MUT_CAMOUFLAGE);
    if (player_mutation_level(MUT_TRANSLUCENT_SKIN) > 1)
        stealth += 20 * (player_mutation_level(MUT_TRANSLUCENT_SKIN) - 1);

    // it's easier to be stealthy when there's a lot of background noise
    stealth += 2 * current_level_ambient_noise();

    // If you've been tagged with Corona or are Glowing, the glow
    // makes you extremely unstealthy.
    if (you.backlit())
        stealth = stealth * 2 / 5;
    // On the other hand, shrouding has the reverse effect:
    if (you.umbra())
        stealth *= 2;
    // The shifting glow from the Orb, while too unstable to negate invis
    // or affect to-hit, affects stealth even more than regular glow.
    if (orb_haloed(you.pos()))
        stealth /= 3;

    stealth = max(0, stealth);

    return stealth;
}

// Returns the medium duration value which is usually announced by a special
// message ("XY is about to time out") or a change of colour in the
// status display.
// Note that these values cannot be relied on when playing since there are
// random decrements precisely to avoid this.
int get_expiration_threshold(duration_type dur)
{
    switch (dur)
    {
    case DUR_PETRIFYING:
        return 1 * BASELINE_DELAY;

    case DUR_QUAD_DAMAGE:
        return 3 * BASELINE_DELAY; // per client.qc

    case DUR_FIRE_SHIELD:
    case DUR_SILENCE: // no message
        return 5 * BASELINE_DELAY;

    case DUR_DEFLECT_MISSILES:
    case DUR_REPEL_MISSILES:
    case DUR_REGENERATION:
    case DUR_RESISTANCE:
    case DUR_SWIFTNESS:
    case DUR_INVIS:
    case DUR_HASTE:
    case DUR_BERSERK:
    case DUR_ICY_ARMOUR:
    case DUR_CONDENSATION_SHIELD:
    case DUR_PHASE_SHIFT:
    case DUR_CONTROL_TELEPORT:
    case DUR_DEATH_CHANNEL:
    case DUR_SHROUD_OF_GOLUBRIA:
    case DUR_INFUSION:
    case DUR_SONG_OF_SLAYING:
    case DUR_TROGS_HAND:
        return 6 * BASELINE_DELAY;

    case DUR_FLIGHT:
    case DUR_TRANSFORMATION: // not on status
    case DUR_DEATHS_DOOR:    // not on status
    case DUR_SLIMIFY:
        return 10 * BASELINE_DELAY;

    // These get no messages when they "flicker".
    case DUR_BARGAIN:
        return 15 * BASELINE_DELAY;

    case DUR_CONFUSING_TOUCH:
        return 20 * BASELINE_DELAY;

    case DUR_ANTIMAGIC:
        return you.hp_max; // not so severe anymore

    default:
        return 0;
    }
}

// Is a given duration about to expire?
bool dur_expiring(duration_type dur)
{
    const int value = you.duration[dur];
    if (value <= 0)
        return false;

    return value <= get_expiration_threshold(dur);
}

static void _output_expiring_message(duration_type dur, const char* msg)
{
    if (you.duration[dur])
    {
        const bool expires = dur_expiring(dur);
        mprf("%s%s", expires ? "Expiring: " : "", msg);
    }
}

static void _display_vampire_status()
{
    string msg = "At your current hunger state you ";
    vector<string> attrib;

    switch (you.hunger_state)
    {
        case HS_STARVING:
            attrib.push_back("resist poison");
            attrib.push_back("significantly resist cold");
            attrib.push_back("strongly resist negative energy");
            attrib.push_back("resist torment");
            attrib.push_back("do not heal.");
            break;
        case HS_NEAR_STARVING:
            attrib.push_back("resist poison");
            attrib.push_back("significantly resist cold");
            attrib.push_back("strongly resist negative energy");
            attrib.push_back("have an extremely slow metabolism");
            attrib.push_back("heal slowly.");
            break;
        case HS_VERY_HUNGRY:
        case HS_HUNGRY:
            attrib.push_back("resist poison");
            attrib.push_back("resist cold");
            attrib.push_back("significantly resist negative energy");
            if (you.hunger_state == HS_HUNGRY)
                attrib.push_back("have a slow metabolism");
            else
                attrib.push_back("have a very slow metabolism");
            attrib.push_back("heal slowly.");
            break;
        case HS_SATIATED:
            attrib.push_back("resist negative energy.");
            break;
        case HS_FULL:
            attrib.push_back("have a fast metabolism");
            attrib.push_back("heal quickly.");
            break;
        case HS_VERY_FULL:
            attrib.push_back("have a very fast metabolism");
            attrib.push_back("heal quickly.");
            break;
        case HS_ENGORGED:
            attrib.push_back("have an extremely fast metabolism");
            attrib.push_back("heal extremely quickly.");
            break;
    }

    if (!attrib.empty())
    {
        msg += comma_separated_line(attrib.begin(), attrib.end());
        mpr(msg.c_str());
    }
}

static void _display_movement_speed()
{
    const int move_cost = (player_speed() * player_movement_speed()) / 10;

    const bool water  = you.in_liquid();
    const bool swim   = you.swimming();

    const bool fly    = you.flight_mode();
    const bool swift  = (you.duration[DUR_SWIFTNESS] > 0
                         && you.attribute[ATTR_SWIFTNESS] >= 0);
    const bool antiswift = (you.duration[DUR_SWIFTNESS] > 0
                            && you.attribute[ATTR_SWIFTNESS] < 0);

    mprf("Your %s speed is %s%s%s.",
          // order is important for these:
          (swim)    ? "swimming" :
          (water)   ? "wading" :
          (fly)     ? "flying"
                    : "movement",

          (water && !swim)  ? "uncertain and " :
          (!water && swift) ? "aided by the wind" :
          (!water && antiswift) ? "hindered by the wind" : "",

          (!water && swift) ? ((move_cost >= 10) ? ", but still "
                                                 : " and ") :
          (!water && antiswift) ? ((move_cost <= 10) ? ", but still "
                                                     : " and ")
                            : "",

          (move_cost <   8) ? "very quick" :
          (move_cost <  10) ? "quick" :
          (move_cost == 10) ? "average" :
          (move_cost <  13) ? "slow"
                            : "very slow");
}

static void _display_tohit()
{
#ifdef DEBUG_DIAGNOSTICS
    melee_attack attk(&you, NULL);

    const int to_hit = attk.calc_to_hit(false);

    dprf("To-hit: %d", to_hit);
#endif
/*
    // Messages based largely on percentage chance of missing the
    // average EV 10 humanoid, and very agile EV 30 (pretty much
    // max EV for monsters currently).
    //
    // "awkward"    - need lucky hit (less than EV)
    // "difficult"  - worse than 2 in 3
    // "hard"       - worse than fair chance
    mprf("%s given your current equipment.",
         (to_hit <   1) ? "You are completely incapable of fighting" :
         (to_hit <   5) ? "Hitting even clumsy monsters is extremely awkward" :
         (to_hit <  10) ? "Hitting average monsters is awkward" :
         (to_hit <  15) ? "Hitting average monsters is difficult" :
         (to_hit <  20) ? "Hitting average monsters is hard" :
         (to_hit <  30) ? "Very agile monsters are a bit awkward to hit" :
         (to_hit <  45) ? "Very agile monsters are a bit difficult to hit" :
         (to_hit <  60) ? "Very agile monsters are a bit hard to hit" :
         (to_hit < 100) ? "You feel comfortable with your ability to fight"
                        : "You feel confident with your ability to fight");
*/
}

static const char* _attack_delay_desc(int attack_delay)
{
    return (attack_delay >= 200) ? "extremely slow" :
           (attack_delay >= 155) ? "very slow" :
           (attack_delay >= 125) ? "quite slow" :
           (attack_delay >= 105) ? "below average" :
           (attack_delay >=  95) ? "average" :
           (attack_delay >=  75) ? "above average" :
           (attack_delay >=  55) ? "quite fast" :
           (attack_delay >=  45) ? "very fast" :
           (attack_delay >=  35) ? "extremely fast" :
                                   "blindingly fast";
}

static void _display_attack_delay()
{
    melee_attack attk(&you, NULL);
    const int delay = attk.calc_attack_delay(false, false);

    // Scale to fit the displayed weapon base delay, i.e.,
    // normal speed is 100 (as in 100%).
    int avg;
    const item_def* weapon = you.weapon();
    if (weapon && is_range_weapon(*weapon))
        avg = launcher_final_speed(*weapon, you.shield(), false);
    else
        avg = 10 * delay;

    // Haste shouldn't be counted, but let's show finesse.
    if (you.duration[DUR_FINESSE])
        avg = max(20, avg / 2);

    if (you.wizard)
        mprf("Your attack speed is %s (%d).", _attack_delay_desc(avg), avg);
    else
        mprf("Your attack speed is %s.", _attack_delay_desc(avg));
}

// forward declaration
static string _constriction_description();

void display_char_status()
{
    if (you.is_undead == US_SEMI_UNDEAD && you.hunger_state == HS_ENGORGED)
        mpr("You feel almost alive.");
    else if (you.is_undead)
        mpr("You are undead.");
    else if (you.duration[DUR_DEATHS_DOOR])
    {
        _output_expiring_message(DUR_DEATHS_DOOR,
                                 "You are standing in death's doorway.");
    }
    else
        mpr("You are alive.");

    const int halo_size = you.halo_radius2();
    if (halo_size >= 0)
    {
        if (halo_size > 37)
            mpr("You are illuminated by a large divine halo.");
        else if (halo_size > 10)
            mpr("You are illuminated by a divine halo.");
        else
            mpr("You are illuminated by a small divine halo.");
    }
    else if (you.haloed())
        mpr("An external divine halo illuminates you.");

    if (you.species == SP_VAMPIRE)
        _display_vampire_status();

    static int statuses[] =
    {
        STATUS_STR_ZERO, STATUS_INT_ZERO, STATUS_DEX_ZERO,
        DUR_PETRIFYING,
        DUR_TRANSFORMATION,
        STATUS_BURDEN,
        STATUS_MANUAL,
        STATUS_SAGE,
        DUR_BARGAIN,
        DUR_BREATH_WEAPON,
        DUR_LIQUID_FLAMES,
        DUR_FIRE_SHIELD,
        DUR_ICY_ARMOUR,
        DUR_ANTIMAGIC,
        STATUS_MISSILES,
        DUR_JELLY_PRAYER,
        STATUS_REGENERATION,
        DUR_SWIFTNESS,
        DUR_RESISTANCE,
        DUR_TELEPORT,
        DUR_CONTROL_TELEPORT,
        DUR_DISJUNCTION,
        DUR_DEATH_CHANNEL,
        DUR_PHASE_SHIFT,
        DUR_SILENCE,
        DUR_STONESKIN,
        STATUS_INVISIBLE,
        DUR_CONF,
        STATUS_BEHELD,
        DUR_PARALYSIS,
        DUR_PETRIFIED,
        DUR_SLEEP,
        DUR_EXHAUSTED,
        STATUS_SPEED,
        DUR_MIGHT,
        DUR_BRILLIANCE,
        DUR_AGILITY,
        DUR_DIVINE_VIGOUR,
        DUR_DIVINE_STAMINA,
        DUR_BERSERK,
        STATUS_AIRBORNE,
        STATUS_NET,
        DUR_POISONING,
        STATUS_SICK,
        STATUS_ROT,
        STATUS_CONTAMINATION,
        DUR_CONFUSING_TOUCH,
        DUR_SURE_BLADE,
        DUR_AFRAID,
        DUR_MIRROR_DAMAGE,
        DUR_SCRYING,
        STATUS_CLINGING,
        STATUS_FIREBALL,
        DUR_SHROUD_OF_GOLUBRIA,
        STATUS_BACKLIT,
        STATUS_UMBRA,
        STATUS_CONSTRICTED,
        STATUS_AUGMENTED,
        STATUS_SILENCE,
        DUR_SENTINEL_MARK,
        STATUS_RECALL,
        STATUS_LIQUEFIED,
        DUR_WATER_HOLD,
        DUR_FLAYED,
        DUR_RETCHING,
        DUR_WEAK,
        DUR_DIMENSION_ANCHOR,
        DUR_INFUSION,
        DUR_SONG_OF_SLAYING,
        STATUS_DRAINED,
        DUR_TOXIC_RADIANCE,
        DUR_RECITE,
        DUR_GRASPING_ROOTS,
        DUR_FIRE_VULN,
<<<<<<< HEAD
        DUR_POISON_VULN,
=======
        DUR_FROZEN,
        DUR_SAP_MAGIC,
        STATUS_MAGIC_SAPPED,
>>>>>>> 1437299f
    };

    status_info inf;
    for (unsigned i = 0; i < ARRAYSZ(statuses); ++i)
    {
        if (fill_status_info(statuses[i], &inf) && !inf.long_text.empty())
            mprf("%s", inf.long_text.c_str());
    }
    string cinfo = _constriction_description();
    if (!cinfo.empty())
        mpr(cinfo.c_str());

    _display_movement_speed();
    _display_tohit();
    _display_attack_delay();

    // magic resistance
    mprf("You are %s to hostile enchantments.",
         magic_res_adjective(player_res_magic(false)).c_str());
    dprf("MR: %d", you.res_magic());

    // character evaluates their ability to sneak around:
    mprf("You feel %s.", stealth_desc(check_stealth()).c_str());
    dprf("Stealth: %d", check_stealth());
}

bool player::clarity(bool calc_unid, bool items) const
{
    if (player_mutation_level(MUT_CLARITY))
        return true;

    if (religion == GOD_ASHENZARI && piety >= piety_breakpoint(2)
        && !player_under_penance())
    {
        return true;
    }

    return actor::clarity(calc_unid, items);
}

bool player::gourmand(bool calc_unid, bool items) const
{
    if (player_mutation_level(MUT_GOURMAND) > 0)
        return true;

    return actor::gourmand(calc_unid, items);
}

bool player::stasis(bool calc_unid, bool items) const
{
    if (species == SP_FORMICID)
        return true;

    return actor::stasis(calc_unid, items);
}

unsigned int exp_needed(int lev, int exp_apt)
{
    unsigned int level = 0;

    // Basic plan:
    // Section 1: levels  1- 5, second derivative goes 10-10-20-30.
    // Section 2: levels  6-13, second derivative is exponential/doubling.
    // Section 3: levels 14-27, second derivative is constant at 8470.

    // Here's a table:
    //
    // level      xp      delta   delta2
    // =====   =======    =====   ======
    //   1           0        0       0
    //   2          10       10      10
    //   3          30       20      10
    //   4          70       40      20
    //   5         140       70      30
    //   6         270      130      60
    //   7         520      250     120
    //   8        1010      490     240
    //   9        1980      970     480
    //  10        3910     1930     960
    //  11        7760     3850    1920
    //  12       15450     7690    3840
    //  13       26895    11445    3755
    //  14       45585    18690    7245
    //  15       72745    27160    8470
    //  16      108375    35630    8470
    //  17      152475    44100    8470
    //  18      205045    52570    8470
    //  19      266085    61040    8470
    //  20      335595    69510    8470
    //  21      413575    77980    8470
    //  22      500025    86450    8470
    //  23      594945    94920    8470
    //  24      698335    103390   8470
    //  25      810195    111860   8470
    //  26      930525    120330   8470
    //  27     1059325    128800   8470

    switch (lev)
    {
    case 1:
        level = 1;
        break;
    case 2:
        level = 10;
        break;
    case 3:
        level = 30;
        break;
    case 4:
        level = 70;
        break;

    default:
        if (lev < 13)
        {
            lev -= 4;
            level = 10 + 10 * lev + (60 << lev);
        }
        else
        {
            lev -= 12;
            level = 16675 + 5985 * lev + 4235 * lev * lev;
        }
        break;
    }

    if (exp_apt == -99)
        exp_apt = species_exp_modifier(you.species);

    return (unsigned int) ((level - 1) * exp(-log(2.0) * (exp_apt - 1) / 4));
}

// returns bonuses from rings of slaying, etc.
int slaying_bonus(weapon_property_type which_affected, bool ranged)
{
    int ret = 0;

    if (which_affected == PWPN_HIT)
    {
        ret += you.wearing(EQ_RINGS_PLUS, RING_SLAYING);
        ret += you.scan_artefacts(ARTP_ACCURACY);
        if (you.wearing_ego(EQ_GLOVES, SPARM_ARCHERY))
            ret += ranged ? 5 : -1;
    }
    else if (which_affected == PWPN_DAMAGE)
    {
        ret += you.wearing(EQ_RINGS_PLUS2, RING_SLAYING);
        ret += you.scan_artefacts(ARTP_DAMAGE);
        if (you.wearing_ego(EQ_GLOVES, SPARM_ARCHERY))
            ret += ranged ? 3 : -1;
    }

    ret += min(you.duration[DUR_SLAYING] / (13 * BASELINE_DELAY), 6);
    ret += 4 * augmentation_amount();

    if (you.duration[DUR_SONG_OF_SLAYING])
        ret += you.props["song_of_slaying_bonus"].get_int();

    return ret;
}

// Checks each equip slot for an evokable item (jewellery or randart).
// Returns true if any of these has the same ability as the one handed in.
bool items_give_ability(const int slot, artefact_prop_type abil)
{
    for (int i = EQ_WEAPON; i < NUM_EQUIP; i++)
    {
        if (!player_wearing_slot(i))
            continue;

        const int eq = you.equip[i];

        // skip item to compare with
        if (eq == slot)
            continue;

        // only weapons give their effects when in our hands
        if (i == EQ_WEAPON && you.inv[ eq ].base_type != OBJ_WEAPONS)
            continue;

        if (eq >= EQ_LEFT_RING && eq < NUM_EQUIP && eq != EQ_AMULET)
        {
            if (abil == ARTP_FLY && you.inv[eq].sub_type == RING_FLIGHT)
                return true;
            if (abil == ARTP_INVISIBLE && you.inv[eq].sub_type == RING_INVISIBILITY)
                return true;
        }

        else if (eq == EQ_AMULET)
        {
            if (abil == ARTP_BERSERK && you.inv[eq].sub_type == AMU_RAGE)
                return true;
        }

        // other items are not evokable
        if (!is_artefact(you.inv[ eq ]))
            continue;

        if (artefact_wpn_property(you.inv[ eq ], abil))
            return true;
    }

    // none of the equipped items possesses this ability
    return false;
}

// Checks each equip slot for a randart, and adds up all of those with
// a given property. Slow if any randarts are worn, so avoid where
// possible.
int player::scan_artefacts(artefact_prop_type which_property,
                           bool calc_unid) const
{
    int retval = 0;

    for (int i = EQ_WEAPON; i < NUM_EQUIP; ++i)
    {
        if (melded[i] || equip[i] == -1)
            continue;

        const int eq = equip[i];

        // Only weapons give their effects when in our hands.
        if (i == EQ_WEAPON && inv[ eq ].base_type != OBJ_WEAPONS)
            continue;

        if (!is_artefact(inv[ eq ]))
            continue;

        bool known;
        int val = artefact_wpn_property(inv[eq], which_property, known);
        if (calc_unid || known)
            retval += val;
    }

    return retval;
}

void dec_hp(int hp_loss, bool fatal, const char *aux)
{
    ASSERT(!crawl_state.game_is_arena());

    if (!fatal && you.hp < 1)
        you.hp = 1;

    if (!fatal && hp_loss >= you.hp)
        hp_loss = you.hp - 1;

    if (hp_loss < 1)
        return;

    // If it's not fatal, use ouch() so that notes can be taken. If it IS
    // fatal, somebody else is doing the bookkeeping, and we don't want to mess
    // with that.
    if (!fatal && aux)
        ouch(hp_loss, NON_MONSTER, KILLED_BY_SOMETHING, aux);
    else
        you.hp -= hp_loss;

    you.redraw_hit_points = true;
}

void flush_mp()
{
    if (Options.magic_point_warning
        && you.magic_points < you.max_magic_points
                              * Options.magic_point_warning / 100)
    {
        mprf(MSGCH_DANGER, "* * * LOW MAGIC WARNING * * *");
    }

    take_note(Note(NOTE_MP_CHANGE, you.magic_points, you.max_magic_points));
    you.redraw_magic_points = true;
}

void dec_mp(int mp_loss, bool silent)
{
    ASSERT(!crawl_state.game_is_arena());

    if (mp_loss < 1)
        return;

    if (you.species == SP_DJINNI)
        return dec_hp(mp_loss * DJ_MP_RATE, false);

    you.magic_points -= mp_loss;

    you.magic_points = max(0, you.magic_points);
    if (!silent)
        flush_mp();
}

void drain_mp(int loss)
{
    if (you.species != SP_DJINNI)
        return dec_mp(loss);

    if (loss <= 0)
        return;

    you.duration[DUR_ANTIMAGIC] = min(you.duration[DUR_ANTIMAGIC] + loss * 3,
                                      1000); // so it goes away after one '5'
}

bool enough_hp(int minimum, bool suppress_msg, bool abort_macros)
{
    ASSERT(!crawl_state.game_is_arena());

    if (you.duration[DUR_DEATHS_DOOR])
    {
        if (!suppress_msg)
            mpr("You cannot pay life while functionally dead.");

        if (abort_macros)
        {
            crawl_state.cancel_cmd_again();
            crawl_state.cancel_cmd_repeat();
        }
        return false;
    }

    // We want to at least keep 1 HP. -- bwr
    if (you.hp < minimum + 1)
    {
        if (!suppress_msg)
        {
            mpr(you.species != SP_DJINNI ?
                "You haven't enough vitality at the moment." :
                "You haven't enough essence at the moment.");
        }

        if (abort_macros)
        {
            crawl_state.cancel_cmd_again();
            crawl_state.cancel_cmd_repeat();
        }
        return false;
    }

    return true;
}

bool enough_mp(int minimum, bool suppress_msg, bool abort_macros)
{
    if (you.species == SP_DJINNI)
        return enough_hp(minimum * DJ_MP_RATE, suppress_msg);

    ASSERT(!crawl_state.game_is_arena());

    if (you.magic_points < minimum)
    {
        if (!suppress_msg)
        {
            if (get_real_mp(true) < minimum)
                mpr("You haven't enough magic capacity.");
            else
                mpr("You haven't enough magic at the moment.");
        }
        if (abort_macros)
        {
            crawl_state.cancel_cmd_again();
            crawl_state.cancel_cmd_repeat();
        }
        return false;
    }

    return true;
}

bool enough_zp(int minimum, bool suppress_msg)
{
    ASSERT(!crawl_state.game_is_arena());

    if (you.zot_points < minimum)
    {
        if (!suppress_msg)
            mpr("You haven't enough Zot Points.");

        crawl_state.cancel_cmd_again();
        crawl_state.cancel_cmd_repeat();
        return false;
    }
    return true;
}

void inc_mp(int mp_gain, bool silent)
{
    ASSERT(!crawl_state.game_is_arena());

    if (mp_gain < 1)
        return;

    if (you.species == SP_DJINNI)
        return inc_hp(mp_gain * DJ_MP_RATE);

    bool wasnt_max = (you.magic_points < you.max_magic_points);

    you.magic_points += mp_gain;

    if (you.magic_points > you.max_magic_points)
        you.magic_points = you.max_magic_points;

    if (!silent)
    {
        if (wasnt_max && you.magic_points == you.max_magic_points)
            interrupt_activity(AI_FULL_MP);
        you.redraw_magic_points = true;
    }
}

// Note that "max_too" refers to the base potential, the actual
// resulting max value is subject to penalties, bonuses, and scalings.
// To avoid message spam, don't take notes when HP increases.
void inc_hp(int hp_gain)
{
    ASSERT(!crawl_state.game_is_arena());

    if (hp_gain < 1)
        return;

    bool wasnt_max = (you.hp < you.hp_max);

    you.hp += hp_gain;

    if (you.hp > you.hp_max)
        you.hp = you.hp_max;

    if (wasnt_max && you.hp == you.hp_max)
        interrupt_activity(AI_FULL_HP);

    you.redraw_hit_points = true;
}

void rot_hp(int hp_loss)
{
    you.hp_max_temp -= hp_loss;
    calc_hp();

    // Kill the player if they reached 0 maxhp.
    ouch(0, NON_MONSTER, KILLED_BY_ROTTING);

    if (you.species != SP_GHOUL)
        xom_is_stimulated(hp_loss * 25);

    you.redraw_hit_points = true;
}

void unrot_hp(int hp_recovered)
{
    you.hp_max_temp += hp_recovered;
    if (you.hp_max_temp > 0)
        you.hp_max_temp = 0;

    calc_hp();

    you.redraw_hit_points = true;
}

int player_rotted()
{
    return -you.hp_max_temp;
}

void rot_mp(int mp_loss)
{
    you.mp_max_temp -= mp_loss;
    calc_mp();

    you.redraw_magic_points = true;
}

void inc_max_hp(int hp_gain)
{
    you.hp += hp_gain;
    you.hp_max_perm += hp_gain;
    calc_hp();

    take_note(Note(NOTE_MAXHP_CHANGE, you.hp_max));
    you.redraw_hit_points = true;
}

void dec_max_hp(int hp_loss)
{
    you.hp_max_perm -= hp_loss;
    calc_hp();

    take_note(Note(NOTE_MAXHP_CHANGE, you.hp_max));
    you.redraw_hit_points = true;
}

// Use of floor: false = hp max, true = hp min. {dlb}
void deflate_hp(int new_level, bool floor)
{
    ASSERT(!crawl_state.game_is_arena());

    if (floor && you.hp < new_level)
        you.hp = new_level;
    else if (!floor && you.hp > new_level)
        you.hp = new_level;

    // Must remain outside conditional, given code usage. {dlb}
    you.redraw_hit_points = true;
}

void set_hp(int new_amount)
{
    ASSERT(!crawl_state.game_is_arena());

    you.hp = new_amount;

    if (you.hp > you.hp_max)
        you.hp = you.hp_max;

    // Must remain outside conditional, given code usage. {dlb}
    you.redraw_hit_points = true;
}

void set_mp(int new_amount)
{
    ASSERT(!crawl_state.game_is_arena());

    you.magic_points = new_amount;

    if (you.magic_points > you.max_magic_points)
        you.magic_points = you.max_magic_points;

    take_note(Note(NOTE_MP_CHANGE, you.magic_points, you.max_magic_points));

    // Must remain outside conditional, given code usage. {dlb}
    you.redraw_magic_points = true;
}

// If trans is true, being berserk and/or transformed is taken into account
// here. Else, the base hp is calculated. If rotted is true, calculate the
// real max hp you'd have if the rotting was cured.
int get_real_hp(bool trans, bool rotted)
{
    int hitp;

    hitp  = you.experience_level * 11 / 2 + 8;
    hitp += you.hp_max_perm;
    // Important: we shouldn't add Heroism boosts here.
    hitp += you.experience_level * you.skill(SK_FIGHTING, 5, true) / 70
          + (you.skill(SK_FIGHTING, 3, true) + 1) / 2;

    // Racial modifier.
    hitp *= 10 + species_hp_modifier(you.species);
    hitp /= 10;

    // Mutations that increase HP by a percentage
    hitp *= 100 + (player_mutation_level(MUT_ROBUST) * 10)
                + (you.attribute[ATTR_DIVINE_VIGOUR] * 5)
                + (player_mutation_level(MUT_RUGGED_BROWN_SCALES) ?
                   player_mutation_level(MUT_RUGGED_BROWN_SCALES) * 2 + 1 : 0)
                - (player_mutation_level(MUT_FRAIL) * 10);

    hitp /= 100;

    if (!rotted)
        hitp += you.hp_max_temp;

    if (trans)
        hitp += you.scan_artefacts(ARTP_HP);

    // Being berserk makes you resistant to damage. I don't know why.
    if (trans && you.berserk())
        hitp = hitp * 3 / 2;

    if (trans) // Some transformations give you extra hp.
        hitp = hitp * form_hp_mod() / 10;

    return hitp;
}

int get_real_mp(bool include_items)
{
    int enp = you.experience_level + you.mp_max_perm;
    enp += (you.experience_level * species_mp_modifier(you.species) + 1) / 3;

    int spell_extra = you.skill(SK_SPELLCASTING, you.experience_level * 3, true) / 14
                    + you.skill(SK_SPELLCASTING, 1, true);
    int invoc_extra = you.skill(SK_INVOCATIONS, you.experience_level * 2, true) / 13
                    + you.skill(SK_INVOCATIONS, 1, true) / 3;
    int evoc_extra = you.skill(SK_EVOCATIONS, you.experience_level, true) / 6;

    enp += max(spell_extra, max(invoc_extra, evoc_extra));
    enp = stepdown_value(enp, 9, 18, 45, 100);

    // This is our "rotted" base (applied after scaling):
    enp += you.mp_max_temp;

    // Yes, we really do want this duplication... this is so the stepdown
    // doesn't truncate before we apply the rotted base.  We're doing this
    // the nice way. -- bwr
    enp = min(enp, 50);

    // Analogous to ROBUST/FRAIL
    enp *= 100 + (player_mutation_level(MUT_HIGH_MAGIC) * 10)
               + (you.attribute[ATTR_DIVINE_VIGOUR] * 5)
               - (player_mutation_level(MUT_LOW_MAGIC) * 10);
    enp /= 100;

    // Now applied after scaling so that power items are more useful -- bwr
    if (include_items)
    {
        enp +=  9 * you.wearing(EQ_RINGS, RING_MAGICAL_POWER);
        enp +=      you.scan_artefacts(ARTP_MAGICAL_POWER);

        if (you.wearing(EQ_STAFF, STAFF_POWER))
            enp += 5 + enp * 2 / 5;
    }

    if (enp > 50)
        enp = 50 + ((enp - 50) / 2);

    if (include_items && you.wearing_ego(EQ_WEAPON, SPWPN_ANTIMAGIC))
        enp /= 3;

    enp = max(enp, 0);

    return enp;
}

int get_contamination_level()
{
    const int glow = you.magic_contamination;

    if (glow > 60000)
        return glow / 20000 + 3;
    if (glow > 40000)
        return 5;
    if (glow > 25000)
        return 4;
    if (glow > 15000)
        return 3;
    if (glow > 5000)
        return 2;
    if (glow > 0)
        return 1;

    return 0;
}

string describe_contamination(int cont)
{
    if (cont > 5)
        return "You are engulfed in a nimbus of crackling magics!";
    else if (cont == 5)
        return "Your entire body has taken on an eerie glow!";
    else if (cont > 1)
    {
        return make_stringf("You are %s with residual magics%s",
                  (cont == 4) ? "practically glowing" :
                  (cont == 3) ? "heavily infused" :
                  (cont == 2) ? "contaminated"
                                   : "lightly contaminated",
                  (cont == 4) ? "!" : ".");
    }
    else if (cont == 1)
        return "You are very lightly contaminated with residual magic.";
    else
        return "";
}

// controlled is true if the player actively did something to cause
// contamination (such as drink a known potion of resistance),
// status_only is true only for the status output
void contaminate_player(int change, bool controlled, bool msg)
{
    ASSERT(!crawl_state.game_is_arena());

    int old_amount = you.magic_contamination;
    int old_level  = get_contamination_level();
    int new_level  = 0;

    you.magic_contamination = max(0, min(250000, you.magic_contamination + change));

    new_level = get_contamination_level();

    if (you.magic_contamination != old_amount)
        dprf("change: %d  radiation: %d", change, you.magic_contamination);

    if (msg && new_level >= 1 && old_level <= 1 && new_level != old_level)
        mprf("%s", describe_contamination(new_level).c_str());
    else if (msg && new_level != old_level)
    {
        if (old_level == 1 && new_level == 0)
            mpr("Your magical contamination has completely faded away.");
        else
        {
            mprf((change > 0) ? MSGCH_WARN : MSGCH_RECOVERY,
                 "You feel %s contaminated with magical energies.",
                 (change > 0) ? "more" : "less");
        }

        if (change > 0)
            xom_is_stimulated(new_level * 25);

        if (old_level > 1 && new_level <= 1 && you.invisible())
        {
            mpr("You fade completely from view now that you are no longer "
                "glowing from magical contamination.");
        }
    }

    if (you.magic_contamination > 0)
        learned_something_new(HINT_GLOWING);

    // Zin doesn't like mutations or mutagenic radiation.
    if (you_worship(GOD_ZIN))
    {
        // Whenever the glow status is first reached, give a warning message.
        if (old_level < 2 && new_level >= 2)
            did_god_conduct(DID_CAUSE_GLOWING, 0, false);
        // If the player actively did something to increase glowing,
        // Zin is displeased.
        else if (controlled && change > 0 && old_level > 1)
            did_god_conduct(DID_CAUSE_GLOWING, 1 + new_level, true);
    }
}

bool confuse_player(int amount, bool quiet)
{
    ASSERT(!crawl_state.game_is_arena());

    if (amount <= 0)
        return false;

    if (you.clarity())
    {
        if (!quiet)
            mpr("You feel momentarily confused.");
        // Identify the amulet if necessary.
        if (you.wearing(EQ_AMULET, AMU_CLARITY, true))
        {
            item_def* const amu = you.slot_item(EQ_AMULET, false);
            wear_id_type(*amu);
        }
        return false;
    }

    if (you.duration[DUR_DIVINE_STAMINA] > 0)
    {
        if (!quiet)
            mpr("Your divine stamina protects you from confusion!");
        return false;
    }

    const int old_value = you.duration[DUR_CONF];
    you.increase_duration(DUR_CONF, amount, 40);

    if (you.duration[DUR_CONF] > old_value)
    {
        you.check_awaken(500);

        if (!quiet)
        {
            mprf(MSGCH_WARN, "You are %sconfused.",
                 old_value > 0 ? "more " : "");
        }

        learned_something_new(HINT_YOU_ENCHANTED);

        xom_is_stimulated((you.duration[DUR_CONF] - old_value)
                           / BASELINE_DELAY);
    }

    return true;
}

bool curare_hits_player(int death_source, int amount, const bolt &beam)
{
    ASSERT(!crawl_state.game_is_arena());

    if (player_res_poison() >= 3)
        return false;

    if (!poison_player(amount, beam.get_source_name(), beam.name))
        return false;

    int hurted = 0;

    if (you.res_asphyx() <= 0)
    {
        hurted = roll_dice(2, 6);

        if (hurted)
        {
            you.increase_duration(DUR_BREATH_WEAPON, hurted, 20 + random2(20));
            mpr("You have difficulty breathing.");
            ouch(hurted, death_source, KILLED_BY_CURARE,
                 "curare-induced apnoea");
        }
    }

    potion_effect(POT_SLOWING, 2 + random2(4 + amount));

    return hurted > 0;
}

void paralyse_player(string source, int amount, int factor)
{
    if (!amount)
        amount = 2 + random2(6 + you.duration[DUR_PARALYSIS] / BASELINE_DELAY);

    amount /= factor;
    you.paralyse(NULL, amount, source);
}

bool poison_player(int amount, string source, string source_aux, bool force)
{
    ASSERT(!crawl_state.game_is_arena());

    maybe_id_resist(BEAM_POISON);

    if (you.duration[DUR_DIVINE_STAMINA] > 0)
    {
        mpr("Your divine stamina protects you from poison!");
        return false;
    }

    if (player_res_poison() >= 3)
    {
        dprf("Cannot poison, you are immune!");
        return false;
    }

    if (!force && !(amount = _maybe_reduce_poison(amount)))
        return false;

    const int old_value = you.duration[DUR_POISONING];
    if (player_res_poison() < 0)
        amount *= 2;
    you.duration[DUR_POISONING] += amount;

    if (you.duration[DUR_POISONING] > 40)
        you.duration[DUR_POISONING] = 40;

    if (you.duration[DUR_POISONING] > old_value)
    {
        mprf(MSGCH_WARN, "You are %spoisoned.",
             old_value > 0 ? "more " : "");

        learned_something_new(HINT_YOU_POISON);
    }

    you.props["poisoner"] = source;
    you.props["poison_aux"] = source_aux;

    return amount;
}

void dec_poison_player()
{
    // If Cheibriados has slowed your life processes, there's a
    // chance that your poison level is simply unaffected and
    // you aren't hurt by poison.
    if (GOD_CHEIBRIADOS == you.religion
        && you.piety >= piety_breakpoint(0)
        && coinflip())
    {
        return;
    }

    // Transforming into a form with no metabolism merely suspends the poison
    // but doesn't let your body get rid of it.
    // Hungry vampires are less affected by poison (not at all when bloodless).
    if (you.is_artificial() || you.is_undead
        && (you.is_undead != US_SEMI_UNDEAD || x_chance_in_y(4 - you.hunger_state, 4)))
    {
        return;
    }

    // Other sources of immunity (Zin, staff of Olgreb) let poison dissipate.
    if (player_res_poison() >= 3)
        return reduce_poison_player(1);

    if (x_chance_in_y(you.duration[DUR_POISONING], 5))
    {
        int hurted = 1;
        msg_channel_type channel = MSGCH_PLAIN;
        const char *adj = "";

        if (you.duration[DUR_POISONING] > 10
            && random2(you.duration[DUR_POISONING]) >= 8)
        {
            hurted = random2(10) + 5;
            channel = MSGCH_DANGER;
            adj = "extremely ";
        }
        else if (you.duration[DUR_POISONING] > 5 && coinflip())
        {
            hurted = coinflip() ? 3 : 2;
            channel = MSGCH_WARN;
            adj = "very ";
        }

        int oldhp = you.hp;
        ouch(hurted, NON_MONSTER, KILLED_BY_POISON);
        if (you.hp < oldhp)
            mprf(channel, "You feel %ssick.", adj);

        if ((you.hp == 1 && one_chance_in(3)) || one_chance_in(8))
            reduce_poison_player(1);

        if (!you.duration[DUR_POISONING] && you.hp * 12 < you.hp_max)
            xom_is_stimulated(you.hp == 1 ? 50 : 20);
    }
}

void reduce_poison_player(int amount)
{
    if (amount <= 0)
        return;

    const int old_value = you.duration[DUR_POISONING];
    you.duration[DUR_POISONING] -= amount;

    if (you.duration[DUR_POISONING] <= 0)
    {
        you.duration[DUR_POISONING] = 0;
        you.props.erase("poisoner");
        you.props.erase("poison_aux");
    }

    if (you.duration[DUR_POISONING] < old_value)
    {
        mprf(MSGCH_RECOVERY, "You feel %sbetter.",
             you.duration[DUR_POISONING] > 0 ? "a little " : "");
    }
}

bool miasma_player(string source, string source_aux)
{
    ASSERT(!crawl_state.game_is_arena());

    if (you.res_rotting() || you.duration[DUR_DEATHS_DOOR])
        return false;

    if (you.duration[DUR_DIVINE_STAMINA] > 0)
    {
        mpr("Your divine stamina protects you from the miasma!");
        return false;
    }

    bool success = poison_player(1, source, source_aux);

    if (you.hp_max > 4 && coinflip())
    {
        rot_hp(1);
        success = true;
    }

    if (one_chance_in(3))
    {
        potion_effect(POT_SLOWING, 5);
        success = true;
    }

    return success;
}

bool napalm_player(int amount, string source, string source_aux)
{
    ASSERT(!crawl_state.game_is_arena());

    if (player_res_sticky_flame() || amount <= 0 || you.duration[DUR_WATER_HOLD])
        return false;

    const int old_value = you.duration[DUR_LIQUID_FLAMES];
    you.increase_duration(DUR_LIQUID_FLAMES, amount, 100);

    if (you.duration[DUR_LIQUID_FLAMES] > old_value)
        mprf(MSGCH_WARN, "You are covered in liquid flames!");

    you.props["napalmer"] = source;
    you.props["napalm_aux"] = source_aux;

    return true;
}

void dec_napalm_player(int delay)
{
    delay = min(delay, you.duration[DUR_LIQUID_FLAMES]);

    if (feat_is_watery(grd(you.pos())))
    {
        if (you.ground_level())
            mprf(MSGCH_WARN, "The flames go out!");
        else
            mprf(MSGCH_WARN, "You dip into the water, and the flames go out!");
        you.duration[DUR_LIQUID_FLAMES] = 0;
        you.props.erase("napalmer");
        you.props.erase("napalm_aux");
        return;
    }

    mprf(MSGCH_WARN, "You are covered in liquid flames!");

    expose_player_to_element(BEAM_NAPALM,
                             div_rand_round(delay * 12, BASELINE_DELAY));

    const int res_fire = player_res_fire();

    if (res_fire > 0)
    {
        ouch((((random2avg(9, 2) + 1) * delay) /
                (1 + (res_fire * res_fire))) / BASELINE_DELAY, NON_MONSTER,
                KILLED_BY_BURNING);
    }

    if (res_fire <= 0)
    {
        ouch(((random2avg(9, 2) + 1) * delay) / BASELINE_DELAY,
             NON_MONSTER, KILLED_BY_BURNING);

        if (res_fire < 0)
        {
            ouch(((random2avg(9, 2) + 1) * delay)
                    / BASELINE_DELAY, NON_MONSTER, KILLED_BY_BURNING);
        }
    }

    if (you.duration[DUR_CONDENSATION_SHIELD] > 0)
        remove_condensation_shield();
    if (you.duration[DUR_ICY_ARMOUR] > 0)
        remove_ice_armour();

    you.duration[DUR_LIQUID_FLAMES] -= delay;
    if (you.duration[DUR_LIQUID_FLAMES] <= 0)
    {
        you.props.erase("napalmer");
        you.props.erase("napalm_aux");
    }
}

bool slow_player(int turns)
{
    ASSERT(!crawl_state.game_is_arena());

    if (turns <= 0)
        return false;

    if (stasis_blocks_effect(true, true, "%s rumbles.", 20, "%s rumbles."))
        return false;

    // Doubling these values because moving while slowed takes twice the
    // usual delay.
    turns = haste_mul(turns);
    int threshold = haste_mul(100);

    if (you.duration[DUR_SLOW] >= threshold * BASELINE_DELAY)
        mpr("You already are as slow as you could be.");
    else
    {
        if (you.duration[DUR_SLOW] == 0)
            mpr("You feel yourself slow down.");
        else
            mpr("You feel as though you will be slow longer.");

        you.increase_duration(DUR_SLOW, turns, threshold);
        learned_something_new(HINT_YOU_ENCHANTED);
    }

    return true;
}

void dec_slow_player(int delay)
{
    if (!you.duration[DUR_SLOW])
        return;

    if (you.duration[DUR_SLOW] > BASELINE_DELAY)
    {
        // Make slowing and hasting effects last as long.
        you.duration[DUR_SLOW] -= you.duration[DUR_HASTE]
            ? haste_mul(delay) : delay;
    }
    if (you.duration[DUR_SLOW] <= BASELINE_DELAY)
    {
        mprf(MSGCH_DURATION, "You feel yourself speed up.");
        you.duration[DUR_SLOW] = 0;
    }
}

// Exhaustion should last as long as slowing.
void dec_exhaust_player(int delay)
{
    if (!you.duration[DUR_EXHAUSTED])
        return;

    if (you.duration[DUR_EXHAUSTED] > BASELINE_DELAY)
    {
        you.duration[DUR_EXHAUSTED] -= you.duration[DUR_HASTE]
                                       ? haste_mul(delay) : delay;
    }
    if (you.duration[DUR_EXHAUSTED] <= BASELINE_DELAY)
    {
        mprf(MSGCH_DURATION, "You feel less exhausted.");
        you.duration[DUR_EXHAUSTED] = 0;
    }
}

bool haste_player(int turns, bool rageext)
{
    ASSERT(!crawl_state.game_is_arena());

    if (turns <= 0)
        return false;

    if (stasis_blocks_effect(true, true, "%s emits a piercing whistle.", 20,
                             "%s makes your neck tingle."))
    {
        return false;
    }

    // Cutting the nominal turns in half since hasted actions take half the
    // usual delay.
    turns = haste_div(turns);
    const int threshold = 40;

    if (!you.duration[DUR_HASTE])
        mpr("You feel yourself speed up.");
    else if (you.duration[DUR_HASTE] > threshold * BASELINE_DELAY)
        mpr("You already have as much speed as you can handle.");
    else if (!rageext)
    {
        mpr("You feel as though your hastened speed will last longer.");
        contaminate_player(1000, true); // always deliberate
    }

    you.increase_duration(DUR_HASTE, turns, threshold);

    return true;
}

void dec_haste_player(int delay)
{
    if (!you.duration[DUR_HASTE])
        return;

    if (you.duration[DUR_HASTE] > BASELINE_DELAY)
    {
        int old_dur = you.duration[DUR_HASTE];

        you.duration[DUR_HASTE] -= delay;

        int threshold = 6 * BASELINE_DELAY;
        // message if we cross the threshold
        if (old_dur > threshold && you.duration[DUR_HASTE] <= threshold)
        {
            mprf(MSGCH_DURATION, "Your extra speed is starting to run out.");
            if (coinflip())
                you.duration[DUR_HASTE] -= BASELINE_DELAY;
        }
    }
    else if (you.duration[DUR_HASTE] <= BASELINE_DELAY)
    {
        if (!you.duration[DUR_BERSERK])
            mprf(MSGCH_DURATION, "You feel yourself slow down.");
        you.duration[DUR_HASTE] = 0;
    }
}

void dec_disease_player(int delay)
{
    if (you.disease)
    {
        int rr = 50;

        // Extra regeneration means faster recovery from disease.
        // But not if not actually regenerating!
        if (player_mutation_level(MUT_SLOW_HEALING) < 3
            && !(you.species == SP_VAMPIRE && you.hunger_state == HS_STARVING))
        {
            rr += _player_bonus_regen();
        }

        // Trog's Hand.
        if (you.duration[DUR_TROGS_HAND])
            rr += 100;

        // Kobolds get a bonus too.
        if (you.species == SP_KOBOLD)
            rr += 100;

        rr = div_rand_round(rr * delay, 50);

        you.disease -= rr;
        if (you.disease < 0)
            you.disease = 0;

        if (you.disease == 0)
            mprf(MSGCH_RECOVERY, "You feel your health improve.");
    }
}

static void _dec_elixir_hp(int delay)
{
    you.duration[DUR_ELIXIR_HEALTH] -= delay;
    if (you.duration[DUR_ELIXIR_HEALTH] < 0)
        you.duration[DUR_ELIXIR_HEALTH] = 0;

    int heal = (delay * you.hp_max / 10) / BASELINE_DELAY;
    if (!you.duration[DUR_DEATHS_DOOR])
        inc_hp(heal);
}

static void _dec_elixir_mp(int delay)
{
    you.duration[DUR_ELIXIR_MAGIC] -= delay;
    if (you.duration[DUR_ELIXIR_MAGIC] < 0)
        you.duration[DUR_ELIXIR_MAGIC] = 0;

    int heal = (delay * you.max_magic_points / 10) / BASELINE_DELAY;
    inc_mp(heal);
}

void dec_elixir_player(int delay)
{
    if (you.duration[DUR_ELIXIR_HEALTH])
        _dec_elixir_hp(delay);
    if (you.duration[DUR_ELIXIR_MAGIC])
        _dec_elixir_mp(delay);
}

bool flight_allowed(bool quiet)
{
    if (you.form == TRAN_TREE)
    {
        if (!quiet)
            mpr("Your roots keep you in place.");
        return false;
    }

    if (you.liquefied_ground())
    {
        if (!quiet)
            mpr("You can't fly while stuck in liquid ground.");
        return false;
    }

    if (you.duration[DUR_GRASPING_ROOTS])
    {
        if (!quiet)
            mpr("The grasping roots prevent you from becoming airborne.");
        return false;
    }

    return true;
}

void float_player()
{
    if (you.fishtail)
    {
        mpr("Your tail turns into legs as you fly out of the water.");
        merfolk_stop_swimming();
    }
    else if (you.tengu_flight())
        mpr("You swoop lightly up into the air.");
    else
        mpr("You fly up into the air.");

    if (you.species == SP_TENGU)
        you.redraw_evasion = true;

    // The player hasn't actually taken a step, but in this case, we want
    // neither the message, nor the location effect.
    you.check_clinging(true);
}

void fly_player(int pow, bool already_flying)
{
    if (!flight_allowed())
        return;

    bool standing = !you.airborne() && !already_flying;
    if (!already_flying)
        mprf(MSGCH_DURATION, "You feel %s buoyant.", standing ? "very" : "more");

    you.increase_duration(DUR_FLIGHT, 25 + random2(pow), 100);

    if (standing)
        float_player();
}

bool land_player(bool quiet)
{
    // there was another source keeping you aloft
    if (you.airborne())
        return false;

    if (!quiet)
        mpr("You float gracefully downwards.");
    if (you.species == SP_TENGU)
        you.redraw_evasion = true;
    you.attribute[ATTR_FLIGHT_UNCANCELLABLE] = 0;
    // Re-enter the terrain.
    move_player_to_grid(you.pos(), false, true);
    return true;
}

static void _end_water_hold()
{
    you.duration[DUR_WATER_HOLD] = 0;
    you.duration[DUR_WATER_HOLD_IMMUNITY] = 1;
    you.props.erase("water_holder");
}

void handle_player_drowning(int delay)
{
    if (you.duration[DUR_WATER_HOLD] == 1)
    {
        if (!you.res_water_drowning())
            mpr("You gasp with relief as air once again reaches your lungs.");
        _end_water_hold();
    }
    else
    {
        monster* mons = monster_by_mid(you.props["water_holder"].get_int());
        if (!mons || mons && !adjacent(mons->pos(), you.pos()))
        {
            if (you.res_water_drowning())
                mpr("The water engulfing you falls away.");
            else
                mpr("You gasp with relief as air once again reaches your lungs.");

            _end_water_hold();

        }
        else if (you.res_water_drowning())
        {
            // Reset so damage doesn't ramp up while able to breathe
            you.duration[DUR_WATER_HOLD] = 10;
        }
        else if (!you.res_water_drowning())
        {
            you.duration[DUR_WATER_HOLD] += delay;
            int dam =
                div_rand_round((28 + stepdown((float)you.duration[DUR_WATER_HOLD], 28.0))
                                * delay,
                                BASELINE_DELAY * 10);
            ouch(dam, mons->mindex(), KILLED_BY_WATER);
            mprf(MSGCH_WARN, "Your lungs strain for air!");
        }
    }
}

int count_worn_ego(int which_ego)
{
    int result = 0;
    for (int slot = EQ_MIN_ARMOUR; slot <= EQ_MAX_ARMOUR; ++slot)
    {
        if (you.equip[slot] != -1 && !you.melded[slot]
            && get_armour_ego_type(you.inv[you.equip[slot]]) == which_ego)
        {
            result++;
        }
    }

    return result;
}

player::player()
    : kills(0), m_quiver(0)
{
    init();
}

player::player(const player &other)
    : kills(0), m_quiver(0)
{
    init();
    copy_from(other);
}

// Not called operator= because it is implemented in terms of the
// default operator=
void player::copy_from(const player &other)
{
    if (this == &other)
        return;

    KillMaster *saved_kills = kills;
    player_quiver* saved_quiver = m_quiver;

    // Rather than trying (and failing) to include explicit assignments
    // for every member at this point, we use the default operator=.
    *this = other;

    kills  = saved_kills;
    *kills = *(other.kills);
    m_quiver = saved_quiver;
    *m_quiver = *(other.m_quiver);
}

// player struct initialization
void player::init()
{
    // Permanent data:
    your_name.clear();
    species          = SP_UNKNOWN;
    species_name.clear();
    char_class       = JOB_UNKNOWN;
    class_name.clear();
    type             = MONS_PLAYER;
    mid              = MID_PLAYER;
    position.reset();

#ifdef WIZARD
    wizard = Options.wiz_mode == WIZ_YES;
#else
    wizard = false;
#endif
    birth_time       = time(0);

    // Long-term state:
    elapsed_time     = 0;
    elapsed_time_at_last_input = 0;

    hp               = 0;
    hp_max           = 0;
    hp_max_temp      = 0;
    hp_max_perm      = 0;

    magic_points     = 0;
    max_magic_points = 0;
    mp_max_temp      = 0;
    mp_max_perm      = 0;

    stat_loss.init(0);
    base_stats.init(0);
    stat_zero.init(0);

    hunger          = HUNGER_DEFAULT;
    hunger_state    = HS_SATIATED;
    disease         = 0;
    max_level       = 1;
    hit_points_regeneration   = 0;
    magic_points_regeneration = 0;
    experience       = 0;
    total_experience = 0;
    experience_level = 1;
    gold             = 0;
    zigs_completed   = 0;
    zig_max          = 0;

    equip.init(-1);
    melded.reset();
    unrand_reacts   = 0;

    symbol          = MONS_PLAYER;
    form            = TRAN_NONE;

    for (int i = 0; i < ENDOFPACK; i++)
        inv[i].clear();
    runes.reset();
    obtainable_runes = 15;

    burden          = 0;
    burden_state    = BS_UNENCUMBERED;
    spells.init(SPELL_NO_SPELL);
    old_vehumet_gifts.clear();
    spell_no        = 0;
    vehumet_gifts.clear();
    char_direction  = GDT_DESCENDING;
    opened_zot      = false;
    royal_jelly_dead = false;
    transform_uncancellable = false;
    fishtail = false;

    pet_target      = MHITNOT;

    duration.init(0);
    rotting         = 0;
    berserk_penalty = 0;
    attribute.init(0);
    quiver.init(ENDOFPACK);
    sacrifice_value.init(0);

    is_undead       = US_ALIVE;

    friendly_pickup = 0;
    dead = false;
    lives = 0;
    deaths = 0;

    temperature = 1; // 1 is min; 15 is max.
    temperature_last = 1;

    xray_vision = false;

    init_skills();

    skill_menu_do = SKM_NONE;
    skill_menu_view = SKM_NONE;

    transfer_from_skill = SK_NONE;
    transfer_to_skill = SK_NONE;
    transfer_skill_points = 0;
    transfer_total_skill_points = 0;

    sage_skills.clear();
    sage_xp.clear();
    sage_bonus.clear();

    skill_cost_level = 1;
    exp_available = 0;
    zot_points = 0;

    item_description.init(255);
    unique_items.init(UNIQ_NOT_EXISTS);
    unique_creatures.reset();
    force_autopickup.init(0);

    if (kills)
        delete kills;
    kills = new KillMaster();

    where_are_you    = BRANCH_DUNGEON;
    depth            = 1;

    branch_stairs.init(0);

    religion         = GOD_NO_GOD;
    jiyva_second_name.clear();
    god_name.clear();
    piety            = 0;
    piety_hysteresis = 0;
    gift_timeout     = 0;
    penance.init(0);
    worshipped.init(0);
    num_current_gifts.init(0);
    num_total_gifts.init(0);
    one_time_ability_used.reset();
    piety_max.init(0);
    exp_docked       = 0;
    exp_docked_total = 0;

    mutation.init(0);
    innate_mutations.init(0);
    temp_mutations.init(0);
    demonic_traits.clear();

    magic_contamination = 0;

    had_book.reset();
    seen_spell.reset();
    seen_weapon.init(0);
    seen_armour.init(0);
    seen_misc.reset();

    octopus_king_rings = 0;

    normal_vision    = LOS_RADIUS;
    current_vision   = LOS_RADIUS;

    real_time        = 0;
    num_turns        = 0;
    exploration      = 0;

    last_view_update = 0;

    spell_letter_table.init(-1);
    ability_letter_table.init(ABIL_NON_ABILITY);

    uniq_map_tags.clear();
    uniq_map_names.clear();
    vault_list.clear();

    global_info = PlaceInfo();
    global_info.assert_validity();

    if (m_quiver)
        delete m_quiver;
    m_quiver = new player_quiver;

    props.clear();

    beholders.clear();
    fearmongers.clear();
    dactions.clear();
    level_stack.clear();
    type_ids.init(ID_UNKNOWN_TYPE);
    type_id_props.clear();

    zotdef_wave_name.clear();
    last_mid = 0;
    last_cast_spell = SPELL_NO_SPELL;

    // Non-saved UI state:
    prev_targ        = MHITNOT;
    prev_grd_targ.reset();
    prev_move.reset();

    travel_x         = 0;
    travel_y         = 0;
    travel_z         = level_id();

    running.clear();
    travel_ally_pace = false;
    received_weapon_warning = false;
    received_noskill_warning = false;
    wizmode_teleported_into_rock = false;
    ash_init_bondage(this);
    digging = false;

    delay_queue.clear();

    last_keypress_time = time(0);

    action_count.clear();

    branches_left.reset();

    // Volatile (same-turn) state:
    turn_is_over     = false;
    banished         = false;
    banished_by.clear();

    wield_change     = false;
    redraw_quiver    = false;
    redraw_status_flags = 0;
    redraw_hit_points   = false;
    redraw_magic_points = false;
    redraw_temperature  = false;
    redraw_stats.init(false);
    redraw_experience   = false;
    redraw_armour_class = false;
    redraw_evasion      = false;
    redraw_title        = false;

    flash_colour        = BLACK;
    flash_where         = nullptr;

    time_taken          = 0;
    shield_blocks       = 0;

    abyss_speed         = 0;
    for (int i = 0; i < NUM_SEEDS; i++)
        game_seeds[i] = random_int();

    old_hunger          = hunger;
    transit_stair       = DNGN_UNSEEN;
    entering_level      = false;

    reset_escaped_death();
    on_current_level    = true;
    walking             = 0;
    seen_portals        = 0;
    seen_invis          = false;
    frame_no            = 0;

    save                = 0;
    prev_save_version.clear();

    clear_constricted();
    constricting = 0;

    // Protected fields:
    for (int i = 0; i < NUM_BRANCHES; i++)
    {
        branch_info[i].branch = (branch_type)i;
        branch_info[i].assert_validity();
    }
}

void player::init_skills()
{
    auto_training = !(Options.default_manual_training);
    skills.init(0);
    train.init(false);
    train_alt.init(false);
    training.init(0);
    can_train.reset();
    skill_points.init(0);
    ct_skill_points.init(0);
    skill_order.init(MAX_SKILL_ORDER);
    exercises.clear();
    exercises_all.clear();
}

player_save_info& player_save_info::operator=(const player& rhs)
{
    name             = rhs.your_name;
    experience       = rhs.experience;
    experience_level = rhs.experience_level;
    wizard           = rhs.wizard;
    species          = rhs.species;
    species_name     = rhs.species_name;
    class_name       = rhs.class_name;
    religion         = rhs.religion;
    god_name         = rhs.god_name;
    jiyva_second_name= rhs.jiyva_second_name;

    // [ds] Perhaps we should move game type to player?
    saved_game_type  = crawl_state.type;

    return *this;
}

bool player_save_info::operator<(const player_save_info& rhs) const
{
    return experience < rhs.experience
           || (experience == rhs.experience && name < rhs.name);
}

string player_save_info::short_desc() const
{
    ostringstream desc;

    const string qualifier = game_state::game_type_name_for(saved_game_type);
    if (!qualifier.empty())
        desc << "[" << qualifier << "] ";

    desc << name << ", a level " << experience_level << ' '
         << species_name << ' ' << class_name;

    if (religion == GOD_JIYVA)
        desc << " of " << god_name << " " << jiyva_second_name;
    else if (religion != GOD_NO_GOD)
        desc << " of " << god_name;

#ifdef WIZARD
    if (wizard)
        desc << " (WIZ)";
#endif

    return desc.str();
}

player::~player()
{
    delete kills;
    delete m_quiver;
    if (CrawlIsCrashing && save)
    {
        save->abort();
        delete save;
        save = 0;
    }
    ASSERT(!save); // the save file should be closed or deleted
}

flight_type player::flight_mode() const
{
    // Might otherwise be airborne, but currently stuck to the ground
    if (you.duration[DUR_GRASPING_ROOTS] || you.form == TRAN_TREE)
        return FL_NONE;

    if (duration[DUR_FLIGHT]
        || you.species == SP_DJINNI
        || attribute[ATTR_PERM_FLIGHT]
        || form == TRAN_WISP
        // dragon and bat should be FL_WINGED, but we don't want paralysis
        // instakills over lava
        || form == TRAN_DRAGON
        || form == TRAN_BAT)
    {
        return FL_LEVITATE;
    }

    return FL_NONE;
}

bool player::is_banished() const
{
    return banished;
}

bool player::in_water() const
{
    return ground_level() && !beogh_water_walk()
           && feat_is_water(grd(pos()));
}

bool player::in_lava() const
{
    return ground_level() && feat_is_lava(grd(pos()));
}

bool player::in_liquid() const
{
    return in_water() || in_lava() || liquefied_ground();
}

bool player::can_swim(bool permanently) const
{
    // Transforming could be fatal if it would cause unequipment of
    // stat-boosting boots or heavy armour.
    return (species == SP_MERFOLK || species == SP_OCTOPODE
            || body_size(PSIZE_BODY) >= SIZE_GIANT
            || !permanently)
                && form_can_swim();
}

int player::visible_igrd(const coord_def &where) const
{
    // shop hack, etc.
    if (where.x == 0)
        return NON_ITEM;

    if (grd(where) == DNGN_LAVA
        || (grd(where) == DNGN_DEEP_WATER
            && species != SP_MERFOLK && species != SP_GREY_DRACONIAN
            && species != SP_OCTOPODE))
    {
        return NON_ITEM;
    }

    return igrd(where);
}

bool player::has_spell(spell_type spell) const
{
    for (int i = 0; i < MAX_KNOWN_SPELLS; i++)
    {
        if (spells[i] == spell)
            return true;
    }

    return false;
}

bool player::cannot_speak() const
{
    if (silenced(pos()))
        return true;

    if (cannot_move()) // we allow talking during sleep ;)
        return true;

    // No transform that prevents the player from speaking yet.
    // ... yet setting this would prevent saccing junk and similar activities
    // for no good reason.
    return false;
}

string player::shout_verb() const
{
    switch (form)
    {
    case TRAN_DRAGON:
        return "roar";
    case TRAN_SPIDER:
        return "hiss";
    case TRAN_BAT:
    case TRAN_PORCUPINE:
        return "squeak";
    case TRAN_PIG:
        return coinflip() ? "squeal" : "oink";

    // These forms can't shout.
    case TRAN_FUNGUS:
        return "sporulate";
    case TRAN_TREE:
        return "creak";
    case TRAN_JELLY:
        return "gurgle";
    case TRAN_WISP:
        return "whoosh"; // any wonder why?

    default:
        if (species == SP_FELID)
            return coinflip() ? "meow" : "yowl";
        // depends on SCREAM mutation
        int level = player_mutation_level(MUT_SCREAM);
        if (level <= 1)
            return "shout";
        else if (level == 2)
            return "yell";
        else // level == 3
            return "scream";
    }
}

void player::god_conduct(conduct_type thing_done, int level)
{
    ::did_god_conduct(thing_done, level);
}

void player::banish(actor *agent, const string &who)
{
    ASSERT(!crawl_state.game_is_arena());
    if (brdepth[BRANCH_ABYSS] == -1)
        return;

    if (elapsed_time <= attribute[ATTR_BANISHMENT_IMMUNITY])
    {
        mpr("You resist the pull of the Abyss.");
        return;
    }

    banished    = true;
    banished_by = who;
}

// For semi-undead species (Vampire!) reduce food cost for spells and abilities
// to 50% (hungry, very hungry) or zero (near starving, starving).
int calc_hunger(int food_cost)
{
    if (you.is_undead == US_SEMI_UNDEAD && you.hunger_state < HS_SATIATED)
    {
        if (you.hunger_state <= HS_NEAR_STARVING)
            return 0;

        return food_cost/2;
    }
    return food_cost;
}

bool player::paralysed() const
{
    return duration[DUR_PARALYSIS];
}

bool player::cannot_move() const
{
    return paralysed() || petrified();
}

bool player::confused() const
{
    return duration[DUR_CONF];
}

bool player::caught() const
{
    return attribute[ATTR_HELD];
}

bool player::petrifying() const
{
    return duration[DUR_PETRIFYING];
}

bool player::petrified() const
{
    return duration[DUR_PETRIFIED];
}

bool player::liquefied_ground() const
{
    return liquefied(pos())
           && ground_level() && !is_insubstantial();
}

int player::shield_block_penalty() const
{
    return 5 * shield_blocks * shield_blocks;
}

int player::shield_bonus() const
{
    const int shield_class = player_shield_class();
    if (shield_class <= 0)
        return -100;

    return random2avg(shield_class * 2, 2) / 3 - 1;
}

int player::shield_bypass_ability(int tohit) const
{
    return 15 + tohit / 2;
}

void player::shield_block_succeeded(actor *foe)
{
    actor::shield_block_succeeded(foe);

    shield_blocks++;
    practise(EX_SHIELD_BLOCK);
}

int player::missile_deflection() const
{
    if (duration[DUR_DEFLECT_MISSILES])
        return 2;
    if (duration[DUR_REPEL_MISSILES]
        || player_mutation_level(MUT_DISTORTION_FIELD) == 3
        || scan_artefacts(ARTP_RMSL, true))
    {
        return 1;
    }
    return 0;
}

int player::unadjusted_body_armour_penalty() const
{
    const item_def *body_armour = slot_item(EQ_BODY_ARMOUR, false);
    if (!body_armour)
        return 0;

    const int base_ev_penalty = -property(*body_armour, PARM_EVASION);
    return base_ev_penalty;
}

// The EV penalty to the player for their worn body armour.
int player::adjusted_body_armour_penalty(int scale, bool use_size) const
{
    const int base_ev_penalty = unadjusted_body_armour_penalty();
    if (!base_ev_penalty)
        return 0;

    if (use_size)
    {
        const int size = body_size(PSIZE_BODY);

        const int size_bonus_factor = (size - SIZE_MEDIUM) * scale / 4;

        return max(0, scale * base_ev_penalty
                      - size_bonus_factor * base_ev_penalty);
    }

    // New formula for effect of str on aevp: (2/5) * evp^2 / (str+3)
    return 2 * base_ev_penalty * base_ev_penalty
           * (450 - skill(SK_ARMOUR, 10))
           * scale
           / (5 * (strength() + 3))
           / 450;
}

// The EV penalty to the player for wearing their current shield.
int player::adjusted_shield_penalty(int scale) const
{
    const item_def *shield_l = slot_item(EQ_SHIELD, false);
    if (!shield_l)
        return 0;

    const int base_shield_penalty = -property(*shield_l, PARM_EVASION);
    return max(0, (base_shield_penalty * scale - skill(SK_SHIELDS, scale)
                  / max(1, 5 + _player_evasion_size_factor())));
}

int player::armour_tohit_penalty(bool random_factor, int scale) const
{
    return maybe_roll_dice(1, adjusted_body_armour_penalty(scale), random_factor);
}

int player::shield_tohit_penalty(bool random_factor, int scale) const
{
    return maybe_roll_dice(1, adjusted_shield_penalty(scale), random_factor);
}

int player::skill(skill_type sk, int scale, bool real) const
{
    // wizard racechange, or upgraded old save
    if (is_useless_skill(sk))
        return 0;

    int level = skills[sk] * scale + get_skill_progress(sk, scale);
    if (real)
        return level;
    if (duration[DUR_HEROISM] && sk <= SK_LAST_MUNDANE)
        level = min(level + 5 * scale, 27 * scale);
    if (penance[GOD_ASHENZARI])
        level = max(level - min(4 * scale, level / 2), 0);
    else if (religion == GOD_ASHENZARI && piety_rank() > 2)
    {
        if (skill_boost.count(sk)
            && skill_boost.find(sk)->second)
        {
            level = ash_skill_boost(sk, scale);
        }
    }
    if (you.attribute[ATTR_XP_DRAIN])
    {
        level = (int) max(0.0, level - you.attribute[ATTR_XP_DRAIN] / 100.0
                                       * (scale + level/30.0));
    }

    return level;
}

int player_icemail_armour_class()
{
    if (!you.mutation[MUT_ICEMAIL])
        return 0;

    return ICEMAIL_MAX
           - you.duration[DUR_ICEMAIL_DEPLETED]
             * ICEMAIL_MAX / ICEMAIL_TIME;
}

bool player_stoneskin()
{
    // Lava orcs ignore DUR_STONESKIN
    if (you.species == SP_LAVA_ORC)
    {
        // Most transformations conflict with stone skin.
        if (form_changed_physiology() && you.form != TRAN_STATUE)
            return false;

        return temperature_effect(LORC_STONESKIN);
    }
    else
        return you.duration[DUR_STONESKIN];
}

static int _stoneskin_bonus()
{
    if (!player_stoneskin())
        return 0;

    // Max +7.4 base
    int boost = 200;
    if (you.species == SP_LAVA_ORC)
        boost += 20 * you.experience_level;
    else
        boost += you.skill(SK_EARTH_MAGIC, 20);

    // Max additional +7.75 from statue form
    if (you.form == TRAN_STATUE)
    {
        boost += 100;
        if (you.species == SP_LAVA_ORC)
            boost += 25 * you.experience_level;
        else
            boost += you.skill(SK_EARTH_MAGIC, 25);
    }

    return boost;
}

int player::armour_class() const
{
    int AC = 0;

    for (int eq = EQ_MIN_ARMOUR; eq <= EQ_MAX_ARMOUR; ++eq)
    {
        if (eq == EQ_SHIELD)
            continue;

        if (!player_wearing_slot(eq))
            continue;

        const item_def& item   = inv[equip[eq]];
        const int ac_value     = property(item, PARM_AC) * 100;
        const int racial_bonus = _player_armour_racial_bonus(item);

        // [ds] effectively: ac_value * (22 + Arm) / 22, where Arm =
        // Armour Skill + racial_skill_bonus / 2.
        AC += ac_value * (440 + skill(SK_ARMOUR, 20) + racial_bonus * 10) / 440;
        AC += item.plus * 100;

        // The deformed don't fit into body armour very well.
        // (This includes nagas and centaurs.)
        if (eq == EQ_BODY_ARMOUR && (player_mutation_level(MUT_DEFORMED)
                                     || player_mutation_level(MUT_PSEUDOPODS)))
        {
            AC -= ac_value / 2;
        }
    }

    AC += wearing(EQ_RINGS_PLUS, RING_PROTECTION) * 100;

    if (wearing_ego(EQ_WEAPON, SPWPN_PROTECTION))
        AC += 500;

    if (wearing_ego(EQ_SHIELD, SPARM_PROTECTION))
        AC += 300;

    AC += scan_artefacts(ARTP_AC) * 100;

    if (duration[DUR_ICY_ARMOUR])
        AC += 400 + skill(SK_ICE_MAGIC, 100) / 3;    // max 13

    AC += _stoneskin_bonus();

    if (mutation[MUT_ICEMAIL])
        AC += 100 * player_icemail_armour_class();

    if (!player_is_shapechanged()
        || (form == TRAN_DRAGON && player_genus(GENPC_DRACONIAN))
        || (form == TRAN_STATUE && species == SP_GARGOYLE))
    {
        // Being a lich doesn't preclude the benefits of hide/scales -- bwr
        //
        // Note: Even though necromutation is a high level spell, it does
        // allow the character full armour (so the bonus is low). -- bwr
        if (form == TRAN_LICH)
            AC += 600;

        if (player_genus(GENPC_DRACONIAN))
        {
            AC += 400 + 100 * (experience_level / 3);  // max 13
            if (species == SP_GREY_DRACONIAN) // no breath
                AC += 500;
            if (form == TRAN_DRAGON)
                AC += 1000;
        }
        else
        {
            switch (species)
            {
            case SP_NAGA:
                AC += 100 * experience_level / 3;              // max 9
                break;

            case SP_GARGOYLE:
                AC += 200 + 100 * experience_level * 2 / 5     // max 20
                          + 100 * (max(0, experience_level - 7) * 2 / 5);
                if (form == TRAN_STATUE)
                    AC += 1300 + skill(SK_EARTH_MAGIC, 50);
                break;

            default:
                break;
            }
        }
    }
    else
    {
        // transformations:
        switch (form)
        {
        case TRAN_NONE:
        case TRAN_APPENDAGE:
        case TRAN_BLADE_HANDS:
        case TRAN_LICH:  // can wear normal body armour (no bonus)
            break;

        case TRAN_JELLY:  // no bonus
        case TRAN_BAT:
        case TRAN_PIG:
        case TRAN_PORCUPINE:
        case TRAN_SHADOW:
            break;

        case TRAN_SPIDER: // low level (small bonus), also gets EV
            AC += 200;
            break;

        case TRAN_ICE_BEAST:
            AC += 500 + skill(SK_ICE_MAGIC, 25) + 25;    // max 12

            if (duration[DUR_ICY_ARMOUR])
                AC += 100 + skill(SK_ICE_MAGIC, 25);     // max +7
            break;

        case TRAN_WISP:
            AC += 500 + 50 * experience_level;
            break;
        case TRAN_FUNGUS:
            AC += 1200;
            break;
        case TRAN_DRAGON: // Draconians handled above
            AC += 1600;
            break;

        case TRAN_STATUE: // main ability is armour (high bonus)
            AC += 1700 + skill(SK_EARTH_MAGIC, 50);// max 30
            // Stoneskin bonus already accounted for.
            break;

        case TRAN_TREE: // extreme bonus, no EV
            AC += 2000 + 50 * experience_level;
            break;
        }
    }

    // Scale mutations, etc.  Statues don't get an AC benefit from scales,
    // since the scales are made of the same stone as everything else.
    AC += player_mutation_level(MUT_TOUGH_SKIN)
          ? player_mutation_level(MUT_TOUGH_SKIN) * 100 : 0;                   // +1, +2, +3
    AC += player_mutation_level(MUT_SHAGGY_FUR)
          ? player_mutation_level(MUT_SHAGGY_FUR) * 100 : 0;                   // +1, +2, +3
    AC += player_mutation_level(MUT_GELATINOUS_BODY)
          ? (player_mutation_level(MUT_GELATINOUS_BODY) == 3 ? 200 : 100) : 0; // +1, +1, +2
    AC += _mut_level(MUT_IRIDESCENT_SCALES, MUTACT_FULL)
          ? 200 + _mut_level(MUT_IRIDESCENT_SCALES, MUTACT_FULL) * 200 : 0;    // +4, +6, +8
    AC += _mut_level(MUT_LARGE_BONE_PLATES, MUTACT_FULL)
          ? 100 + _mut_level(MUT_LARGE_BONE_PLATES, MUTACT_FULL) * 100 : 0;    // +2, +3, +4
    AC += _mut_level(MUT_ROUGH_BLACK_SCALES, MUTACT_FULL)
          ? 100 + _mut_level(MUT_ROUGH_BLACK_SCALES, MUTACT_FULL) * 300 : 0;   // +4, +7, +10
    AC += _mut_level(MUT_RUGGED_BROWN_SCALES, MUTACT_FULL) * 100;              // +1, +2, +3
    AC += _mut_level(MUT_ICY_BLUE_SCALES, MUTACT_FULL) * 100 +
          (_mut_level(MUT_ICY_BLUE_SCALES, MUTACT_FULL) > 1 ? 100 : 0);        // +1, +3, +4
    AC += _mut_level(MUT_MOLTEN_SCALES, MUTACT_FULL) * 100 +
          (_mut_level(MUT_MOLTEN_SCALES, MUTACT_FULL) > 1 ? 100 : 0);          // +1, +3, +4
    AC += _mut_level(MUT_SLIMY_GREEN_SCALES, MUTACT_FULL)
          ? 100 + _mut_level(MUT_SLIMY_GREEN_SCALES, MUTACT_FULL) * 100 : 0;   // +2, +3, +4
    AC += _mut_level(MUT_THIN_METALLIC_SCALES, MUTACT_FULL)
          ? 100 + _mut_level(MUT_THIN_METALLIC_SCALES, MUTACT_FULL) * 100 : 0; // +2, +3, +4
    AC += _mut_level(MUT_YELLOW_SCALES, MUTACT_FULL)
          ? 100 + _mut_level(MUT_YELLOW_SCALES, MUTACT_FULL) * 100 : 0;        // +2, +3, +4
    AC += _mut_level(MUT_EXOSKELETON, MUTACT_FULL)
          ? sqr(_mut_level(MUT_EXOSKELETON, MUTACT_FULL)) * 100 : 0;           // +1, +4

    return AC / 100;
}
 /**
  * Guaranteed damage reduction.
  *
  * The percentage of the damage received that is guaranteed to be reduced
  * by the armour. As the AC roll is done before GDR is applied, GDR is only
  * useful when the AC roll is inferior to it. Therefore a higher GDR means
  * more damage reduced, but also more often.
  *
  * \f[ GDR = 14 \times (base\_AC - 2)^\frac{1}{2} \f]
  *
  * \return GDR as a percentage.
  **/
int player::gdr_perc() const
{
    switch (form)
    {
    case TRAN_DRAGON:
        return 34; // base AC 8
    case TRAN_STATUE:
        return species == SP_GARGOYLE ? 50
                                      : 39; // like plate (AC 10)
    case TRAN_TREE:
        return 48;
    default:
        break;
    }

    const item_def *body_armour = slot_item(EQ_BODY_ARMOUR, false);

    int body_base_AC = (species == SP_GARGOYLE ? 5 : 0);
    if (body_armour)
        body_base_AC += property(*body_armour, PARM_AC);

    // We take a sqrt here because damage prevented by GDR is
    // actually proportional to the square of the GDR percentage
    // (assuming you have enough AC).
    int gdr = 14 * sqrt(max(body_base_AC - 2, 0));

    return gdr;
}

int player::melee_evasion(const actor *act, ev_ignore_type evit) const
{
    return player_evasion(evit)
           - (is_constricted() ? 3 : 0)
           - ((!act || act->visible_to(this)
               || (evit & EV_IGNORE_HELPLESS)) ? 0 : 10)
           - (you_are_delayed()
              && !(evit & EV_IGNORE_HELPLESS)
              && !delay_is_run(current_delay_action())? 5 : 0);
}

bool player::heal(int amount, bool max_too)
{
    ASSERT(!max_too);
    ::inc_hp(amount);
    return true; /* TODO Check whether the player was healed. */
}

mon_holy_type player::holiness() const
{
    if (species == SP_GARGOYLE || form == TRAN_STATUE || form == TRAN_WISP
        || petrified())
    {
        return MH_NONLIVING;
    }

    if (is_undead)
        return MH_UNDEAD;

    return MH_NATURAL;
}

bool player::undead_or_demonic() const
{
    // This is only for TSO-related stuff, so demonspawn are included.
    return is_undead || species == SP_DEMONSPAWN;
}

bool player::is_holy(bool check_spells) const
{
    if (is_good_god(religion) && check_spells)
        return true;

    return false;
}

bool player::is_unholy(bool check_spells) const
{
    return species == SP_DEMONSPAWN;
}

bool player::is_evil(bool check_spells) const
{
    if (holiness() == MH_UNDEAD)
        return true;

    if (is_evil_god(religion) && check_spells)
        return true;

    return false;
}

// This is a stub. Check is used only for silver damage. Worship of chaotic
// gods should probably be checked in the non-existing player::is_unclean,
// which could be used for something Zin-related (such as a priestly monster).
bool player::is_chaotic() const
{
    return false;
}

bool player::is_artificial() const
{
    return species == SP_GARGOYLE || form == TRAN_STATUE || petrified();
}

bool player::is_unbreathing() const
{
    switch (form)
    {
    case TRAN_LICH:
    case TRAN_STATUE:
    case TRAN_FUNGUS:
    case TRAN_TREE:
    case TRAN_JELLY:
    case TRAN_WISP:
        return true;
    default:
        break;
    }

    if (petrified())
        return true;

    return player_mutation_level(MUT_UNBREATHING);
}

bool player::is_insubstantial() const
{
    return form == TRAN_WISP;
}

int player::res_acid(bool calc_unid) const
{
    return player_res_acid(calc_unid);
}

int player::res_fire() const
{
    return player_res_fire();
}

int player::res_holy_fire() const
{
    if (species == SP_DJINNI)
        return 3;
    return actor::res_holy_fire();
}

int player::res_steam() const
{
    return player_res_steam();
}

int player::res_cold() const
{
    return player_res_cold();
}

int player::res_elec() const
{
    return player_res_electricity() * 2;
}

int player::res_water_drowning() const
{
    int rw = 0;

    if (is_unbreathing()
        || species == SP_MERFOLK && !form_changed_physiology()
        || species == SP_OCTOPODE && !form_changed_physiology()
        || form == TRAN_ICE_BEAST)
    {
        rw++;
    }

    // A fiery lich/hot statue suffers from quenching but not drowning, so
    // neutral resistance sounds ok.
    if (species == SP_DJINNI)
        rw--;

    return rw;
}

int player::res_asphyx() const
{
    // The unbreathing are immune to asphyxiation.
    if (is_unbreathing())
        return 1;

    return 0;
}

int player::res_poison(bool temp) const
{
    return player_res_poison(true, temp);
}

int player::res_rotting(bool temp) const
{
    if (temp
        && (petrified() || form == TRAN_STATUE || form == TRAN_WISP
            || form == TRAN_SHADOW))
    {
        return 3;
    }

    if (species == SP_GARGOYLE || species == SP_VINE_STALKER)
        return 3;

    if (mutation[MUT_FOUL_STENCH])
        return 1;

    switch (is_undead)
    {
    default:
    case US_ALIVE:
        return 0;

    case US_HUNGRY_DEAD:
        return 1; // rottable by Zin, not by necromancy

    case US_SEMI_UNDEAD:
        if (temp && hunger_state < HS_SATIATED)
            return 1;
        return 0; // no permanent resistance

    case US_UNDEAD:
        if (!temp && form == TRAN_LICH)
            return 0;
        return 3; // full immunity
    }
}

int player::res_sticky_flame() const
{
    return player_res_sticky_flame();
}

int player::res_holy_energy(const actor *attacker) const
{
    if (undead_or_demonic())
        return -2;

    if (is_evil())
        return -1;

    if (is_holy())
        return 1;

    return 0;
}

int player::res_negative_energy(bool intrinsic_only) const
{
    return player_prot_life(!intrinsic_only, true, !intrinsic_only);
}

int player::res_torment() const
{
    return player_res_torment();
}

int player::res_wind() const
{
    // Full control of the winds around you can negate a hostile tornado.
    return duration[DUR_TORNADO] ? 1 : 0;
}

int player::res_petrify(bool temp) const
{
    if (player_mutation_level(MUT_PETRIFICATION_RESISTANCE))
        return 1;

    if (temp && (form == TRAN_STATUE || form == TRAN_WISP))
        return 1;
    return 0;
}

int player::res_constrict() const
{
    if (form == TRAN_JELLY || form == TRAN_PORCUPINE
        || form == TRAN_WISP)
    {
        return 3;
    }
    return 0;
}

int player::res_magic() const
{
    return player_res_magic();
}

int player_res_magic(bool calc_unid, bool temp)
{
    int rm = 0;

    if (temp && you.form == TRAN_SHADOW)
        return MAG_IMMUNE;

    switch (you.species)
    {
    default:
        rm = you.experience_level * 3;
        break;
    case SP_HIGH_ELF:
    case SP_SLUDGE_ELF:
    case SP_DEEP_ELF:
    case SP_VAMPIRE:
    case SP_DEMIGOD:
    case SP_OGRE:
    case SP_FORMICID:
        rm = you.experience_level * 4;
        break;
    case SP_NAGA:
    case SP_MUMMY:
    case SP_VINE_STALKER:
        rm = you.experience_level * 5;
        break;
    case SP_PURPLE_DRACONIAN:
    case SP_DEEP_DWARF:
    case SP_FELID:
        rm = you.experience_level * 6;
        break;
    case SP_SPRIGGAN:
        rm = you.experience_level * 7;
        break;
    }

    // randarts
    rm += you.scan_artefacts(ARTP_MAGIC, calc_unid);

    // armour
    rm += 30 * you.wearing_ego(EQ_ALL_ARMOUR, SPARM_MAGIC_RESISTANCE,
                                     calc_unid);

    // rings of magic resistance
    rm += 40 * you.wearing(EQ_RINGS, RING_PROTECTION_FROM_MAGIC, calc_unid);

    // Mutations
    rm += 30 * player_mutation_level(MUT_MAGIC_RESISTANCE);

    // transformations
    if (you.form == TRAN_LICH && temp)
        rm += 50;

    // Trog's Hand
    if (you.duration[DUR_TROGS_HAND] && temp)
        rm += 70;

    // Enchantment effect
    if (you.duration[DUR_LOWERED_MR] && temp)
        rm /= 2;

    if (rm < 0)
        rm = 0;

    return rm;
}

bool player::no_tele(bool calc_unid, bool permit_id, bool blinking) const
{
    if (duration[DUR_DIMENSION_ANCHOR])
        return true;

    if (crawl_state.game_is_sprint() && !blinking)
        return true;

    if (form == TRAN_TREE)
        return true;

    return has_notele_item(calc_unid)
           || stasis_blocks_effect(calc_unid, permit_id, NULL)
           || crawl_state.game_is_zotdef() && orb_haloed(pos());
}

bool player::fights_well_unarmed(int heavy_armour_penalty)
{
    return burden_state == BS_UNENCUMBERED
           && x_chance_in_y(skill(SK_UNARMED_COMBAT, 10), 200)
           && x_chance_in_y(2, 1 + heavy_armour_penalty);
}

bool player::cancellable_flight() const
{
    return duration[DUR_FLIGHT] && !permanent_flight()
           && !attribute[ATTR_FLIGHT_UNCANCELLABLE];
}

bool player::permanent_flight() const
{
    return attribute[ATTR_PERM_FLIGHT] || species == SP_DJINNI;
}

bool player::racial_permanent_flight() const
{
    return species == SP_TENGU && experience_level >= 15
        || species == SP_BLACK_DRACONIAN && experience_level >= 14
        || species == SP_GARGOYLE && experience_level >= 14
        || species == SP_DJINNI;
}

bool player::tengu_flight() const
{
    // Only Tengu get perks for flying.
    return species == SP_TENGU && flight_mode();
}

bool player::nightvision() const
{
    return is_undead
           || (religion == GOD_DITHMENGOS && piety >= piety_breakpoint(0))
           || (religion == GOD_YREDELEMNUL && piety >= piety_breakpoint(2));
}

reach_type player::reach_range() const
{
    const item_def *wpn = weapon();
    if (wpn)
        return weapon_reach(*wpn);
    return REACH_NONE;
}

monster_type player::mons_species(bool zombie_base) const
{
    return player_species_to_mons_species(species);
}

bool player::poison(actor *agent, int amount, bool force)
{
    return ::poison_player(amount, agent? agent->name(DESC_A, true) : "", "",
                           force);
}

void player::expose_to_element(beam_type element, int _strength,
                               bool damage_inventory, bool slow_cold_blood)
{
    ::expose_player_to_element(element, _strength, damage_inventory,
                               slow_cold_blood);
}

void player::blink(bool allow_partial_control)
{
    random_blink(allow_partial_control);
}

void player::teleport(bool now, bool abyss_shift, bool wizard_tele)
{
    ASSERT(!crawl_state.game_is_arena());

    if (now)
        you_teleport_now(true, abyss_shift, wizard_tele);
    else
        you_teleport();
}

int player::hurt(const actor *agent, int amount, beam_type flavour,
                 bool cleanup_dead, bool attacker_effects)
{
    // We ignore cleanup_dead here.
    if (!agent)
    {
        // FIXME: This can happen if a deferred_damage_fineff does damage
        // to a player from a dead monster.  We should probably not do that,
        // but it could be tricky to fix, so for now let's at least avoid
        // a crash even if it does mean funny death messages.
        ouch(amount, NON_MONSTER, KILLED_BY_MONSTER, "",
             false, "posthumous revenge", attacker_effects);
    }
    else if (agent->is_monster())
    {
        const monster* mon = agent->as_monster();
        ouch(amount, mon->mindex(),
             KILLED_BY_MONSTER, "", mon->visible_to(this), NULL,
             attacker_effects);
    }
    else
    {
        // Should never happen!
        die("player::hurt() called for self-damage");
    }

    if ((flavour == BEAM_NUKE || flavour == BEAM_DISINTEGRATION) && can_bleed())
        blood_spray(pos(), type, amount / 5);

    return amount;
}

void player::drain_stat(stat_type s, int amount, actor *attacker)
{
    if (attacker == NULL)
        lose_stat(s, amount, false, "");
    else if (attacker->is_monster())
        lose_stat(s, amount, attacker->as_monster(), false);
    else if (attacker->is_player())
        lose_stat(s, amount, false, "suicide");
    else
        lose_stat(s, amount, false, "");
}

bool player::rot(actor *who, int amount, int immediate, bool quiet)
{
    ASSERT(!crawl_state.game_is_arena());

    if (amount <= 0 && immediate <= 0)
        return false;

    if (res_rotting() || duration[DUR_DEATHS_DOOR])
    {
        mpr("You feel terrible.");
        return false;
    }

    if (duration[DUR_DIVINE_STAMINA] > 0)
    {
        mpr("Your divine stamina protects you from decay!");
        return false;
    }

    if (immediate > 0)
        rot_hp(immediate);

    // Either this, or the actual rotting message should probably
    // be changed so that they're easier to tell apart. -- bwr
    if (!quiet)
    {
        mprf(MSGCH_WARN, "You feel your flesh %s away!",
             (rotting > 0 || immediate) ? "rotting" : "start to rot");
    }

    rotting += amount;

    learned_something_new(HINT_YOU_ROTTING);

    if (one_chance_in(4))
        sicken(50 + random2(100));

    return true;
}

bool player::drain_exp(actor *who, bool quiet, int pow)
{
    return ::drain_exp(!quiet, pow);
}

void player::confuse(actor *who, int str)
{
    confuse_player(str);
}

/*
 * Paralyse the player for str turns.
 *
 *  Duration is capped at 13.
 *
 * @param who Pointer to the actor who paralysed the player.
 * @param str The number of turns the paralysis will last.
 * @param source Description of the source of the paralysis.
 */
void player::paralyse(actor *who, int str, string source)
{
    ASSERT(!crawl_state.game_is_arena());

    // The shock is too mild to do damage.
    if (stasis_blocks_effect(true, true, "%s gives you a mild electric shock."))
        return;

    if (who && who->type != MONS_RED_WASP
        && (duration[DUR_PARALYSIS] || duration[DUR_PARALYSIS_IMMUNITY]))
    {
        canned_msg(MSG_YOU_RESIST);
        return;
    }

    int &paralysis(duration[DUR_PARALYSIS]);

    if (source.empty() && who)
        source = who->name(DESC_A);

    if (!paralysis && !source.empty())
    {
        take_note(Note(NOTE_PARALYSIS, str, 0, source.c_str()));
        props["paralysed_by"] = source;
    }

    mprf("You %s the ability to move!",
         paralysis ? "still haven't" : "suddenly lose");

    str *= BASELINE_DELAY;
    if (str > paralysis && (paralysis < 3 || one_chance_in(paralysis)))
        paralysis = str;

    if (paralysis > 13 * BASELINE_DELAY)
        paralysis = 13 * BASELINE_DELAY;

    stop_constricting_all();
    end_searing_ray();
}

void player::petrify(actor *who, bool force)
{
    ASSERT(!crawl_state.game_is_arena());

    if (res_petrify() && !force)
    {
        canned_msg(MSG_YOU_UNAFFECTED);
        return;
    }

    if (duration[DUR_DIVINE_STAMINA] > 0)
    {
        mpr("Your divine stamina protects you from petrification!");
        return;
    }

    if (petrifying())
    {
        mpr("Your limbs have turned to stone.");
        duration[DUR_PETRIFYING] = 1;
        return;
    }

    if (petrified())
        return;

    duration[DUR_PETRIFYING] = 3 * BASELINE_DELAY;

    redraw_evasion = true;
    mprf(MSGCH_WARN, "You are slowing down.");
}

bool player::fully_petrify(actor *foe, bool quiet)
{
    duration[DUR_PETRIFIED] = 6 * BASELINE_DELAY
                        + random2(4 * BASELINE_DELAY);
    redraw_evasion = true;
    mpr("You have turned to stone.");

    end_searing_ray();

    return true;
}

void player::slow_down(actor *foe, int str)
{
    ::slow_player(str);
}

int player::has_claws(bool allow_tran) const
{
    if (allow_tran)
    {
        // these transformations bring claws with them
        if (form == TRAN_DRAGON)
            return 3;

        // blade hands override claws
        if (form == TRAN_BLADE_HANDS)
            return 0;

        // Most forms suppress natural claws.
        if (!form_keeps_mutations())
            return 0;
    }

    if (const int c = species_has_claws(species))
        return c;

    return player_mutation_level(MUT_CLAWS, allow_tran);
}

bool player::has_usable_claws(bool allow_tran) const
{
    return !player_wearing_slot(EQ_GLOVES) && has_claws(allow_tran);
}

int player::has_talons(bool allow_tran) const
{
    // XXX: Do merfolk in water belong under allow_tran?
    if (fishtail)
        return 0;

    return player_mutation_level(MUT_TALONS, allow_tran);
}

bool player::has_usable_talons(bool allow_tran) const
{
    return !player_wearing_slot(EQ_BOOTS) && has_talons(allow_tran);
}

int player::has_fangs(bool allow_tran) const
{
    if (allow_tran)
    {
        // these transformations bring fangs with them
        if (form == TRAN_DRAGON)
            return 3;
    }

    return player_mutation_level(MUT_FANGS, allow_tran);
}

int player::has_usable_fangs(bool allow_tran) const
{
    return has_fangs(allow_tran);
}

int player::has_tail(bool allow_tran) const
{
    if (allow_tran)
    {
        // these transformations bring a tail with them
        if (form == TRAN_DRAGON)
            return 1;

        // Most transformations suppress a tail.
        if (!form_keeps_mutations())
            return 0;
    }

    // XXX: Do merfolk in water belong under allow_tran?
    if (player_genus(GENPC_DRACONIAN)
        || fishtail
        || player_mutation_level(MUT_STINGER, allow_tran))
    {
        return 1;
    }

    return 0;
}

int player::has_usable_tail(bool allow_tran) const
{
    // TSO worshippers don't use their stinger in order
    // to avoid poisoning.
    if (religion == GOD_SHINING_ONE
        && player_mutation_level(MUT_STINGER, allow_tran) > 0)
    {
        return 0;
    }

    return has_tail(allow_tran);
}

// Whether the player has a usable offhand for the
// purpose of punching.
bool player::has_usable_offhand() const
{
    if (player_wearing_slot(EQ_SHIELD))
        return false;

    const item_def* wp = slot_item(EQ_WEAPON);
    return !wp || hands_reqd(*wp) != HANDS_TWO;
}

bool player::has_usable_tentacle() const
{
    return usable_tentacles();
}

int player::usable_tentacles() const
{
    int numtentacle = has_usable_tentacles();

    if (numtentacle == 0)
        return false;

    int free_tentacles = numtentacle - num_constricting();

    if (shield())
        free_tentacles -= 2;

    const item_def* wp = slot_item(EQ_WEAPON);
    if (wp)
    {
        hands_reqd_type hands_req = hands_reqd(*wp);
        free_tentacles -= 2 * hands_req + 2;
    }

    return free_tentacles;
}

int player::has_pseudopods(bool allow_tran) const
{
    return player_mutation_level(MUT_PSEUDOPODS, allow_tran);
}

int player::has_usable_pseudopods(bool allow_tran) const
{
    return has_pseudopods(allow_tran);
}

int player::has_tentacles(bool allow_tran) const
{
    if (allow_tran)
    {
        // Most transformations suppress tentacles.
        if (!form_keeps_mutations())
            return 0;
    }

    if (species == SP_OCTOPODE)
        return 8;

    return 0;
}

int player::has_usable_tentacles(bool allow_tran) const
{
    return has_tentacles(allow_tran);
}

bool player::sicken(int amount, bool allow_hint, bool quiet)
{
    ASSERT(!crawl_state.game_is_arena());

    if (res_rotting() || amount <= 0)
        return false;

    if (duration[DUR_DIVINE_STAMINA] > 0)
    {
        mpr("Your divine stamina protects you from disease!");
        return false;
    }

    if (!quiet)
        mpr("You feel ill.");

    disease += amount * BASELINE_DELAY;
    if (disease > 210 * BASELINE_DELAY)
        disease = 210 * BASELINE_DELAY;

    if (allow_hint)
        learned_something_new(HINT_YOU_SICK);
    return true;
}

bool player::can_see_invisible(bool calc_unid, bool items) const
{
    if (crawl_state.game_is_arena())
        return true;

    if (items)
    {
        if (wearing(EQ_RINGS, RING_SEE_INVISIBLE, calc_unid)
            // armour: (checks head armour only)
            || wearing_ego(EQ_HELMET, SPARM_SEE_INVISIBLE)
            // randart gear
            || scan_artefacts(ARTP_EYESIGHT, calc_unid) > 0)
        {
            return true;
        }
    }

    // Possible to have both with a temp mutation.
    if (player_mutation_level(MUT_ACUTE_VISION)
        && !player_mutation_level(MUT_BLURRY_VISION))
    {
        return true;
    }

    // antennae give sInvis at 3
    if (player_mutation_level(MUT_ANTENNAE) == 3)
        return true;

    if (player_mutation_level(MUT_EYEBALLS) == 3)
        return true;

    if (religion == GOD_ASHENZARI && piety >= piety_breakpoint(2)
        && !player_under_penance())
    {
        return true;
    }

    return false;
}

bool player::can_see_invisible() const
{
    return can_see_invisible(true, true);
}

bool player::invisible() const
{
    return (duration[DUR_INVIS] || you.form == TRAN_SHADOW)
           && !backlit();
}

bool player::visible_to(const actor *looker) const
{
    if (crawl_state.game_is_arena())
        return false;

    if (this == looker)
        return can_see_invisible() || !invisible();

    const monster* mon = looker->as_monster();
    return (mons_sense_invis(mon) && distance2(pos(), mon->pos()) <= dist_range(4))
            || (!mon->has_ench(ENCH_BLIND) && (!invisible() || mon->can_see_invisible()));
}

bool player::backlit(bool check_haloed, bool self_halo) const
{
    if (get_contamination_level() > 1 || duration[DUR_CORONA]
        || duration[DUR_LIQUID_FLAMES] || duration[DUR_QUAD_DAMAGE])
    {
        return true;
    }
    if (check_haloed)
        return !umbraed() && haloed()
               && (self_halo || halo_radius2() == -1);
    return false;
}

bool player::umbra(bool check_haloed, bool self_halo) const
{
    if (backlit())
        return false;

    if (check_haloed)
        return umbraed() && !haloed()
               && (self_halo || umbra_radius2() == -1);
    return false;
}

bool player::glows_naturally() const
{
    return false;
}

// This is the imperative version.
void player::backlight()
{
    if (!duration[DUR_INVIS] && you.form != TRAN_SHADOW)
    {
        if (duration[DUR_CORONA] || glows_naturally())
            mpr("You glow brighter.");
        else
            mpr("You are outlined in light.");

        increase_duration(DUR_CORONA, random_range(15, 35), 250);
    }
    else
    {
        mpr("You feel strangely conspicuous.");

        increase_duration(DUR_CORONA, random_range(3, 5), 250);
    }
}

bool player::has_lifeforce() const
{
    const mon_holy_type holi = holiness();

    return holi == MH_NATURAL || holi == MH_PLANT;
}

bool player::can_mutate() const
{
    return true;
}

bool player::can_safely_mutate() const
{
    if (!can_mutate())
        return false;

    return !is_undead
           || is_undead == US_SEMI_UNDEAD
              && hunger_state == HS_ENGORGED;
}

// Is the player too undead to bleed, rage, and polymorph?
bool player::is_lifeless_undead() const
{
    if (is_undead == US_SEMI_UNDEAD)
        return hunger_state <= HS_SATIATED;
    else
        return is_undead != US_ALIVE;
}

bool player::can_polymorph() const
{
    return !(transform_uncancellable || is_lifeless_undead());
}

bool player::can_bleed(bool allow_tran) const
{
    if (allow_tran)
    {
        // These transformations don't bleed. Lichform is handled as undead.
        if (form == TRAN_STATUE || form == TRAN_ICE_BEAST
            || form == TRAN_SPIDER || form == TRAN_TREE
            || form == TRAN_FUNGUS || form == TRAN_PORCUPINE
            || form == TRAN_SHADOW)
        {
            return false;
        }
    }

    if (is_lifeless_undead()
        || holiness() == MH_NONLIVING
        || you.species == SP_DJINNI)
    {   // demonspawn and demigods have a mere drop of taint
        return false;
    }

    return true;
}

bool player::is_stationary() const
{
    return you.form == TRAN_TREE;
}

bool player::malmutate(const string &reason)
{
    ASSERT(!crawl_state.game_is_arena());

    if (!can_mutate())
        return false;

    if (one_chance_in(5))
    {
        if (mutate(RANDOM_MUTATION, reason))
        {
            learned_something_new(HINT_YOU_MUTATED);
            return true;
        }
    }

    return mutate(RANDOM_BAD_MUTATION, reason);
}

bool player::polymorph(int pow)
{
    ASSERT(!crawl_state.game_is_arena());

    if (!can_polymorph())
        return false;

    transformation_type f = TRAN_NONE;

    // Be unreliable over lava.  This is not that important as usually when
    // it matters you'll have temp flight and thus that pig will fly (and
    // when flight times out, we'll have roasted bacon).
    for (int tries = 0; tries < 3; tries++)
    {
        // Whole-body transformations only; mere appendage doesn't seem fitting.
        f = random_choose_weighted(
            100, TRAN_BAT,
            100, TRAN_FUNGUS,
            100, TRAN_PIG,
            100, TRAN_TREE,
            100, TRAN_PORCUPINE,
            100, TRAN_WISP,
             20, TRAN_SPIDER,
             20, TRAN_ICE_BEAST,
              5, TRAN_STATUE,
              1, TRAN_DRAGON,
              0);
        // need to do a dry run first, as Zin's protection has a random factor
        if (transform(pow, f, false, true))
            break;
        f = TRAN_NONE;
    }

    if (f && transform(pow, f))
    {
        transform_uncancellable = true;
        return true;
    }
    return false;
}

bool player::is_icy() const
{
    return form == TRAN_ICE_BEAST;
}

bool player::is_fiery() const
{
    return false;
}

bool player::is_skeletal() const
{
    return false;
}

void player::shiftto(const coord_def &c)
{
    crawl_view.shift_player_to(c);
    set_position(c);
    clear_far_constrictions();
}

void player::reset_prev_move()
{
    prev_move.reset();
}

bool player::asleep() const
{
    return duration[DUR_SLEEP];
}

bool player::cannot_act() const
{
    return asleep() || cannot_move();
}

bool player::can_throw_large_rocks() const
{
    return species_can_throw_large_rocks(species);
}

bool player::can_smell() const
{
    return species != SP_MUMMY;
}

void player::hibernate(int)
{
    ASSERT(!crawl_state.game_is_arena());

    if (!can_hibernate() || duration[DUR_SLEEP_IMMUNITY])
    {
        canned_msg(MSG_YOU_UNAFFECTED);
        return;
    }

    stop_constricting_all();
    end_searing_ray();
    mpr("You fall asleep.");

    stop_delay();
    flash_view(DARKGREY);

    // Do this *after* redrawing the view, or viewwindow() will no-op.
    set_duration(DUR_SLEEP, 3 + random2avg(5, 2));
}

void player::put_to_sleep(actor*, int power)
{
    ASSERT(!crawl_state.game_is_arena());

    if (!can_sleep() || duration[DUR_SLEEP_IMMUNITY])
    {
        canned_msg(MSG_YOU_UNAFFECTED);
        return;
    }

    mpr("You fall asleep.");

    stop_constricting_all();
    end_searing_ray();
    stop_delay();
    flash_view(DARKGREY);

    // As above, do this after redraw.
    set_duration(DUR_SLEEP, 5 + random2avg(power/10, 5));
}

void player::awake()
{
    ASSERT(!crawl_state.game_is_arena());

    duration[DUR_SLEEP] = 0;
    duration[DUR_SLEEP_IMMUNITY] = 1;
    mpr("You wake up.");
    flash_view(BLACK);
}

void player::check_awaken(int disturbance)
{
    if (asleep() && x_chance_in_y(disturbance + 1, 50))
        awake();
}

int player::beam_resists(bolt &beam, int hurted, bool doEffects, string source)
{
    return check_your_resists(hurted, beam.flavour, source, &beam, doEffects);
}

void player::set_place_info(PlaceInfo place_info)
{
    place_info.assert_validity();

    if (place_info.is_global())
        global_info = place_info;
    else
        branch_info[place_info.branch] = place_info;
}

vector<PlaceInfo> player::get_all_place_info(bool visited_only,
                                             bool dungeon_only) const
{
    vector<PlaceInfo> list;

    for (int i = 0; i < NUM_BRANCHES; i++)
    {
        if (visited_only && branch_info[i].num_visits == 0
            || dungeon_only && !is_connected_branch((branch_type)i))
        {
            continue;
        }
        list.push_back(branch_info[i]);
    }

    return list;
}

// Used for falling into traps and other bad effects, but is a slightly
// different effect from the player invokable ability.
bool player::do_shaft()
{
    if (!is_valid_shaft_level())
        return false;

    // Handle instances of do_shaft() being invoked magically when
    // the player isn't standing over a shaft.
    if (get_trap_type(pos()) != TRAP_SHAFT)
    {
        switch (grd(pos()))
        {
        case DNGN_FLOOR:
        case DNGN_OPEN_DOOR:
        // what's the point of this list?
        case DNGN_TRAP_MECHANICAL:
        case DNGN_TRAP_TELEPORT:
        case DNGN_TRAP_ALARM:
        case DNGN_TRAP_ZOT:
        case DNGN_TRAP_SHAFT:
        case DNGN_UNDISCOVERED_TRAP:
        case DNGN_ENTER_SHOP:
            if (!ground_level() || total_weight() == 0)
                return true;
            break;

        default:
            return false;
        }

    }

    down_stairs(DNGN_TRAP_SHAFT);

    return true;
}

bool player::can_do_shaft_ability(bool quiet) const
{
    if (you.attribute[ATTR_HELD])
    {
        if (!quiet)
            mprf("You can't shaft yourself while %s.", held_status());
        return false;
    }

    switch (grd(pos()))
    {
    case DNGN_FLOOR:
    case DNGN_OPEN_DOOR:
        if (!is_valid_shaft_level())
        {
            if (!quiet)
                mpr("You can't shaft yourself on this level.");
            return false;
        }
        break;

    default:
        if (!quiet)
            mpr("You can't shaft yourself on this terrain.");
        return false;
    }

    return true;
}

// Like do_shaft, but forced by the player.
// It has a slightly different set of rules.
bool player::do_shaft_ability()
{
    if (can_do_shaft_ability(true))
    {
        mpr("A shaft appears beneath you!");
        down_stairs(DNGN_TRAP_SHAFT, true);
        mpr("The earth vibrates loudly upon landing!");
        fake_noisy(20, pos());
        return true;
    }
    else
    {
        canned_msg(MSG_NOTHING_HAPPENS);
        redraw_screen();
        return false;
    }
}

bool player::did_escape_death() const
{
    return escaped_death_cause != NUM_KILLBY;
}

void player::reset_escaped_death()
{
    escaped_death_cause = NUM_KILLBY;
    escaped_death_aux   = "";
}

void player::add_gold(int delta)
{
    set_gold(gold + delta);
}

void player::del_gold(int delta)
{
    set_gold(gold - delta);
}

void player::set_gold(int amount)
{
    ASSERT(amount >= 0);

    if (amount != gold)
    {
        const int old_gold = gold;
        gold = amount;
        shopping_list.gold_changed(old_gold, gold);
    }
}

void player::increase_duration(duration_type dur, int turns, int cap,
                               const char* msg)
{
    if (msg)
        mpr(msg);
    cap *= BASELINE_DELAY;

    duration[dur] += turns * BASELINE_DELAY;
    if (cap && duration[dur] > cap)
        duration[dur] = cap;
}

void player::set_duration(duration_type dur, int turns,
                          int cap, const char * msg)
{
    duration[dur] = 0;
    increase_duration(dur, turns, cap, msg);
}

void player::goto_place(const level_id &lid)
{
    where_are_you = static_cast<branch_type>(lid.branch);
    depth = lid.depth;
    ASSERT_RANGE(depth, 1, brdepth[where_are_you] + 1);
}

bool player::attempt_escape(int attempts)
{
    monster *themonst;

    if (!is_constricted())
        return true;

    themonst = monster_by_mid(constricted_by);
    ASSERT(themonst);
    escape_attempts += attempts;

    // player breaks free if (4+n)d(8+str/4) >= 5d(8+HD/4)
    if (roll_dice(4 + escape_attempts, 8 + div_rand_round(strength(), 4))
        >= roll_dice(5, 8 + div_rand_round(themonst->hit_dice, 4)))
    {
        mprf("You escape %s's grasp.", themonst->name(DESC_THE, true).c_str());

        // Stun the monster to prevent it from constricting again right away.
        themonst->speed_increment -= 5;

        stop_being_constricted(true);

        return true;
    }
    else
    {
        mprf("Your attempt to break free from %s fails, but you feel that "
             "another attempt might succeed.",
             themonst->name(DESC_THE, true).c_str());
        turn_is_over = true;
        return false;
    }
}

void player::sentinel_mark(bool trap)
{
    if (duration[DUR_SENTINEL_MARK])
    {
        mpr("The mark upon you grows brighter.");
        increase_duration(DUR_SENTINEL_MARK, random_range(30, 50), 250);
    }
    else
    {
        mprf(MSGCH_WARN, "A sentinel's mark forms upon you.");
        increase_duration(DUR_SENTINEL_MARK, trap ? random_range(35, 55)
                                                  : random_range(50, 80),
                          250);
    }
}

bool player::made_nervous_by(const coord_def &p)
{
    if (form != TRAN_FUNGUS)
        return false;
    monster* mons = monster_at(p);
    if (mons && !mons_is_firewood(mons))
        return false;
    for (monster_near_iterator mi(&you); mi; ++mi)
    {
        if (!mons_is_wandering(*mi)
            && !mi->asleep()
            && !mi->confused()
            && !mi->cannot_act()
            && !mons_is_firewood(*mi)
            && !mi->wont_attack()
            && !mi->neutral())
        {
            return true;
        }
    }
    return false;
}

void player::weaken(actor *attacker, int pow)
{
    if (!duration[DUR_WEAK])
        mprf(MSGCH_WARN, "You feel yourself grow feeble.");
    else
        mprf(MSGCH_WARN, "You feel as though you will be weak longer.");

    increase_duration(DUR_WEAK, pow + random2(pow + 3), 50);
}

/*
 * Check if the player is about to die from flight/form expiration.
 *
 * Check whether the player is on a cell which would be deadly if not for some
 * temporary condition, and if such condition is expiring. In that case, we
 * give a strong warning to the player. The actual message printing is done
 * by the caller.
 *
 * @param dur the duration to check for dangerous expiration.
 * @param p the coordinates of the cell to check. Defaults to player position.
 * @return whether the player is in immediate danger.
 */
bool need_expiration_warning(duration_type dur, dungeon_feature_type feat)
{
    if (!is_feat_dangerous(feat, true) || !dur_expiring(dur))
        return false;

    if (dur == DUR_FLIGHT)
        return true;
    else if (dur == DUR_TRANSFORMATION
             && (!you.airborne() || form_can_fly()))
    {
        return true;
    }
    return false;
}

bool need_expiration_warning(duration_type dur, coord_def p)
{
    return need_expiration_warning(dur, env.grid(p));
}

bool need_expiration_warning(dungeon_feature_type feat)
{
    return need_expiration_warning(DUR_FLIGHT, feat)
           || need_expiration_warning(DUR_TRANSFORMATION, feat);
}

bool need_expiration_warning(coord_def p)
{
    return need_expiration_warning(env.grid(p));
}

static string _constriction_description()
{
    string cinfo = "";
    vector<string> c_name;

    const int num_free_tentacles = you.usable_tentacles();
    if (num_free_tentacles)
    {
        cinfo += make_stringf("You have %d tentacle%s available for constriction.",
                              num_free_tentacles,
                              num_free_tentacles > 1 ? "s" : "");
    }
    // name of what this monster is constricted by, if any
    if (you.is_constricted())
    {
        if (!cinfo.empty())
            cinfo += "\n";

        cinfo += make_stringf("You are being %s by %s.",
                      you.held == HELD_MONSTER ? "held" : "constricted",
                      monster_by_mid(you.constricted_by)->name(DESC_A).c_str());
    }

    if (you.constricting && !you.constricting->empty())
    {
        actor::constricting_t::const_iterator i;
        for (i = you.constricting->begin(); i != you.constricting->end(); ++i)
        {
            monster *whom = monster_by_mid(i->first);
            ASSERT(whom);
            c_name.push_back(whom->name(DESC_A));
        }

        if (!cinfo.empty())
            cinfo += "\n";

        cinfo += "You are constricting ";
        cinfo += comma_separated_line(c_name.begin(), c_name.end());
        cinfo += ".";
    }

    return cinfo;
}

void count_action(caction_type type, int subtype)
{
    pair<caction_type, int> pair(type, subtype);
    if (!you.action_count.count(pair))
        you.action_count[pair].init(0);
    you.action_count[pair][you.experience_level - 1]++;
}<|MERGE_RESOLUTION|>--- conflicted
+++ resolved
@@ -4314,13 +4314,10 @@
         DUR_RECITE,
         DUR_GRASPING_ROOTS,
         DUR_FIRE_VULN,
-<<<<<<< HEAD
         DUR_POISON_VULN,
-=======
         DUR_FROZEN,
         DUR_SAP_MAGIC,
         STATUS_MAGIC_SAPPED,
->>>>>>> 1437299f
     };
 
     status_info inf;
