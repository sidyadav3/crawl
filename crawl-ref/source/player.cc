/**
 * @file
 * @brief Player related functions.
**/

#include "AppHdr.h"

#include "player.h"

#include <string.h>
#include <stdlib.h>
#include <stdio.h>
#include <ctype.h>
#include <math.h>

#include <sstream>
#include <algorithm>

#include "areas.h"
#include "art-enum.h"
#include "branch.h"
#ifdef DGL_WHEREIS
 #include "chardump.h"
#endif
#include "cloud.h"
#include "clua.h"
#include "coord.h"
#include "coordit.h"
#include "delay.h"
#include "directn.h"
#include "effects.h"
#include "env.h"
#include "errors.h"
#include "exercise.h"
#include "food.h"
#include "godabil.h"
#include "godconduct.h"
#include "godpassive.h"
#include "godwrath.h"
#include "hints.h"
#include "hiscores.h"
#include "item_use.h"
#include "itemname.h"
#include "itemprop.h"
#include "items.h"
#include "kills.h"
#include "libutil.h"
#include "macro.h"
#include "melee_attack.h"
#include "message.h"
#include "misc.h"
#include "mon-util.h"
#include "mon-iter.h"
#include "mutation.h"
#include "notes.h"
#include "options.h"
#include "ouch.h"
#include "output.h"
#include "player-stats.h"
#include "potion.h"
#include "quiver.h"
#include "random.h"
#include "religion.h"
#include "shopping.h"
#include "shout.h"
#include "skills.h"
#include "skills2.h"
#include "species.h"
#include "spl-damage.h"
#include "spl-other.h"
#include "spl-selfench.h"
#include "spl-transloc.h"
#include "spl-util.h"
#include "sprint.h"
#include "stairs.h"
#include "stash.h"
#include "state.h"
#include "status.h"
#include "stuff.h"
#include "terrain.h"
#include "throw.h"
#ifdef USE_TILE
 #include "tileview.h"
#endif
#include "transform.h"
#include "traps.h"
#include "travel.h"
#include "view.h"
#include "viewgeom.h"
#include "xom.h"

static void _moveto_maybe_repel_stairs()
{
    const dungeon_feature_type new_grid = env.grid(you.pos());
    const command_type stair_dir = feat_stair_direction(new_grid);

    if (stair_dir == CMD_NO_CMD
        || new_grid == DNGN_ENTER_SHOP
        ||  !you.duration[DUR_REPEL_STAIRS_MOVE])
    {
        return;
    }

    int pct = you.duration[DUR_REPEL_STAIRS_CLIMB] ? 29 : 50;

    // When the effect is still strong, the chance to actually catch
    // a stair is smaller. (Assuming the duration starts out at 1000.)
    const int dur = max(0, you.duration[DUR_REPEL_STAIRS_MOVE] - 700);
    pct += dur/10;

    if (x_chance_in_y(pct, 100))
    {
        if (slide_feature_over(you.pos(), coord_def(-1, -1), false))
        {
            string stair_str = feature_description_at(you.pos(), false,
                                                      DESC_THE, false);
            string prep = feat_preposition(new_grid, true, &you);

            mprf("%s slides away as you move %s it!", stair_str.c_str(),
                 prep.c_str());

            if (player_in_a_dangerous_place() && one_chance_in(5))
                xom_is_stimulated(25);
        }
    }
}

static bool _check_moveto_cloud(const coord_def& p, const string &move_verb)
{
    const int cloud = env.cgrid(p);
    if (cloud != EMPTY_CLOUD && !you.confused())
    {
        const cloud_type ctype = env.cloud[ cloud ].type;
        // Don't prompt if already in a cloud of the same type.
        if (is_damaging_cloud(ctype, true)
            && (env.cgrid(you.pos()) == EMPTY_CLOUD
                || ctype != env.cloud[ env.cgrid(you.pos()) ].type)
            && !crawl_state.disables[DIS_CONFIRMATIONS])
        {
            // Don't prompt for steam unless we're at uncomfortably low hp.
            if (ctype == CLOUD_STEAM)
            {
                int threshold = 20;
                if (player_res_steam() < 0)
                    threshold = threshold * 3 / 2;
                threshold = threshold * you.time_taken / BASELINE_DELAY;
                // Do prompt if we'd lose icemail, though.
                if (you.hp > threshold && !you.mutation[MUT_ICEMAIL])
                    return true;
            }

            string prompt = make_stringf("Really %s into that cloud of %s?",
                                         move_verb.c_str(),
                                         cloud_name_at_index(cloud).c_str());
            learned_something_new(HINT_CLOUD_WARNING);

            if (!yesno(prompt.c_str(), false, 'n'))
            {
                canned_msg(MSG_OK);
                return false;
            }
        }
    }
    return true;
}

static bool _check_moveto_trap(const coord_def& p, const string &move_verb)
{
    // If there's no trap, let's go.
    trap_def* trap = find_trap(p);
    if (!trap || env.grid(p) == DNGN_UNDISCOVERED_TRAP)
        return true;

    if (trap->type == TRAP_ZOT && !crawl_state.disables[DIS_CONFIRMATIONS])
    {
        string prompt = make_stringf(
            "Do you really want to %s into the Zot trap",
            move_verb.c_str());

        if (!yes_or_no("%s", prompt.c_str()))
        {
            canned_msg(MSG_OK);
            return false;
        }
    }
    else if (!trap->is_safe() && !crawl_state.disables[DIS_CONFIRMATIONS])
    {
        string prompt = make_stringf(
            "Really %s %s that %s?",
            move_verb.c_str(),
            (trap->type == TRAP_ALARM || trap->type == TRAP_PLATE) ? "onto"
                                                                   : "into",
            feature_description_at(p, false, DESC_BASENAME, false).c_str());

        if (!yesno(prompt.c_str(), true, 'n'))
        {
            canned_msg(MSG_OK);
            return false;
        }
    }
    return true;
}

static bool _check_moveto_dangerous(const coord_def& p, const string& msg,
                                    bool cling = true)
{
    if (you.can_swim() && feat_is_water(env.grid(p))
        || you.airborne() || cling && you.can_cling_to(p)
        || !is_feat_dangerous(env.grid(p)))
    {
        return true;
    }

    if (msg != "")
        mpr(msg.c_str());
    else if (you.species == SP_MERFOLK && feat_is_water(env.grid(p)))
        mpr("You cannot swim in your current form.");
    else
        canned_msg(MSG_UNTHINKING_ACT);

    return false;
}

static bool _check_moveto_terrain(const coord_def& p, const string &move_verb,
                                  const string &msg)
{
    if (you.is_wall_clinging()
        && (move_verb == "blink" || move_verb == "passwall"))
    {
        return _check_moveto_dangerous(p, msg, false);
    }

    if (!need_expiration_warning() && need_expiration_warning(p)
        && !crawl_state.disables[DIS_CONFIRMATIONS])
    {
        if (!_check_moveto_dangerous(p, msg))
            return false;

        string prompt;

        if (msg != "")
            prompt = msg + " ";

        prompt += "Are you sure you want to " + move_verb;

        if (you.ground_level())
            prompt += " into ";
        else
            prompt += " over ";

        prompt += env.grid(p) == DNGN_DEEP_WATER ? "deep water" : "lava";

        prompt += need_expiration_warning(DUR_FLIGHT, p)
                      ? " while you are losing your buoyancy?"
                      : " while your transformation is expiring?";

        if (!yesno(prompt.c_str(), false, 'n'))
        {
            canned_msg(MSG_OK);
            return false;
        }
    }

    return _check_moveto_dangerous(p, msg);
}

static bool _check_moveto_exclusion(const coord_def& p, const string &move_verb)
{
    if (is_excluded(p)
        && !is_stair_exclusion(p)
        && !is_excluded(you.pos())
        && !crawl_state.disables[DIS_CONFIRMATIONS])
    {
        string prompt = make_stringf("Really %s into a travel-excluded area?",
                                     move_verb.c_str());

        if (!yesno(prompt.c_str(), false, 'n'))
        {
            canned_msg(MSG_OK);
            return false;
        }
    }
    return true;
}

bool check_moveto(const coord_def& p, const string &move_verb,
                  const string &msg)
{
    return (_check_moveto_terrain(p, move_verb, msg)
            && _check_moveto_cloud(p, move_verb)
            && _check_moveto_trap(p, move_verb)
            && _check_moveto_exclusion(p, move_verb));
}

static void _splash()
{
    if (you.can_swim())
        noisy(4, you.pos(), "Floosh!");
    else if (!beogh_water_walk())
        noisy(8, you.pos(), "Splash!");
}

void moveto_location_effects(dungeon_feature_type old_feat,
                             bool stepped, bool allow_shift,
                             const coord_def& old_pos)
{
    const dungeon_feature_type new_grid = env.grid(you.pos());

    // Terrain effects.
    if (is_feat_dangerous(new_grid) && !you.is_wall_clinging())
    {
        // Lava and dangerous deep water (ie not merfolk).
        const coord_def& entry = (stepped) ? old_pos : you.pos();

        // If true, we were shifted and so we're done.
        if (fall_into_a_pool(entry, allow_shift, new_grid))
            return;
    }

    if (you.ground_level())
    {
        if (you.species == SP_MERFOLK)
        {
            if (feat_is_water(new_grid) // We're entering water
                // We're not transformed, or with a form compatible with tail
                && (you.form == TRAN_NONE
                    || you.form == TRAN_APPENDAGE
                    || you.form == TRAN_BLADE_HANDS))
            {
                merfolk_start_swimming(stepped);
            }
            else if (!feat_is_water(new_grid) && !is_feat_dangerous(new_grid))
                merfolk_stop_swimming();
        }

        if (feat_is_water(new_grid) && !stepped)
            _splash();

        if (feat_is_water(new_grid) && !you.can_swim() && !beogh_water_walk())
        {
            if (stepped)
            {
                you.time_taken *= 13 + random2(8);
                you.time_taken /= 10;
            }
            const bool will_cling = you.can_cling_to_walls()
                                    && cell_is_clingable(you.pos());

            if (!feat_is_water(old_feat))
            {
                if (stepped && will_cling)
                {
                    mpr("You slowly cross the shallow water and cling to the "
                        "wall.");
                }
                else
                {
                    mprf("You %s the %s water.",
                         stepped ? "enter" : "fall into",
                         new_grid == DNGN_SHALLOW_WATER ? "shallow" : "deep");
                }
            }

            if (new_grid == DNGN_DEEP_WATER && old_feat != DNGN_DEEP_WATER)
                mpr("You sink to the bottom.");

            if (!feat_is_water(old_feat) && !will_cling)
            {
                mpr("Moving in this stuff is going to be slow.");
                if (you.invisible())
                    mpr("...and don't expect to remain undetected.");
            }
        }
    }
    else if (you.species == SP_DJINNI && !feat_has_dry_floor(new_grid)
             && feat_has_dry_floor(old_feat))
    {
        mprf("You heave yourself high above the %s.", feat_type_name(new_grid));
    }

    const bool was_clinging = you.is_wall_clinging();
    const bool is_clinging = stepped && you.check_clinging(stepped);

    if (feat_is_water(new_grid) && was_clinging && !is_clinging)
        _splash();

    // Traps go off.
    if (trap_def* ptrap = find_trap(you.pos()))
        ptrap->trigger(you, !stepped); // blinking makes it hard to evade

    if (stepped)
        _moveto_maybe_repel_stairs();
}

// Use this function whenever the player enters (or lands and thus re-enters)
// a grid.
//
// stepped     - normal walking moves
// allow_shift - allowed to scramble in any direction out of lava/water
void move_player_to_grid(const coord_def& p, bool stepped, bool allow_shift)
{
    ASSERT(!crawl_state.game_is_arena());
    ASSERT(in_bounds(p));

    if (!stepped)
    {
        you.clear_clinging();
        tornado_move(p);
    }

    // assuming that entering the same square means coming from above (flight)
    const coord_def old_pos = you.pos();
    const bool from_above = (old_pos == p);
    const dungeon_feature_type old_grid =
        (from_above) ? DNGN_FLOOR : grd(old_pos);

    // Really must be clear.
    ASSERT(you.can_pass_through_feat(grd(p)));

    // Better not be an unsubmerged monster either.
    ASSERT(!monster_at(p) || monster_at(p)->submerged()
           || fedhas_passthrough(monster_at(p)));

    // Move the player to new location.
    you.moveto(p, true);
    viewwindow();

    moveto_location_effects(old_grid, stepped, allow_shift, old_pos);
}

bool is_feat_dangerous(dungeon_feature_type grid, bool permanently,
                       bool ignore_items)
{
    if (you.permanent_flight() || you.species == SP_DJINNI
        || you.airborne() && !permanently)
    {
        return false;
    }
    else if (grid == DNGN_DEEP_WATER && !player_likes_water(permanently)
             || grid == DNGN_LAVA)
    {
        return true;
    }
    else
        return false;
}

bool is_map_persistent(void)
{
    return !testbits(env.level_flags, LFLAG_NO_MAP);
}

bool player_in_hell(void)
{
    return is_hell_subbranch(you.where_are_you);
}

bool player_in_connected_branch(void)
{
    return is_connected_branch(you.where_are_you);
}

bool player_likes_water(bool permanently)
{
    return (!permanently && beogh_water_walk()
            || (species_likes_water(you.species) || !permanently)
                && form_likes_water());
}

bool player_can_open_doors()
{
    return (you.form != TRAN_BAT && you.form != TRAN_JELLY);
}

bool player_under_penance(void)
{
    if (you.religion != GOD_NO_GOD)
        return (you.penance[you.religion]);
    else
        return false;
}

// TODO: get rid of this.
bool player_genus(genus_type which_genus, species_type species)
{
    if (species == SP_UNKNOWN)
        species = you.species;

    return (species_genus(species) == which_genus);
}

// If transform is true, compare with current transformation instead
// of (or in addition to) underlying species.
// (See mon-data.h for species/genus use.)
bool is_player_same_species(const monster_type mon, bool transform)
{
    if (transform)
    {
        switch (you.form)
        {
        // Unique monsters.
        case TRAN_BAT:
            return (mon == MONS_BAT);
        case TRAN_ICE_BEAST:
            return (mon == MONS_ICE_BEAST);
        case TRAN_TREE:
            return (mon == MONS_ANIMATED_TREE);
        case TRAN_PORCUPINE:
            return (mon == MONS_PORCUPINE);
        case TRAN_WISP:
            return (mon == MONS_INSUBSTANTIAL_WISP);
        // Compare with monster *species*.
        case TRAN_LICH:
            return (mons_species(mon) == MONS_LICH);
        // Compare with monster *genus*.
        case TRAN_FUNGUS:
            return (mons_genus(mon) == MONS_FUNGUS);
        case TRAN_SPIDER:
            return (mons_genus(mon) == MONS_SPIDER);
        case TRAN_DRAGON:
            return (mons_genus(mon) == MONS_DRAGON); // Includes all drakes.
        case TRAN_PIG:
            return (mons_genus(mon) == MONS_HOG);
        case TRAN_JELLY:
            return (mons_genus(mon) == MONS_JELLY);
        case TRAN_STATUE:
        case TRAN_BLADE_HANDS:
        case TRAN_NONE:
        case TRAN_APPENDAGE:
            break; // Check real (non-transformed) form.
        }
    }

    // Genus would include necrophage and rotting hulk.
    if (you.species == SP_GHOUL)
        return (mons_species(mon) == MONS_GHOUL);

    if (you.species == SP_MERFOLK && mons_genus(mon) == MONS_MERMAID)
        return true;

    // Note that these are currently considered to be the same species:
    // * halflings and humans
    // * dwarves and deep dwarves
    // * all elf races
    return (mons_genus(mon) == mons_genus(player_mons(false)));
}

void update_player_symbol()
{
    you.symbol = Options.show_player_species ? player_mons() : transform_mons();
}

monster_type player_mons(bool transform)
{
    monster_type mons;

    if (transform)
    {
        mons = transform_mons();
        if (mons != MONS_PLAYER)
            return mons;
    }

    mons = player_species_to_mons_species(you.species);

    if (mons == MONS_ORC)
    {
        if (you.religion == GOD_BEOGH)
            mons = (you.piety >= piety_breakpoint(4)) ? MONS_ORC_HIGH_PRIEST
                                                      : MONS_ORC_PRIEST;
    }
    else if (mons == MONS_OGRE)
    {
        const skill_type sk = best_skill(SK_FIRST_SKILL, SK_LAST_SKILL);
        if (sk >= SK_SPELLCASTING && sk < SK_INVOCATIONS)
            mons = MONS_OGRE_MAGE;
    }

    return mons;
}

void update_vision_range()
{
    you.normal_vision = LOS_RADIUS;
    int nom   = 1;
    int denom = 1;

    // Nightstalker gives -1/-2/-3.
    if (player_mutation_level(MUT_NIGHTSTALKER))
    {
        nom *= LOS_RADIUS - player_mutation_level(MUT_NIGHTSTALKER);
        denom *= LOS_RADIUS;
    }

    // Lantern of shadows.
    if (you.attribute[ATTR_SHADOWS])
        nom *= 3, denom *= 4;

    // the Darkness spell.
    if (you.duration[DUR_DARKNESS])
        nom *= 3, denom *= 4;

    // robe of Night.
    if (player_equip_unrand(UNRAND_NIGHT))
        nom *= 3, denom *= 4;

    you.current_vision = (you.normal_vision * nom + denom / 2) / denom;
    ASSERT(you.current_vision > 0);
    set_los_radius(you.current_vision);
}

// Checks whether the player's current species can
// use (usually wear) a given piece of equipment.
// Note that EQ_BODY_ARMOUR and EQ_HELMET only check
// the ill-fitting variant (i.e., not caps and robes).
// If special_armour is set to true, special cases
// such as bardings, light armour and caps are
// considered. Otherwise, these simply return false.
// ---------------------------------------------------
bool you_can_wear(int eq, bool special_armour)
{
    if (you.species == SP_FELID)
        return (eq == EQ_LEFT_RING || eq == EQ_RIGHT_RING || eq == EQ_AMULET);

    // Octopodes can wear soft helmets, eight rings, and an amulet.
    if (you.species == SP_OCTOPODE)
    {
        if (special_armour && eq == EQ_HELMET)
            return true;
        else
            return (eq >= EQ_RING_ONE && eq <= EQ_RING_EIGHT
                    || eq == EQ_AMULET || eq == EQ_SHIELD || eq == EQ_WEAPON);
    }

    switch (eq)
    {
    case EQ_LEFT_RING:
    case EQ_RIGHT_RING:
    case EQ_AMULET:
    case EQ_CLOAK:
        return true;

    case EQ_GLOVES:
        if (player_mutation_level(MUT_CLAWS, false) == 3)
            return false;
        // These species cannot wear gloves.
        if (you.species == SP_TROLL
            || you.species == SP_SPRIGGAN
            || you.species == SP_OGRE)
        {
            return false;
        }
        return true;

    case EQ_BOOTS:
        // Bardings.
        if (you.species == SP_NAGA || you.species == SP_CENTAUR)
            return special_armour;
        if (player_mutation_level(MUT_HOOVES, false) == 3
            || player_mutation_level(MUT_TALONS, false) == 3)
        {
            return false;
        }
        // These species cannot wear boots.
        if (you.species == SP_TROLL
            || you.species == SP_SPRIGGAN
            || you.species == SP_OGRE
            || you.species == SP_DJINNI)
        {
            return false;
        }
        return true;

    case EQ_BODY_ARMOUR:
        if (player_genus(GENPC_DRACONIAN))
            return false;

    case EQ_SHIELD:
        // Most races can wear robes or a buckler/shield.
        if (special_armour)
            return true;
        if (you.species == SP_TROLL
            || you.species == SP_SPRIGGAN
            || you.species == SP_OGRE)
        {
            return false;
        }
        return true;

    case EQ_HELMET:
        // No caps or hats with Horns 3 or Antennae 3.
        if (player_mutation_level(MUT_HORNS, false) == 3
            || player_mutation_level(MUT_ANTENNAE, false) == 3)
        {
            return false;
        }
        // Anyone else can wear caps.
        if (special_armour)
            return true;
        if (player_mutation_level(MUT_HORNS, false)
            || player_mutation_level(MUT_BEAK, false)
            || player_mutation_level(MUT_ANTENNAE, false))
        {
            return false;
        }
        if (you.species == SP_TROLL
            || you.species == SP_SPRIGGAN
            || you.species == SP_OGRE
            || player_genus(GENPC_DRACONIAN))
        {
            return false;
        }
        return true;

    default:
        return true;
    }
}

bool player_has_feet(bool temp)
{
    if (you.species == SP_NAGA
        || you.species == SP_FELID
        || you.species == SP_OCTOPODE
        || you.species == SP_DJINNI
        || you.fishtail && temp)
    {
        return false;
    }

    if (player_mutation_level(MUT_HOOVES, temp) == 3
        || player_mutation_level(MUT_TALONS, temp) == 3)
    {
        return false;
    }

    return true;
}

bool player_wearing_slot(int eq)
{
    ASSERT(you.equip[eq] != -1 || !you.melded[eq]);
    return (you.equip[eq] != -1 && !you.melded[eq]);
}

bool you_tran_can_wear(const item_def &item)
{
    switch (item.base_type)
    {
    case OBJ_WEAPONS:
        return you_tran_can_wear(EQ_WEAPON);

    case OBJ_JEWELLERY:
        return you_tran_can_wear(jewellery_is_amulet(item) ? EQ_AMULET
                                                           : EQ_RINGS);
    case OBJ_ARMOUR:
        if (item.sub_type == ARM_NAGA_BARDING)
            return (you.species == SP_NAGA && you_tran_can_wear(EQ_BOOTS));
        else if (item.sub_type == ARM_CENTAUR_BARDING)
            return (you.species == SP_CENTAUR && you_tran_can_wear(EQ_BOOTS));

        if (fit_armour_size(item, you.body_size()) != 0)
            return false;

        return you_tran_can_wear(get_armour_slot(item), true);

    default:
        return true;
    }
}

bool you_tran_can_wear(int eq, bool check_mutation)
{
    if (eq == EQ_NONE)
        return true;

    if (you.form == TRAN_JELLY
        || you.form == TRAN_PORCUPINE
        || you.form == TRAN_WISP)
    {
        return (false);
    }

    if (eq == EQ_STAFF)
        eq = EQ_WEAPON;
    else if (eq >= EQ_RINGS && eq <= EQ_RINGS_PLUS2)
        eq = EQ_RINGS;

    // Everybody but jellies and porcupines can wear at least some type of armour.
    if (eq == EQ_ALL_ARMOUR)
        return true;

    // Not a transformation, but also temporary -> check first.
    if (check_mutation)
    {
        if (eq == EQ_GLOVES && you.has_claws(false) == 3)
            return false;

        if (eq == EQ_HELMET && player_mutation_level(MUT_HORNS) == 3)
            return false;

        if (eq == EQ_HELMET && player_mutation_level(MUT_ANTENNAE) == 3)
            return false;

        if (eq == EQ_BOOTS
            && (you.fishtail
                || player_mutation_level(MUT_HOOVES) == 3
                || you.has_talons(false) == 3))
        {
            return false;
        }
    }

    // No further restrictions.
    if (you.form == TRAN_NONE
        || you.form == TRAN_LICH
        || you.form == TRAN_APPENDAGE)
    {
        return true;
    }

    // Bats and pigs cannot wear anything except amulets.
    if ((you.form == TRAN_BAT || you.form == TRAN_PIG) && eq != EQ_AMULET)
        return false;

    // Everyone else can wear jewellery...
    if (eq == EQ_AMULET || eq == EQ_RINGS
        || eq == EQ_LEFT_RING || eq == EQ_RIGHT_RING
        || eq == EQ_RING_ONE || eq == EQ_RING_TWO)
    {
        return true;
    }

    // ...but not necessarily in all slots.
    if (eq >= EQ_RING_THREE && eq <= EQ_RING_EIGHT)
    {
        return (you.species == SP_OCTOPODE
                && (form_keeps_mutations() || you.form == TRAN_SPIDER));
    }

    // These cannot use anything but jewellery.
    if (you.form == TRAN_SPIDER || you.form == TRAN_DRAGON)
        return false;

    if (you.form == TRAN_BLADE_HANDS)
    {
        if (eq == EQ_WEAPON || eq == EQ_GLOVES || eq == EQ_SHIELD)
            return false;
        return true;
    }

    if (you.form == TRAN_ICE_BEAST)
    {
        if (eq != EQ_CLOAK)
            return false;
        return true;
    }

    if (you.form == TRAN_STATUE)
    {
        if (eq == EQ_WEAPON || eq == EQ_SHIELD
            || eq == EQ_CLOAK || eq == EQ_HELMET)
        {
            return true;
        }
        return false;
    }

    if (you.form == TRAN_FUNGUS)
        return (eq == EQ_HELMET);

    if (you.form == TRAN_TREE)
        return (eq == EQ_WEAPON || eq == EQ_SHIELD || eq == EQ_HELMET);

    return true;
}

bool player_weapon_wielded()
{
    if (you.melded[EQ_WEAPON])
        return false;

    const int wpn = you.equip[EQ_WEAPON];

    if (wpn == -1)
        return false;

    if (!is_weapon(you.inv[wpn]))
        return false;

    return true;
}

// Returns false if the player is wielding a weapon inappropriate for Berserk.
bool berserk_check_wielded_weapon()
{
    if (!you.weapon())
        return true;

    const item_def weapon = *you.weapon();
    if (weapon.defined() && (!is_weapon(weapon) || is_range_weapon(weapon))
        || you.attribute[ATTR_WEAPON_SWAP_INTERRUPTED])
    {
        string prompt = "Do you really want to go berserk while wielding "
                        + weapon.name(DESC_YOUR) + "?";

        if (!yesno(prompt.c_str(), true, 'n'))
        {
            canned_msg(MSG_OK);
            return false;
        }

        you.attribute[ATTR_WEAPON_SWAP_INTERRUPTED] = 0;
    }

    return true;
}

// Looks in equipment "slot" to see if there is an equipped "sub_type".
// Returns number of matches (in the case of rings, both are checked)
int player::wearing(equipment_type slot, int sub_type, bool calc_unid) const
{
    int ret = 0;

    const item_def* item;

    switch (slot)
    {
    case EQ_WEAPON:
        // Hands can have more than just weapons.
        if (weapon()
            && weapon()->base_type == OBJ_WEAPONS
            && weapon()->sub_type == sub_type)
        {
            ret++;
        }
        break;

    case EQ_STAFF:
        // Like above, but must be magical staff.
        if (weapon()
            && weapon()->base_type == OBJ_STAVES
            && weapon()->sub_type == sub_type
            && (calc_unid || item_type_known(*weapon())))
        {
            ret++;
        }
        break;

    case EQ_RINGS:
        for (int slots = EQ_LEFT_RING; slots < NUM_EQUIP; slots++)
        {
            if (slots == EQ_AMULET)
                continue;

            if ((item = slot_item(static_cast<equipment_type>(slots)))
                && item->sub_type == sub_type
                && (calc_unid
                    || item_type_known(*item)))
            {
                ret++;
            }
        }
        break;

    case EQ_RINGS_PLUS:
        for (int slots = EQ_LEFT_RING; slots < NUM_EQUIP; slots++)
        {
            if (slots == EQ_AMULET)
                continue;

            if ((item = slot_item(static_cast<equipment_type>(slots)))
                && item->sub_type == sub_type
                && (calc_unid
                    || item_type_known(*item)))
            {
                ret += item->plus;
            }
        }
        break;

    case EQ_RINGS_PLUS2:
        for (int slots = EQ_LEFT_RING; slots < NUM_EQUIP; ++slots)
        {
            if (slots == EQ_AMULET)
                continue;

            if ((item = slot_item(static_cast<equipment_type>(slots)))
                && item->sub_type == sub_type
                && (calc_unid
                    || item_type_known(*item)))
            {
                ret += item->plus2;
            }
        }
        break;

    case EQ_ALL_ARMOUR:
        // Doesn't make much sense here... be specific. -- bwr
        die("EQ_ALL_ARMOUR is not a proper slot");
        break;

    default:
        if (! (slot > EQ_NONE && slot < NUM_EQUIP))
            die("invalid slot");
        if ((item = slot_item(slot))
            && item->sub_type == sub_type
            && (calc_unid || item_type_known(*item)))
        {
            ret++;
        }
        break;
    }

    return ret;
}

// Looks in equipment "slot" to see if equipped item has "special" ego-type
// Returns number of matches (jewellery returns zero -- no ego type).
// [ds] There's no equivalent of calc_unid or req_id because as of now, weapons
// and armour type-id on wield/wear.
int player::wearing_ego(equipment_type slot, int special, bool calc_unid) const
{
    int ret = 0;

    const item_def* item;
    switch (slot)
    {
    case EQ_WEAPON:
        // Hands can have more than just weapons.
        if ((item = slot_item(EQ_WEAPON))
            && item->base_type == OBJ_WEAPONS
            && get_weapon_brand(*item) == special)
        {
            ret++;
        }
        break;

    case EQ_LEFT_RING:
    case EQ_RIGHT_RING:
    case EQ_AMULET:
    case EQ_STAFF:
    case EQ_RINGS:
    case EQ_RINGS_PLUS:
    case EQ_RINGS_PLUS2:
        // no ego types for these slots
        break;

    case EQ_ALL_ARMOUR:
        // Check all armour slots:
        for (int i = EQ_MIN_ARMOUR; i <= EQ_MAX_ARMOUR; i++)
        {
            if ((item = slot_item(static_cast<equipment_type>(i)))
                && get_armour_ego_type(*item) == special
                && (calc_unid || item_type_known(*item)))
            {
                ret++;
            }
        }
        break;

    default:
        if (slot < EQ_MIN_ARMOUR || slot > EQ_MAX_ARMOUR)
            die("invalid slot: %d", slot);
        // Check a specific armour slot for an ego type:
        if ((item = slot_item(static_cast<equipment_type>(slot)))
            && get_armour_ego_type(*item) == special
            && (calc_unid || item_type_known(*item)))
        {
            ret++;
        }
        break;
    }

    return ret;
}

bool player_equip_unrand_effect(int unrand_index)
{
    if (you.suppressed())
        return false;
    else
        return player_equip_unrand(unrand_index);
}

// Return's true if the indicated unrandart is equipped
// [ds] There's no equivalent of calc_unid or req_id because as of now, weapons
// and armour type-id on wield/wear.
bool player_equip_unrand(int unrand_index)
{
    const unrandart_entry* entry = get_unrand_entry(unrand_index);
    equipment_type   slot  = get_item_slot(entry->base_type,
                                           entry->sub_type);

    item_def* item;

    switch (slot)
    {
    case EQ_WEAPON:
        // Hands can have more than just weapons.
        if ((item = you.slot_item(slot))
            && item->base_type == OBJ_WEAPONS
            && is_unrandom_artefact(*item)
            && item->special == unrand_index)
        {
            return true;
        }
        break;

    case EQ_RINGS:
        for (int slots = EQ_LEFT_RING; slots < NUM_EQUIP; ++slots)
        {
            if (slots == EQ_AMULET)
                continue;

            if ((item = you.slot_item(static_cast<equipment_type>(slots)))
                && is_unrandom_artefact(*item)
                && item->special == unrand_index)
            {
                return true;
            }
        }
        break;

    case EQ_NONE:
    case EQ_STAFF:
    case EQ_LEFT_RING:
    case EQ_RIGHT_RING:
    case EQ_RINGS_PLUS:
    case EQ_RINGS_PLUS2:
    case EQ_ALL_ARMOUR:
        // no unrandarts for these slots.
        break;

    default:
        if (slot <= EQ_NONE || slot >= NUM_EQUIP)
            die("invalid slot: %d", slot);
        // Check a specific slot.
        if ((item = you.slot_item(slot))
            && is_unrandom_artefact(*item)
            && item->special == unrand_index)
        {
            return true;
        }
        break;
    }

    return false;
}

// Given an adjacent monster, returns true if the player can hit it (the
// monster should not be submerged, or be submerged in shallow water if
// the player has a polearm).
bool player_can_hit_monster(const monster* mon)
{
    if (!mon->submerged())
        return true;

    if (grd(mon->pos()) != DNGN_SHALLOW_WATER)
        return false;

    const item_def *weapon = you.weapon();
    return (weapon && weapon_skill(*weapon) == SK_POLEARMS);
}

bool player_can_hear(const coord_def& p, int hear_distance)
{
    return (!silenced(p)
            && !silenced(you.pos())
            && you.pos().distance_from(p) <= hear_distance);
}

int player_teleport(bool calc_unid)
{
    ASSERT(!crawl_state.game_is_arena());

    // Don't allow any form of teleportation in Sprint.
    if (crawl_state.game_is_sprint())
        return 0;

    int tp = 0;

    // All effects negated by magical suppression should go in here.
    if (!you.suppressed())
    {
        // rings (keep in sync with _equip_jewellery_effect)
        tp += 8 * you.wearing(EQ_RINGS, RING_TELEPORTATION, calc_unid);

        // randart weapons only
        if (you.weapon()
            && you.weapon()->base_type == OBJ_WEAPONS
            && is_artefact(*you.weapon()))
        {
            tp += you.scan_artefacts(ARTP_CAUSE_TELEPORTATION, calc_unid);
        }
    }

    // mutations
    tp += player_mutation_level(MUT_TELEPORT) * 3;

    return tp;
}

// Computes bonuses to regeneration from most sources. Does not handle
// slow healing, vampireness, or Trog's Hand.
static int _player_bonus_regen()
{
    int rr = 0;

    // Trog's Hand is handled separately so that it will bypass slow healing,
    // and it overrides the spell.
    if (you.duration[DUR_REGENERATION]
        && !you.attribute[ATTR_DIVINE_REGENERATION])
    {
        rr += 100;
    }

    // All effects negated by magical suppression should go in here.
    if (!you.suppressed())
    {
        // Rings.
        rr += 40 * you.wearing(EQ_RINGS, RING_REGENERATION);

        // Troll leather (except for trolls).
        if ((you.wearing(EQ_BODY_ARMOUR, ARM_TROLL_LEATHER_ARMOUR)
             || you.wearing(EQ_BODY_ARMOUR, ARM_TROLL_HIDE))
            && you.species != SP_TROLL)
        {
            rr += 30;
        }
    }

    // Fast heal mutation.
    rr += player_mutation_level(MUT_REGENERATION) * 20;

    // Powered By Death mutation, boosts regen by 10 per corpse in
    // a mutation_level * 3 (3/6/9) radius, to a maximum of 7
    // corpses.  If and only if the duration of the effect is
    // still active.
    if (you.duration[DUR_POWERED_BY_DEATH])
        rr += handle_pbd_corpses(false) * 100;

    return rr;
}

int player_regen()
{
    int rr = you.hp_max / 3;

    if (rr > 20)
        rr = 20 + ((rr - 20) / 2);

    // Add in miscellaneous bonuses
    rr += _player_bonus_regen();

    // Before applying other effects, make sure that there's something
    // to heal.
    rr = max(1, rr);

    // Healing depending on satiation.
    // The better-fed you are, the faster you heal.
    if (you.species == SP_VAMPIRE)
    {
        if (you.hunger_state == HS_STARVING)
            rr = 0;   // No regeneration for starving vampires.
        else if (you.hunger_state == HS_ENGORGED)
            rr += 20; // More bonus regeneration for engorged vampires.
        else if (you.hunger_state < HS_SATIATED)
            rr /= 2;  // Halved regeneration for hungry vampires.
        else if (you.hunger_state >= HS_FULL)
            rr += 10; // Bonus regeneration for full vampires.
    }

    // Slow heal mutation.  Each level reduces your natural healing by
    // one third.
    if (player_mutation_level(MUT_SLOW_HEALING) > 0)
    {
        rr *= 3 - player_mutation_level(MUT_SLOW_HEALING);
        rr /= 3;
    }

    if (you.stat_zero[STAT_STR])
        rr /= 4;

    if (you.disease)
        rr = 0;

    // Trog's Hand.  This circumvents the slow healing effect.
    if (you.attribute[ATTR_DIVINE_REGENERATION])
        rr += 100;

    return rr;
}

int player_hunger_rate(bool temp)
{
    int hunger = 3;

    if (temp && you.form == TRAN_BAT)
        return 1;

    if (you.species == SP_TROLL)
        hunger += 3;            // in addition to the +3 for fast metabolism

    if (temp && you.duration[DUR_REGENERATION] && you.hp < you.hp_max)
        hunger += 4;

    // If Cheibriados has slowed your life processes, you will hunger less.
    if (you.religion == GOD_CHEIBRIADOS && you.piety >= piety_breakpoint(0))
        hunger--;

    // Moved here from main.cc... maintaining the >= 40 behaviour.
    if (temp && you.hunger >= 40)
    {
        if (you.duration[DUR_INVIS])
            hunger += 5;

        // Berserk has its own food penalty - excluding berserk haste.
        // Doubling the hunger cost for haste so that the per turn hunger
        // is consistent now that a hasted turn causes 50% the normal hunger
        // -cao
        if (you.duration[DUR_HASTE])
            hunger += haste_mul(5);
    }

    if (you.species == SP_VAMPIRE)
    {
        switch (you.hunger_state)
        {
        case HS_STARVING:
        case HS_NEAR_STARVING:
            hunger -= 3;
            break;
        case HS_VERY_HUNGRY:
            hunger -= 2;
            break;
        case HS_HUNGRY:
            hunger--;
            break;
        case HS_SATIATED:
            break;
        case HS_FULL:
            hunger++;
            break;
        case HS_VERY_FULL:
            hunger += 2;
            break;
        case HS_ENGORGED:
            hunger += 3;
        }
    }
    else
    {
        hunger += player_mutation_level(MUT_FAST_METABOLISM)
                - player_mutation_level(MUT_SLOW_METABOLISM);
    }

    // burden
    if (temp)
        hunger += you.burden_state;

    // All effects negated by magical suppression should go in here.
    if (!you.suppressed())
    {
        // rings
        if (you.hp < you.hp_max
            && player_mutation_level(MUT_SLOW_HEALING) < 3)
        {
            hunger += 3 * you.wearing(EQ_RINGS, RING_REGENERATION);
        }

        hunger += 4 * you.wearing(EQ_RINGS, RING_HUNGER);

        // troll leather armour
        if (you.species != SP_TROLL && you.hp < you.hp_max
            && player_mutation_level(MUT_SLOW_HEALING) < 3)
        {
            if (you.wearing(EQ_BODY_ARMOUR, ARM_TROLL_LEATHER_ARMOUR)
                || you.wearing(EQ_BODY_ARMOUR, ARM_TROLL_HIDE))
            {
                hunger += coinflip() ? 2 : 1;
            }
        }

        // randarts
        hunger += you.scan_artefacts(ARTP_METABOLISM);

        // sustenance affects things at the end, because it is multiplicative
        for (int s = you.wearing(EQ_RINGS, RING_SUSTENANCE); s > 0; s--)
            hunger = (3*hunger)/5;
    }

    if (hunger < 1)
        hunger = 1;

    return hunger;
}

int player_spell_levels(void)
{
    int sl = you.experience_level - 1 + you.skill(SK_SPELLCASTING, 2, true);

    bool fireball = false;
    bool delayed_fireball = false;

    if (sl > 99)
        sl = 99;

    for (int i = 0; i < MAX_KNOWN_SPELLS; i++)
    {
        if (you.spells[i] == SPELL_FIREBALL)
            fireball = true;
        else if (you.spells[i] == SPELL_DELAYED_FIREBALL)
            delayed_fireball = true;

        if (you.spells[i] != SPELL_NO_SPELL)
            sl -= spell_difficulty(you.spells[i]);
    }

    // Fireball is free for characters with delayed fireball
    if (fireball && delayed_fireball)
        sl += spell_difficulty(SPELL_FIREBALL);

    // Note: This can happen because of level drain.  Maybe we should
    // force random spells out when that happens. -- bwr
    if (sl < 0)
        sl = 0;

    return sl;
}

int player_likes_chunks(bool permanently)
{
    return you.gourmand(true, !permanently)
           ? 3 : player_mutation_level(MUT_CARNIVOROUS);
}

// If temp is set to false, temporary sources or resistance won't be counted.
int player_res_fire(bool calc_unid, bool temp, bool items)
{
    if (you.species == SP_DJINNI)
        return 4; // full immunity

    int rf = 0;

    // All effects negated by magical suppression should go in here.
    if (!you.suppressed())
    {
        if (items)
        {
            // rings of fire resistance/fire
            rf += you.wearing(EQ_RINGS, RING_PROTECTION_FROM_FIRE, calc_unid);
            rf += you.wearing(EQ_RINGS, RING_FIRE, calc_unid);

            // rings of ice
            rf -= you.wearing(EQ_RINGS, RING_ICE, calc_unid);

            // Staves
            rf += you.wearing(EQ_STAFF, STAFF_FIRE, calc_unid);

            // body armour:
            rf += 2 * you.wearing(EQ_BODY_ARMOUR, ARM_FIRE_DRAGON_ARMOUR);
            rf += you.wearing(EQ_BODY_ARMOUR, ARM_GOLD_DRAGON_ARMOUR);
            rf -= you.wearing(EQ_BODY_ARMOUR, ARM_ICE_DRAGON_ARMOUR);
            rf += 2 * you.wearing(EQ_BODY_ARMOUR, ARM_FIRE_DRAGON_HIDE);
            rf += you.wearing(EQ_BODY_ARMOUR, ARM_GOLD_DRAGON_HIDE);
            rf -= you.wearing(EQ_BODY_ARMOUR, ARM_ICE_DRAGON_HIDE);

            // ego armours
            rf += you.wearing_ego(EQ_ALL_ARMOUR, SPARM_FIRE_RESISTANCE);
            rf += you.wearing_ego(EQ_ALL_ARMOUR, SPARM_RESISTANCE);

            // randart weapons:
            rf += you.scan_artefacts(ARTP_FIRE, calc_unid);

            // dragonskin cloak: 0.5 to draconic resistances
            if (calc_unid && player_equip_unrand(UNRAND_DRAGONSKIN) && coinflip())
                rf++;
        }
    }

    // species:
    if (you.species == SP_MUMMY)
        rf--;

    // mutations:
    rf += player_mutation_level(MUT_HEAT_RESISTANCE, temp);
    rf += player_mutation_level(MUT_MOLTEN_SCALES, temp) == 3 ? 1 : 0;

    // spells:
    if (temp)
    {
        if (you.duration[DUR_RESISTANCE])
            rf++;

        if (you.duration[DUR_FIRE_SHIELD])
            rf += 2;

        // transformations:
        switch (you.form)
        {
        case TRAN_TREE:
            if (you.religion == GOD_FEDHAS && !player_under_penance())
                rf++;
            break;
        case TRAN_ICE_BEAST:
            rf--;
            break;
        case TRAN_WISP:
            rf += 2;
            break;
        case TRAN_DRAGON:
        {
            monster_type drag = dragon_form_dragon_type();
            if (drag == MONS_DRAGON)
                rf += 2;
            else if (drag == MONS_ICE_DRAGON)
                rf--;
            break;
        }
        default:
            break;
        }
    }

    if (rf < -3)
        rf = -3;
    else if (rf > 3)
        rf = 3;

    return rf;
}

int player_res_steam(bool calc_unid, bool temp, bool items)
{
    int res = 0;

    if (you.species == SP_PALE_DRACONIAN)
        res += 2;

    // All effects negated by magical suppression should go in here.
    if (!you.suppressed())
    {
        if (items && you.wearing(EQ_BODY_ARMOUR, ARM_STEAM_DRAGON_ARMOUR))
            res += 2;

        if (items && you.wearing(EQ_BODY_ARMOUR, ARM_STEAM_DRAGON_HIDE))
            res += 2;
    }

    res += (player_res_fire(calc_unid, temp, items) + 1) / 2;

    if (res > 3)
        res = 3;

    return res;
}

int player_res_cold(bool calc_unid, bool temp, bool items)
{
    int rc = 0;

    if (temp)
    {
        if (you.duration[DUR_RESISTANCE])
            rc++;

        if (you.duration[DUR_FIRE_SHIELD])
            rc -= 2;

        // transformations:
        switch (you.form)
        {
        case TRAN_TREE:
            if (you.religion == GOD_FEDHAS && !player_under_penance())
                rc++;
            break;
        case TRAN_ICE_BEAST:
            rc += 3;
            break;
        case TRAN_WISP:
            rc += 2;
            break;
        case TRAN_DRAGON:
        {
            monster_type form = dragon_form_dragon_type();
            if (form == MONS_DRAGON)
                rc--;
            else if (form == MONS_ICE_DRAGON)
                rc += 2;
            break;
        }
        case TRAN_LICH:
            rc++;
            break;
        default:
            break;
        }

        if (you.species == SP_VAMPIRE)
        {
            if (you.hunger_state <= HS_NEAR_STARVING)
                rc += 2;
            else if (you.hunger_state < HS_SATIATED)
                rc++;
        }
    }

    // All effects negated by magical suppression should go in here.
    if (!you.suppressed())
    {
        if (items)
        {
            // rings of cold resistance/ice
            rc += you.wearing(EQ_RINGS, RING_PROTECTION_FROM_COLD, calc_unid);
            rc += you.wearing(EQ_RINGS, RING_ICE, calc_unid);

            // rings of fire
            rc -= you.wearing(EQ_RINGS, RING_FIRE, calc_unid);

            // Staves
            rc += you.wearing(EQ_STAFF, STAFF_COLD, calc_unid);

            // body armour:
            rc += 2 * you.wearing(EQ_BODY_ARMOUR, ARM_ICE_DRAGON_ARMOUR);
            rc += you.wearing(EQ_BODY_ARMOUR, ARM_GOLD_DRAGON_ARMOUR);
            rc -= you.wearing(EQ_BODY_ARMOUR, ARM_FIRE_DRAGON_ARMOUR);
            rc += 2 * you.wearing(EQ_BODY_ARMOUR, ARM_ICE_DRAGON_HIDE);
            rc += you.wearing(EQ_BODY_ARMOUR, ARM_GOLD_DRAGON_HIDE);
            rc -= you.wearing(EQ_BODY_ARMOUR, ARM_FIRE_DRAGON_HIDE);

            // ego armours
            rc += you.wearing_ego(EQ_ALL_ARMOUR, SPARM_COLD_RESISTANCE);
            rc += you.wearing_ego(EQ_ALL_ARMOUR, SPARM_RESISTANCE);

            // randart weapons:
            rc += you.scan_artefacts(ARTP_COLD, calc_unid);

            // dragonskin cloak: 0.5 to draconic resistances
            if (calc_unid && player_equip_unrand(UNRAND_DRAGONSKIN) && coinflip())
                rc++;
        }
    }

    // mutations:
    rc += player_mutation_level(MUT_COLD_RESISTANCE, temp);
    rc += player_mutation_level(MUT_ICY_BLUE_SCALES, temp) == 3 ? 1 : 0;
    rc += player_mutation_level(MUT_SHAGGY_FUR, temp) == 3 ? 1 : 0;

    if (rc < -3)
        rc = -3;
    else if (rc > 3)
        rc = 3;

    // species:
    if (you.species == SP_DJINNI)
        rc = (rc - 1) >> 1; // >> has sane rather than C++ish rounding

    return rc;
}

bool player::res_corr(bool calc_unid, bool items) const
{
    if (religion == GOD_JIYVA && piety >= piety_breakpoint(2))
        return true;

    if (you.form == TRAN_JELLY || you.form == TRAN_WISP)
        return 1;

    if (items && !suppressed())
    {
        // dragonskin cloak: 0.5 to draconic resistances
        if (calc_unid && player_equip_unrand(UNRAND_DRAGONSKIN)
            && coinflip())
        {
            return true;
        }
    }

    if ((form_keeps_mutations() || you.form == TRAN_DRAGON)
        && you.species == SP_YELLOW_DRACONIAN)
    {
        return true;
    }

    if (form_keeps_mutations()
        && player_mutation_level(MUT_YELLOW_SCALES) >= 3)
    {
        return true;
    }

    return actor::res_corr(calc_unid, items);
}

int player_res_acid(bool calc_unid, bool items)
{
    if (you.form == TRAN_JELLY || you.form == TRAN_WISP)
        return 3;

    return you.res_corr(calc_unid, items) ? 1 : 0;
}

// Returns a factor X such that post-resistance acid damage can be calculated
// as pre_resist_damage * X / 100.
int player_acid_resist_factor()
{
    int rA = player_res_acid();
    if (rA >= 3)
        return 0;
    else if (rA >= 1)
        return 50;
    return 100;
}

int player_res_electricity(bool calc_unid, bool temp, bool items)
{
    int re = 0;

    // All effects negated by magical suppression should go in here.
    if (!you.suppressed())
    {
        if (items)
        {
            // staff
            re += you.wearing(EQ_STAFF, STAFF_AIR, calc_unid);

            // body armour:
            re += you.wearing(EQ_BODY_ARMOUR, ARM_STORM_DRAGON_ARMOUR);
            re += you.wearing(EQ_BODY_ARMOUR, ARM_STORM_DRAGON_HIDE);

            // randart weapons:
            re += you.scan_artefacts(ARTP_ELECTRICITY, calc_unid);

            // dragonskin cloak: 0.5 to draconic resistances
            if (calc_unid && player_equip_unrand(UNRAND_DRAGONSKIN) && coinflip())
                re++;
        }
    }

    // mutations:
    re += player_mutation_level(MUT_THIN_METALLIC_SCALES, temp) == 3 ? 1 : 0;
    re += player_mutation_level(MUT_SHOCK_RESISTANCE, temp);

    if (temp)
    {
        if (you.attribute[ATTR_DIVINE_LIGHTNING_PROTECTION])
            return 3;

        if (you.duration[DUR_RESISTANCE])
            re++;

        // transformations:
        if (you.form == TRAN_STATUE || you.form == TRAN_WISP)
            re += 1;

        if (re > 1)
            re = 1;
    }

    return re;
}

bool player_control_teleport(bool temp)
{
    return ((temp && you.duration[DUR_CONTROL_TELEPORT])
            || crawl_state.game_is_zotdef());
}

int player_res_torment(bool, bool temp)
{
    return (player_mutation_level(MUT_TORMENT_RESISTANCE)
            || you.form == TRAN_LICH
            || you.form == TRAN_FUNGUS
            || you.form == TRAN_TREE
            || you.form == TRAN_WISP
            || you.species == SP_VAMPIRE && you.hunger_state == HS_STARVING
            || you.petrified()
            || (temp && player_mutation_level(MUT_STOCHASTIC_TORMENT_RESISTANCE)
                && coinflip()));
}

// Kiku protects you from torment to a degree.
int player_kiku_res_torment()
{
    return (you.religion == GOD_KIKUBAAQUDGHA
            && !player_under_penance()
            && you.piety >= piety_breakpoint(3)
            && !you.gift_timeout); // no protection during pain branding weapon
}

// If temp is set to false, temporary sources or resistance won't be counted.
int player_res_poison(bool calc_unid, bool temp, bool items)
{
    if (you.is_undead == US_SEMI_UNDEAD ? you.hunger_state == HS_STARVING
            : you.is_undead && (temp || you.form != TRAN_LICH))
    {
        return 3;
    }

    int rp = 0;

    // All effects negated by magical suppression should go in here.
    if (!you.suppressed())
    {
        if (items)
        {
            // rings of poison resistance
            rp += you.wearing(EQ_RINGS, RING_POISON_RESISTANCE, calc_unid);

            // Staves
            rp += you.wearing(EQ_STAFF, STAFF_POISON, calc_unid);

            // ego armour:
            rp += you.wearing_ego(EQ_ALL_ARMOUR, SPARM_POISON_RESISTANCE);

            // body armour:
            rp += you.wearing(EQ_BODY_ARMOUR, ARM_GOLD_DRAGON_ARMOUR);
            rp += you.wearing(EQ_BODY_ARMOUR, ARM_SWAMP_DRAGON_ARMOUR);
            rp += you.wearing(EQ_BODY_ARMOUR, ARM_GOLD_DRAGON_HIDE);
            rp += you.wearing(EQ_BODY_ARMOUR, ARM_SWAMP_DRAGON_HIDE);

            // randart weapons:
            rp += you.scan_artefacts(ARTP_POISON, calc_unid);

            // dragonskin cloak: 0.5 to draconic resistances
            if (calc_unid && player_equip_unrand(UNRAND_DRAGONSKIN) && coinflip())
                rp++;
        }
    }

    // mutations:
    rp += player_mutation_level(MUT_POISON_RESISTANCE, temp);
    rp += player_mutation_level(MUT_SLIMY_GREEN_SCALES, temp) == 3 ? 1 : 0;

    // Only thirsty vampires are naturally poison resistant.
    if (you.species == SP_VAMPIRE && you.hunger_state < HS_SATIATED)
        rp++;

    if (temp)
    {
        // potions/cards:
        if (you.duration[DUR_RESISTANCE])
            rp++;

        // transformations:
        switch (you.form)
        {
        case TRAN_ICE_BEAST:
        case TRAN_STATUE:
        case TRAN_DRAGON:
        case TRAN_FUNGUS:
        case TRAN_TREE:
        case TRAN_JELLY:
        case TRAN_WISP:
            rp++;
            break;
        default:
            break;
        }

        if (you.petrified())
            rp++;
    }

    // Give vulnerability for Spider Form, and only let one level of rP to make
    // up for it (never be poison resistant in Spider Form).
    rp = (rp > 0 ? 1 : 0);

    if (temp)
    {
        if (you.form == TRAN_SPIDER)
            rp--;
    }

    return rp;
}

static int _maybe_reduce_poison(int amount)
{
    int rp = player_res_poison(true, true, true);

    if (rp <= 0)
        return amount;

    int reduction = binomial_generator(amount, 90);
    int new_amount = amount - reduction;

    if (amount != new_amount)
        dprf("Poison reduced (%d -> %d)", amount, new_amount);
    else
        dprf("Poison not reduced (%d)", amount);

    return new_amount;
}

int player_res_sticky_flame(bool calc_unid, bool temp, bool items)
{
    int rsf = 0;

    if (you.species == SP_MOTTLED_DRACONIAN)
        rsf++;

    // All effects negated by magical suppression should go in here.
    if (!you.suppressed())
    {
        if (items && you.wearing(EQ_BODY_ARMOUR, ARM_MOTTLED_DRAGON_ARMOUR))
            rsf++;
        if (items && you.wearing(EQ_BODY_ARMOUR, ARM_MOTTLED_DRAGON_HIDE))
            rsf++;

        // dragonskin cloak: 0.5 to draconic resistances
        if (items && calc_unid && player_equip_unrand(UNRAND_DRAGONSKIN) && coinflip())
            rsf++;
    }

    if (you.form == TRAN_WISP)
        rsf++;

    if (rsf > 1)
        rsf = 1;

    return rsf;
}

int player_spec_death()
{
    int sd = 0;

    // All effects negated by magical suppression should go in here.
    if (!you.suppressed())
    {
        // Staves
        sd += you.wearing(EQ_STAFF, STAFF_DEATH);
    }

    // species:
    if (you.species == SP_MUMMY)
    {
        if (you.experience_level >= 13)
            sd++;
        if (you.experience_level >= 26)
            sd++;
    }

    // transformations:
    if (you.form == TRAN_LICH)
        sd++;

    return sd;
}

int player_spec_fire()
{
    int sf = 0;

    // All effects negated by magical suppression should go in here.
    if (!you.suppressed())
    {
        // staves:
        sf += you.wearing(EQ_STAFF, STAFF_FIRE);

        // rings of fire:
        sf += you.wearing(EQ_RINGS, RING_FIRE);
    }

    if (you.duration[DUR_FIRE_SHIELD])
        sf++;

    return sf;
}

int player_spec_cold()
{
    int sc = 0;

    // All effects negated by magical suppression should go in here.
    if (!you.suppressed())
    {
        // staves:
        sc += you.wearing(EQ_STAFF, STAFF_COLD);

        // rings of ice:
        sc += you.wearing(EQ_RINGS, RING_ICE);
    }

    return sc;
}

int player_spec_earth()
{
    int se = 0;

    // All effects negated by magical suppression should go in here.
    if (!you.suppressed())
    {
        // Staves
        se += you.wearing(EQ_STAFF, STAFF_EARTH);
    }

    return se;
}

int player_spec_air()
{
    int sa = 0;

    // All effects negated by magical suppression should go in here.
    if (!you.suppressed())
    {
        // Staves
        sa += you.wearing(EQ_STAFF, STAFF_AIR);
    }

    return sa;
}

int player_spec_conj()
{
    int sc = 0;

    // All effects negated by magical suppression should go in here.
    if (!you.suppressed())
    {
        // Staves
        sc += you.wearing(EQ_STAFF, STAFF_CONJURATION);
    }

    return sc;
}

int player_spec_hex()
{
    int sh = 0;

    // All effects negated by magical suppression should go in here.
    if (!you.suppressed())
    {
        // Unrands
        if (player_equip_unrand(UNRAND_BOTONO))
            sh++;
    }

    return sh;
}

int player_spec_charm()
{
    // Nothing, for the moment.
    return 0;
}

int player_spec_summ()
{
    int ss = 0;

    // All effects negated by magical suppression should go in here.
    if (!you.suppressed())
    {
        // Staves
        ss += you.wearing(EQ_STAFF, STAFF_SUMMONING);
    }

    return ss;
}

int player_spec_poison()
{
    int sp = 0;

    // All effects negated by magical suppression should go in here.
    if (!you.suppressed())
    {
        // Staves
        sp += you.wearing(EQ_STAFF, STAFF_POISON);

        if (player_equip_unrand(UNRAND_OLGREB))
            sp++;
    }

    return sp;
}

int player_energy()
{
    int pe = 0;

    // All effects negated by magical suppression should go in here.
    if (!you.suppressed())
    {
        // Staves
        pe += you.wearing(EQ_STAFF, STAFF_ENERGY);
    }

    return pe;
}

// If temp is set to false, temporary sources of resistance won't be
// counted.
int player_prot_life(bool calc_unid, bool temp, bool items)
{
    if (you.species == SP_DJINNI)
        return 3;

    int pl = 0;

    // Hunger is temporary, true, but that's something you can control,
    // especially as life protection only increases the hungrier you
    // get.
    if (you.species == SP_VAMPIRE)
    {
        switch (you.hunger_state)
        {
        case HS_STARVING:
        case HS_NEAR_STARVING:
            pl = 3;
            break;
        case HS_VERY_HUNGRY:
        case HS_HUNGRY:
            pl = 2;
            break;
        case HS_SATIATED:
            pl = 1;
            break;
        default:
            break;
        }
    }

    // Same here.  Your piety status, and, hence, TSO's protection, is
    // something you can more or less control.
    if (you.religion == GOD_SHINING_ONE && you.piety > pl * 50)
        pl = you.piety / 50;

    if (temp)
    {
        // Now, transformations could stop at any time.
        switch (you.form)
        {
        case TRAN_STATUE:
            pl++;
            break;
        case TRAN_FUNGUS:
        case TRAN_TREE:
        case TRAN_WISP:
        case TRAN_LICH:
            pl += 3;
            break;
        default:
           break;
        }

        // completely stoned, unlike statue which has some life force
        if (you.petrified())
            pl += 3;
    }

    // All effects negated by magical suppression should go in here.
    if (!you.suppressed())
    {
        if (items)
        {
            if (you.wearing(EQ_AMULET, AMU_WARDING, calc_unid))
                pl++;

            // rings
            pl += you.wearing(EQ_RINGS, RING_LIFE_PROTECTION, calc_unid);

            // armour (checks body armour only)
            pl += you.wearing_ego(EQ_ALL_ARMOUR, SPARM_POSITIVE_ENERGY);

            // pearl dragon counts
            pl += you.wearing(EQ_BODY_ARMOUR, ARM_PEARL_DRAGON_ARMOUR);
            pl += you.wearing(EQ_BODY_ARMOUR, ARM_PEARL_DRAGON_HIDE);

            // randart wpns
            pl += you.scan_artefacts(ARTP_NEGATIVE_ENERGY, calc_unid);

            // dragonskin cloak: 0.5 to draconic resistances
            // this one is dubious (no pearl draconians)
            if (calc_unid && player_equip_unrand(UNRAND_DRAGONSKIN) && coinflip())
                pl++;

            pl += you.wearing(EQ_STAFF, STAFF_DEATH, calc_unid);
        }
    }

    // undead/demonic power
    pl += player_mutation_level(MUT_NEGATIVE_ENERGY_RESISTANCE, temp);

    pl = min(3, pl);

    return pl;
}

// New player movement speed system... allows for a bit more than
// "player runs fast" and "player walks slow" in that the speed is
// actually calculated (allowing for centaurs to get a bonus from
// swiftness and other such things).  Levels of the mutation now
// also have meaning (before they all just meant fast).  Most of
// this isn't as fast as it used to be (6 for having anything), but
// even a slight speed advantage is very good... and we certainly don't
// want to go past 6 (see below). -- bwr
int player_movement_speed(bool ignore_burden)
{
    int mv = 10;

    // transformations
    if (you.form == TRAN_SPIDER)
        mv = 8;
    else if (you.form == TRAN_BAT)
        mv = 5; // but allowed minimum is six
    else if (you.form == TRAN_PIG)
        mv = 7;
    else if (you.form == TRAN_PORCUPINE || you.form == TRAN_WISP)
        mv = 8;
    else if (you.form == TRAN_JELLY)
        mv = 11;
    else if (you.fishtail)
        mv = 6;

    // moving on liquefied ground takes longer
    if (you.liquefied_ground())
        mv += 3;

    // armour
    if (you.run())
        mv -= 2;
    if (!you.suppressed())
        mv += 2 * you.wearing_ego(EQ_ALL_ARMOUR, SPARM_PONDEROUSNESS);

    // Cheibriados
    if (you.religion == GOD_CHEIBRIADOS)
        mv += 2 + min(div_rand_round(you.piety, 20), 8);

    // Tengu can move slightly faster when flying.
    if (you.tengu_flight())
        mv--;

    // Swiftness doesn't work in liquid.
    if (you.duration[DUR_SWIFTNESS] > 0
        && !you.in_water()
        && !you.liquefied_ground())
    {
        mv -= 2;
    }

    // Mutations: -2, -3, -4, unless innate and shapechanged.
    // Not when swimming, since it is "cover the ground quickly".
    if (player_mutation_level(MUT_FAST) > 0 && !you.swimming())
        mv -= player_mutation_level(MUT_FAST) + 1;

    if (player_mutation_level(MUT_SLOW) > 0 && !you.swimming())
    {
        mv *= 10 + player_mutation_level(MUT_SLOW) * 2;
        mv /= 10;
    }

    // Burden
    if (!ignore_burden)
    {
        if (you.burden_state == BS_ENCUMBERED)
            mv++;
        else if (you.burden_state == BS_OVERLOADED)
            mv += 3;
    }

    // We'll use the old value of six as a minimum, with haste this could
    // end up as a speed of three, which is about as fast as we want
    // the player to be able to go (since 3 is 3.33x as fast and 2 is 5x,
    // which is a bit of a jump, and a bit too fast) -- bwr
    if (mv < 6)
        mv = 6;

    return mv;
}

// This function differs from the above in that it's used to set the
// initial time_taken value for the turn.  Everything else (movement,
// spellcasting, combat) applies a ratio to this value.
int player_speed(void)
{
    int ps = 10;

    // When paralysed, speed is irrelevant.
    if (you.cannot_act())
        return ps;

    for (int i = 0; i < NUM_STATS; ++i)
        if (you.stat_zero[i] > 0)
            ps *= 2;

    if (you.duration[DUR_SLOW])
        ps = haste_mul(ps);

    if (you.duration[DUR_BERSERK] && you.religion != GOD_CHEIBRIADOS)
        ps = berserk_div(ps);
    else if (you.duration[DUR_HASTE])
        ps = haste_div(ps);

    if (you.form == TRAN_STATUE || you.duration[DUR_PETRIFYING])
    {
        ps *= 15;
        ps /= 10;
    }

<<<<<<< HEAD
    if (is_hovering())
        ps = ps * 3 / 2;
=======
    if (you.form == TRAN_TREE)
    {
        ps *= 15 - you.experience_level / 5;
        ps /= 10;
    }
>>>>>>> 536f84b0

    return ps;
}

// Get level of player mutation, ignoring mutations with an activity level
// less than minact (unless they have MUTACT_HUNGER, in which case check
// the player's hunger state).
static int _mut_level(mutation_type mut, mutation_activity_type minact)
{
    const int mlevel = you.mutation[mut];

    const mutation_activity_type active = mutation_activity_level(mut);

    if (active >= minact)
        return mlevel;
    else if (active == MUTACT_HUNGER)
    {
        switch (you.hunger_state)
        {
        case HS_ENGORGED:
            return mlevel;
        case HS_VERY_FULL:
        case HS_FULL:
            return min(mlevel, 2);
        case HS_SATIATED:
            return min(mlevel, 1);
        default:
            return 0;
        }
    }

    return 0;
}

// Output level of player mutation.  If temp is true (the default), take into
// account the suppression of mutations by non-"Alive" Vampires and by changes
// of form.
int player_mutation_level(mutation_type mut, bool temp)
{
    return _mut_level(mut, temp ? MUTACT_PARTIAL : MUTACT_INACTIVE);
}

static int _player_armour_racial_bonus(const item_def& item)
{
    if (item.base_type != OBJ_ARMOUR)
        return 0;

    int racial_bonus = 0;
    const iflags_t armour_race = get_equip_race(item);
    const iflags_t racial_type = get_species_race(you.species);

    // Dwarven armour is universally good -- bwr
    if (armour_race == ISFLAG_DWARVEN)
        racial_bonus += 4;

    if (racial_type && armour_race == racial_type)
    {
        // Elven armour is light, but still gives one level to elves.
        // Orcish and Dwarven armour are worth +2 to the correct
        // species, plus the plus that anyone gets with dwarven armour.
        // -- bwr
        if (racial_type == ISFLAG_ELVEN)
            racial_bonus += 2;
        else
            racial_bonus += 4;

        // an additional bonus for Beogh worshippers
        if (you.religion == GOD_BEOGH && !player_under_penance())
        {
            if (you.piety >= 185)
                racial_bonus += racial_bonus * 9 / 4;
            else if (you.piety >= 160)
                racial_bonus += racial_bonus * 2;
            else if (you.piety >= 120)
                racial_bonus += racial_bonus * 7 / 4;
            else if (you.piety >= 80)
                racial_bonus += racial_bonus * 5 / 4;
            else if (you.piety >= 40)
                racial_bonus += racial_bonus * 3 / 4;
            else
                racial_bonus += racial_bonus / 4;
        }
    }

    return racial_bonus;
}

bool is_effectively_light_armour(const item_def *item)
{
    return (!item
            || (abs(property(*item, PARM_EVASION)) < 6));
}

bool player_effectively_in_light_armour()
{
    const item_def *armour = you.slot_item(EQ_BODY_ARMOUR, false);
    return is_effectively_light_armour(armour);
}

// This function returns true if the player has a radically different
// shape... minor changes like blade hands don't count, also note
// that lich transformation doesn't change the character's shape
// (so we end up with Naga-liches, Spiggan-liches, Minotaur-liches)
// it just makes the character undead (with the benefits that implies). - bwr
bool player_is_shapechanged(void)
{
    if (you.form == TRAN_NONE
        || you.form == TRAN_BLADE_HANDS
        || you.form == TRAN_LICH
        || you.form == TRAN_APPENDAGE)
    {
        return false;
    }

    return true;
}

// An evasion factor based on the player's body size, smaller == higher
// evasion size factor.
static int _player_evasion_size_factor()
{
    // XXX: you.body_size() implementations are incomplete, fix.
    const size_type size = you.body_size(PSIZE_BODY);
    return 2 * (SIZE_MEDIUM - size);
}

// The total EV penalty to the player for all their worn armour items
// with a base EV penalty (i.e. EV penalty as a base armour property,
// not as a randart property).
static int _player_adjusted_evasion_penalty(const int scale)
{
    int piece_armour_evasion_penalty = 0;

    // Some lesser armours have small penalties now (barding).
    for (int i = EQ_MIN_ARMOUR; i < EQ_MAX_ARMOUR; i++)
    {
        if (i == EQ_SHIELD || !player_wearing_slot(i))
            continue;

        // [ds] Evasion modifiers for armour are negatives, change
        // those to positive for penalty calc.
        const int penalty = (-property(you.inv[you.equip[i]], PARM_EVASION))/3;
        if (penalty > 0)
            piece_armour_evasion_penalty += penalty;
    }

    return (piece_armour_evasion_penalty * scale +
            you.adjusted_body_armour_penalty(scale));
}

// EV bonuses that work even when helpless.
static int _player_para_evasion_bonuses(ev_ignore_type evit)
{
    int evbonus = 0;

    if (you.duration[DUR_PHASE_SHIFT] && !(evit & EV_IGNORE_PHASESHIFT))
        evbonus += 8;

    if (player_mutation_level(MUT_DISTORTION_FIELD) > 0)
        evbonus += player_mutation_level(MUT_DISTORTION_FIELD) + 1;

    return evbonus;
}

// Player EV bonuses for various effects and transformations. This
// does not include tengu/merfolk EV bonuses for flight/swimming.
static int _player_evasion_bonuses(ev_ignore_type evit)
{
    int evbonus = _player_para_evasion_bonuses(evit);

    if (you.duration[DUR_AGILITY])
        evbonus += 5;

    // All effects negated by magical suppression should go in here.
    if (!you.suppressed())
    {
        evbonus += you.wearing(EQ_RINGS_PLUS, RING_EVASION);

        if (you.wearing_ego(EQ_WEAPON, SPWPN_EVASION))
            evbonus += 5;

        evbonus += you.scan_artefacts(ARTP_EVASION);
    }

    // mutations
    if (_mut_level(MUT_ICY_BLUE_SCALES, MUTACT_FULL) > 1)
        evbonus--;
    if (_mut_level(MUT_MOLTEN_SCALES, MUTACT_FULL) > 1)
        evbonus--;
    evbonus += max(0, player_mutation_level(MUT_GELATINOUS_BODY) - 1);

    // transformation penalties/bonuses not covered by size alone:
    if (you.form == TRAN_STATUE)
        evbonus -= 10;               // stiff and slow

    return evbonus;
}

// Player EV scaling for being flying tengu or swimming merfolk.
static int _player_scale_evasion(int prescaled_ev, const int scale)
{
    if (you.duration[DUR_PETRIFYING] || you.caught())
        prescaled_ev /= 2;

    switch (you.species)
    {
    case SP_MERFOLK:
        // Merfolk get an evasion bonus in water.
        if (you.fishtail)
        {
            const int ev_bonus = min(9 * scale,
                                     max(2 * scale, prescaled_ev / 4));
            return (prescaled_ev + ev_bonus);
        }
        break;

    case SP_TENGU:
        // Flying Tengu get an evasion bonus.
        if (you.flight_mode())
        {
            const int ev_bonus = min(9 * scale,
                                     max(1 * scale, prescaled_ev / 5));
            return (prescaled_ev + ev_bonus);
        }
        break;

    default:
        break;
    }
    return prescaled_ev;
}

// Total EV for player using the revised 0.6 evasion model.
int player_evasion(ev_ignore_type evit)
{
    const int size_factor = _player_evasion_size_factor();
    // Repulsion fields and size are all that matters when paralysed or
    // at 0 dex.
    if ((you.cannot_move() || you.stat_zero[STAT_DEX] || you.form == TRAN_TREE)
        && !(evit & EV_IGNORE_HELPLESS))
    {
        const int paralysed_base_ev = 2 + size_factor / 2;
        const int repulsion_ev = _player_para_evasion_bonuses(evit);
        return max(1, paralysed_base_ev + repulsion_ev);
    }

    const int scale = 100;
    const int size_base_ev = (10 + size_factor) * scale;

    const int adjusted_evasion_penalty =
        _player_adjusted_evasion_penalty(scale);

    // The last two parameters are not important.
    const int ev_dex = stepdown_value(you.dex(), 10, 24, 72, 72);

    const int dodge_bonus =
        (70 + you.skill(SK_DODGING, 10) * ev_dex) * scale
        / (20 - size_factor) / 10;

    // [ds] Dodging penalty for being in high EVP armour, almost
    // identical to v0.5/4.1 penalty, but with the EVP discount being
    // 1 instead of 0.5 so that leather armour is fully discounted.
    // The 1 EVP of leather armour may still incur an
    // adjusted_evasion_penalty, however.
    const int armour_dodge_penalty = max(0,
        (10 * you.adjusted_body_armour_penalty(scale, true)
         - 30 * scale)
        / max(1, (int) you.strength()));

    // Adjust dodge bonus for the effects of being suited up in armour.
    const int armour_adjusted_dodge_bonus =
        max(0, dodge_bonus - armour_dodge_penalty);

    const int adjusted_shield_penalty = you.adjusted_shield_penalty(scale);

    const int prestepdown_evasion =
        size_base_ev
        + armour_adjusted_dodge_bonus
        - adjusted_evasion_penalty
        - adjusted_shield_penalty;

    const int poststepdown_evasion =
        stepdown_value(prestepdown_evasion, 20*scale, 30*scale, 60*scale, -1);

    const int evasion_bonuses = _player_evasion_bonuses(evit) * scale;

    const int prescaled_evasion =
        poststepdown_evasion + evasion_bonuses;

    const int final_evasion =
        _player_scale_evasion(prescaled_evasion, scale);

    return unscale_round_up(final_evasion, scale);
}

static int _player_body_armour_racial_spellcasting_bonus(const int scale)
{
    const item_def *body_armour = you.slot_item(EQ_BODY_ARMOUR, false);
    if (!body_armour)
        return 0;

    const iflags_t armour_race = get_equip_race(*body_armour);
    const iflags_t player_race = get_species_race(you.species);

    int armour_racial_spellcasting_bonus = 0;
    if (armour_race & ISFLAG_ELVEN)
        armour_racial_spellcasting_bonus += 25;

    if (armour_race & ISFLAG_DWARVEN)
        armour_racial_spellcasting_bonus -= 15;

    if (armour_race & player_race)
        armour_racial_spellcasting_bonus += 15;

    return (armour_racial_spellcasting_bonus * scale);
}

// Returns the spellcasting penalty (increase in spell failure) for the
// player's worn body armour and shield.
int player_armour_shield_spell_penalty()
{
    const int scale = 100;

    const int body_armour_penalty =
        max(25 * you.adjusted_body_armour_penalty(scale)
            - _player_body_armour_racial_spellcasting_bonus(scale), 0);

    const int total_penalty = body_armour_penalty
                 + 25 * you.adjusted_shield_penalty(scale)
                 - 20 * scale;

    return (max(total_penalty, 0) / scale);
}

int player_mag_abil(bool is_weighted)
{
    int ma = 0;

    // Brilliance Potion
    ma += 6 * (you.duration[DUR_BRILLIANCE] ? 1 : 0);

    // All effects negated by magical suppression should go in here.
    if (!you.suppressed())
    {
        // Rings
        ma += 3 * you.wearing(EQ_RINGS, RING_WIZARDRY);

        // Staves
        ma += 4 * you.wearing(EQ_STAFF, STAFF_WIZARDRY);
    }

    return ((is_weighted) ? ((ma * you.intel()) / 10) : ma);
}

int player_shield_class(void)
{
    int shield = 0;
    int stat = 0;

    if (you.incapacitated())
        return 0;

    if (player_wearing_slot(EQ_SHIELD))
    {
        const item_def& item = you.inv[you.equip[EQ_SHIELD]];
        int size_factor = (you.body_size(PSIZE_TORSO) - SIZE_MEDIUM)
                        * (item.sub_type - ARM_LARGE_SHIELD);
        int base_shield = property(item, PARM_AC) * 2 + size_factor;

        int racial_bonus = _player_armour_racial_bonus(item);

        // bonus applied only to base, see above for effect:
        shield += base_shield * 50;
        shield += base_shield * you.skill(SK_SHIELDS, 5) / 2;
        shield += base_shield * racial_bonus * 10 / 6;

        shield += item.plus * 100;

        if (item.sub_type == ARM_BUCKLER)
            stat = you.dex() * 38;
        else if (item.sub_type == ARM_LARGE_SHIELD)
            stat = you.dex() * 12 + you.strength() * 26;
        else
            stat = you.dex() * 19 + you.strength() * 19;
        stat = stat * (base_shield + 13) / 26;
    }
    else
    {
        if (you.duration[DUR_MAGIC_SHIELD])
            shield += 900 + you.skill(SK_EVOCATIONS, 75);

        if (!you.duration[DUR_FIRE_SHIELD]
            && you.duration[DUR_CONDENSATION_SHIELD])
        {
            shield += 800 + you.skill(SK_ICE_MAGIC, 60);
        }
    }

    if (you.duration[DUR_DIVINE_SHIELD])
    {
        shield += you.attribute[ATTR_DIVINE_SHIELD] * 150;
        stat = max(stat, int(you.attribute[ATTR_DIVINE_SHIELD] * 300));
    }

    if (shield + stat > 0
        && (player_wearing_slot(EQ_SHIELD) || you.duration[DUR_DIVINE_SHIELD]))
    {
        shield += you.skill(SK_SHIELDS, 38)
                + min(you.skill(SK_SHIELDS, 38), 3 * 38);
    }

    // mutations
    // +2, +4, +6
    shield += (player_mutation_level(MUT_LARGE_BONE_PLATES) > 0
               ? player_mutation_level(MUT_LARGE_BONE_PLATES) * 200
               : 0);

    return (shield + stat + 50) / 100;
}

int player_sust_abil(bool calc_unid)
{
    int sa = 0;

    // All effects negated by magical suppression should go in here.
    if (!you.suppressed())
        sa += you.wearing(EQ_RINGS, RING_SUSTAIN_ABILITIES, calc_unid);

    if (sa > 2)
        sa = 2;

    return sa;
}

int carrying_capacity(burden_state_type bs)
{
    // Yuck.  We need this for gameplay - it nerfs small forms too much
    // otherwise - but there's no good way to rationalize here...  --sorear
    const int used_weight = max(you.body_weight(), you.body_weight(true));

    int cap = 2 * used_weight + you.strength() * 250 + 1000;
    // We are nice to the lighter species in that strength adds absolutely
    // instead of relatively to body weight. --dpeg

    if (you.stat_zero[STAT_STR])
        cap /= 2;

    if (bs == BS_UNENCUMBERED)
        return ((cap * 5) / 6);
    else if (bs == BS_ENCUMBERED)
        return ((cap * 11) / 12);
    else
        return cap;
}

int burden_change(void)
{
    const burden_state_type old_burdenstate = you.burden_state;

    you.burden = 0;

    for (int bu = 0; bu < ENDOFPACK; bu++)
    {
        if (you.inv[bu].quantity < 1)
            continue;

        you.burden += item_mass(you.inv[bu]) * you.inv[bu].quantity;
    }

    you.burden_state = BS_UNENCUMBERED;
    set_redraw_status(REDRAW_BURDEN);
    you.redraw_evasion = true;

    // changed the burdened levels to match the change to max_carried
    if (you.burden <= carrying_capacity(BS_UNENCUMBERED))
    {
        you.burden_state = BS_UNENCUMBERED;

        // this message may have to change, just testing {dlb}
        if (old_burdenstate != you.burden_state)
            mpr("Your possessions no longer seem quite so burdensome.");
    }
    else if (you.burden <= carrying_capacity(BS_ENCUMBERED))
    {
        you.burden_state = BS_ENCUMBERED;

        if (old_burdenstate != you.burden_state)
        {
            mpr("You are being weighed down by all of your possessions.");
            learned_something_new(HINT_HEAVY_LOAD);
        }
    }
    else
    {
        you.burden_state = BS_OVERLOADED;

        if (old_burdenstate != you.burden_state)
        {
            mpr("You are being crushed by all of your possessions.");
            learned_something_new(HINT_HEAVY_LOAD);
        }
    }

    // Stop travel if we get burdened (as from potions of might wearing off).
    if (you.burden_state > old_burdenstate)
        interrupt_activity(AI_BURDEN_CHANGE);

    return you.burden;
}

void forget_map(bool rot)
{
    ASSERT(!crawl_state.game_is_arena());

    // If forgetting was intentional, clear the travel trail.
    if (!rot)
        clear_travel_trail();

    // Labyrinth and the Abyss use special rotting rules.
    const bool rot_resist = player_in_branch(BRANCH_LABYRINTH)
                                && you.species == SP_MINOTAUR
                            || player_in_branch(BRANCH_ABYSS)
                                && you.religion == GOD_LUGONU;
    const double geometric_chance = 0.99;
    const int radius = (rot_resist ? 200 : 100);

    const int scalar = 0xFF;
    for (rectangle_iterator ri(0); ri; ++ri)
    {
        const coord_def &p = *ri;
        if (you.see_cell(p) || !env.map_knowledge(p).known())
            continue;

        if (rot)
        {
            const int dist = distance2(you.pos(), p);
            int chance = pow(geometric_chance,
                             max(1, (dist - radius) / 40)) * scalar;
            if (x_chance_in_y(chance, scalar))
                continue;
        }

        env.map_knowledge(p).clear();
        StashTrack.update_stash(p);
#ifdef USE_TILE
        tile_forget_map(p);
#endif
    }

    ash_detect_portals(is_map_persistent());
#ifdef USE_TILE
    tiles.update_minimap_bounds();
#endif
}

static void _remove_temp_mutations()
{
    int num_remove = min(you.attribute[ATTR_TEMP_MUTATIONS],
        max(you.attribute[ATTR_TEMP_MUTATIONS] * 5 / 12 - random2(3),
        2 + random2(3)));

    if (num_remove >= you.attribute[ATTR_TEMP_MUTATIONS])
        mpr("You feel the corruption within you wane completely.", MSGCH_DURATION);
    else
        mpr("You feel the corruption within you wane somewhat.", MSGCH_DURATION);

    for (int i = 0; i < num_remove; ++i)
        delete_temp_mutation();

    if (you.attribute[ATTR_TEMP_MUTATIONS] > 0)
    {
        you.attribute[ATTR_TEMP_MUT_XP] +=
            min(you.experience_level, 17) * (350 + roll_dice(5, 350)) / 17;
    }
}

int get_exp_progress()
{
    if (you.experience_level >= 27)
        return 0;

    const int current = exp_needed(you.experience_level);
    const int next    = exp_needed(you.experience_level + 1);
    if (next == current)
        return 0;
    return ((you.experience - current) * 100 / (next - current));
}

void gain_exp(unsigned int exp_gained, unsigned int* actual_gain)
{
    if (crawl_state.game_is_arena())
        return;

    if (crawl_state.game_is_zotdef())
    {
        you.zot_points += exp_gained;
        // All XP, for some reason Sprint speeds up only skill training,
        // but not levelling, Ash skill transfer, etc.
        exp_gained *= 2;
    }

    if (you.penance[GOD_ASHENZARI])
        ash_reduce_penance(exp_gained);

    const unsigned int old_exp = you.experience;

    dprf("gain_exp: %d", exp_gained);

    if (you.transfer_skill_points > 0)
    {
        // Can happen if the game got interrupted during target skill choice.
        if (is_invalid_skill(you.transfer_to_skill))
        {
            you.transfer_from_skill = SK_NONE;
            you.transfer_skill_points = 0;
            you.transfer_total_skill_points = 0;
        }
        else
        {
            int amount = exp_gained * 10
                                / calc_skill_cost(you.skill_cost_level);
            if (amount >= 20 || one_chance_in(20 - amount))
            {
                amount = max(20, amount);
                transfer_skill_points(you.transfer_from_skill,
                                      you.transfer_to_skill, amount, false);
            }
        }
    }

    if (you.experience + exp_gained > (unsigned int)MAX_EXP_TOTAL)
        you.experience = MAX_EXP_TOTAL;
    else
        you.experience += exp_gained;

    you.attribute[ATTR_EVOL_XP] += exp_gained;

    if (!you.sage_skills.empty())
    {
        int which_sage = random2(you.sage_skills.size());
        skill_type skill = you.sage_skills[which_sage];

#if TAG_MAJOR_VERSION > 34
        // These are supposed to be purged from the sage lists in
        // _change_skill_level()
        ASSERT(you.skills[skill] < 27);
#endif

        // FIXME: shouldn't use more XP than needed to max the skill
        const int old_avail = you.exp_available;
        // Bonus skill training from Sage.
        you.exp_available =
            div_rand_round(exp_gained * (you.sage_bonus[which_sage] + 50), 100);
        you.sage_xp[which_sage] -= you.exp_available;
        train_skill(skill, you.exp_available);
        you.exp_available = old_avail;
        exp_gained = div_rand_round(exp_gained, 2);

        if (you.sage_xp[which_sage] <= 0
#if TAG_MAJOR_VERSION == 34
            || you.skills[skill] == 27
#endif
            )
        {
            mprf("You feel less studious about %s.", skill_name(skill));
            erase_any(you.sage_skills, which_sage);
            erase_any(you.sage_xp, which_sage);
            erase_any(you.sage_bonus, which_sage);
        }
    }

    if (crawl_state.game_is_sprint())
        exp_gained = sprint_modify_exp(exp_gained);

    you.exp_available += exp_gained;

    train_skills();
    while (you.exp_available >= calc_skill_cost(you.skill_cost_level)
           && check_selected_skills())
    {
        train_skills();
    }

    if (you.exp_available >= calc_skill_cost(you.skill_cost_level))
        you.exp_available = calc_skill_cost(you.skill_cost_level);

    level_change();

    if (actual_gain != NULL)
        *actual_gain = you.experience - old_exp;

    if (you.attribute[ATTR_TEMP_MUTATIONS] > 0)
    {
        you.attribute[ATTR_TEMP_MUT_XP] -= exp_gained;
        if (you.attribute[ATTR_TEMP_MUT_XP] <= 0)
            _remove_temp_mutations();
    }

    recharge_elemental_evokers(exp_gained);
}

static void _draconian_scale_colour_message()
{
    switch (you.species)
    {
    case SP_RED_DRACONIAN:
        mpr("Your scales start taking on a fiery red colour.",
            MSGCH_INTRINSIC_GAIN);
        perma_mutate(MUT_HEAT_RESISTANCE, 1, "draconian maturity");
        break;

    case SP_WHITE_DRACONIAN:
        mpr("Your scales start taking on an icy white colour.",
            MSGCH_INTRINSIC_GAIN);
        perma_mutate(MUT_COLD_RESISTANCE, 1, "draconian maturity");
        break;

    case SP_GREEN_DRACONIAN:
        mpr("Your scales start taking on a lurid green colour.",
            MSGCH_INTRINSIC_GAIN);
        perma_mutate(MUT_POISON_RESISTANCE, 1, "draconian maturity");
        break;

    case SP_YELLOW_DRACONIAN:
        mpr("Your scales start taking on a golden yellow colour.",
            MSGCH_INTRINSIC_GAIN);
        break;

    case SP_GREY_DRACONIAN:
        mpr("Your scales start taking on a dull iron-grey colour.",
            MSGCH_INTRINSIC_GAIN);
        perma_mutate(MUT_UNBREATHING, 1, "draconian maturity");
        break;

    case SP_BLACK_DRACONIAN:
        mpr("Your scales start taking on a glossy black colour.",
            MSGCH_INTRINSIC_GAIN);
        perma_mutate(MUT_SHOCK_RESISTANCE, 1, "draconian maturity");
        break;

    case SP_PURPLE_DRACONIAN:
        mpr("Your scales start taking on a rich purple colour.",
            MSGCH_INTRINSIC_GAIN);
        break;

    case SP_MOTTLED_DRACONIAN:
        mpr("Your scales start taking on a weird mottled pattern.",
            MSGCH_INTRINSIC_GAIN);
        break;

    case SP_PALE_DRACONIAN:
        mpr("Your scales start fading to a pale cyan-grey colour.",
            MSGCH_INTRINSIC_GAIN);
        break;

    case SP_BASE_DRACONIAN:
        mpr("");
        break;

    default:
        break;
    }
}

bool will_gain_life(int lev)
{
    if (lev < you.attribute[ATTR_LIFE_GAINED] - 2)
        return false;

    return (you.lives + you.deaths < (lev - 1) / 3);
}

static void _felid_extra_life()
{
    if (will_gain_life(you.max_level)
        && you.lives < 2)
    {
        you.lives++;
        mpr("Extra life!", MSGCH_INTRINSIC_GAIN);
        you.attribute[ATTR_LIFE_GAINED] = you.max_level;
        // Should play the 1UP sound from SMB...
    }
}

void level_change(int source, const char* aux, bool skip_attribute_increase)
{
    const bool wiz_cmd = crawl_state.prev_cmd == CMD_WIZARD
                      || crawl_state.repeat_cmd == CMD_WIZARD;

    // necessary for the time being, as level_change() is called
    // directly sometimes {dlb}
    you.redraw_experience = true;

    while (you.experience < exp_needed(you.experience_level))
        lose_level(source, aux);

    while (you.experience_level < 27
           && you.experience >= exp_needed(you.experience_level + 1))
    {
        if (!skip_attribute_increase && !wiz_cmd)
        {
            crawl_state.cancel_cmd_all();

            if (is_processing_macro())
                flush_input_buffer(FLUSH_ABORT_MACRO);
        }

        // [ds] Make sure we increment you.experience_level and apply
        // any stat/hp increases only after we've cleared all prompts
        // for this experience level. If we do part of the work before
        // the prompt, and a player on telnet gets disconnected, the
        // SIGHUP will save Crawl in the in-between state and rob the
        // player of their level-up perks.

        const int new_exp = you.experience_level + 1;

        if (new_exp <= you.max_level)
        {
            mprf(MSGCH_INTRINSIC_GAIN,
                 "Welcome back to level %d!", new_exp);

            // No more prompts for this XL past this point.

            you.experience_level = new_exp;
        }
        else  // Character has gained a new level
        {
            // Don't want to see the dead creature at the prompt.
            redraw_screen();
            // There may be more levels left to gain.
            you.redraw_experience = true;

            if (new_exp == 27)
            {
                mpr("You have reached level 27, the final one!",
                    MSGCH_INTRINSIC_GAIN);
            }
            else
            {
                mprf(MSGCH_INTRINSIC_GAIN, "You have reached level %d!",
                     new_exp);
            }

            if (!(new_exp % 3) && !skip_attribute_increase)
                if (!attribute_increase())
                    return; // abort level gain, the xp is still there

            crawl_state.stat_gain_prompt = false;
            you.experience_level = new_exp;
            you.max_level = you.experience_level;

#ifdef USE_TILE_LOCAL
            // In case of intrinsic ability changes.
            tiles.layout_statcol();
            redraw_screen();
#endif

            switch (you.species)
            {
            case SP_HUMAN:
                if (!(you.experience_level % 4))
                    modify_stat(STAT_RANDOM, 1, false, "level gain");
                break;

            case SP_HIGH_ELF:
                if (!(you.experience_level % 3))
                {
                    modify_stat((coinflip() ? STAT_INT
                                            : STAT_DEX), 1, false,
                                "level gain");
                }
                break;

            case SP_DEEP_ELF:
                if (!(you.experience_level % 4))
                    modify_stat(STAT_INT, 1, false, "level gain");
                break;

            case SP_SLUDGE_ELF:
                if (!(you.experience_level % 4))
                {
                    modify_stat((coinflip() ? STAT_INT
                                            : STAT_DEX), 1, false,
                                "level gain");
                }
                break;

            case SP_DEEP_DWARF:
                if (you.experience_level == 14)
                {
                    mpr("You feel somewhat more resistant.",
                        MSGCH_INTRINSIC_GAIN);
                    perma_mutate(MUT_NEGATIVE_ENERGY_RESISTANCE, 1, "level up");
                }

                if ((you.experience_level == 9)
                    || (you.experience_level == 18))
                {
                    perma_mutate(MUT_PASSIVE_MAPPING, 1, "level up");
                }

                if (!(you.experience_level % 4))
                {
                    modify_stat(coinflip() ? STAT_STR
                                           : STAT_INT, 1, false,
                                "level gain");
                }
                break;

            case SP_HALFLING:
                if (!(you.experience_level % 5))
                    modify_stat(STAT_DEX, 1, false, "level gain");
                break;

            case SP_KOBOLD:
                if (!(you.experience_level % 5))
                {
                    modify_stat((coinflip() ? STAT_STR
                                            : STAT_DEX), 1, false,
                                "level gain");
                }
                break;

            case SP_HILL_ORC:
                if (!(you.experience_level % 5))
                    modify_stat(STAT_STR, 1, false, "level gain");
                break;

            case SP_MUMMY:
                if (you.experience_level == 13 || you.experience_level == 26)
                {
                    mpr("You feel more in touch with the powers of death.",
                        MSGCH_INTRINSIC_GAIN);
                }

                if (you.experience_level == 13)  // level 13 for now -- bwr
                {
                    mpr("You can now infuse your body with magic to restore "
                        "decomposition.", MSGCH_INTRINSIC_GAIN);
                }
                break;

            case SP_VAMPIRE:
                if (you.experience_level == 3)
                {
                    if (you.hunger_state > HS_SATIATED)
                    {
                        mpr("If you weren't so full you could now transform "
                            "into a vampire bat.", MSGCH_INTRINSIC_GAIN);
                    }
                    else
                    {
                        mpr("You can now transform into a vampire bat.",
                            MSGCH_INTRINSIC_GAIN);
                    }
                }
                else if (you.experience_level == 6)
                {
                    mpr("You can now bottle potions of blood from corpses.",
                        MSGCH_INTRINSIC_GAIN);
                }
                break;

            case SP_NAGA:
                if (!(you.experience_level % 4))
                    modify_stat(STAT_RANDOM, 1, false, "level gain");

                if (!(you.experience_level % 3))
                {
                    mpr("Your skin feels tougher.", MSGCH_INTRINSIC_GAIN);
                    you.redraw_armour_class = true;
                }

                if (you.experience_level == 13)
                {
                    mpr("Your tail grows strong enough to constrict"
                        " your enemies.", MSGCH_INTRINSIC_GAIN);
                }
                break;

            case SP_TROLL:
                if (!(you.experience_level % 3))
                    modify_stat(STAT_STR, 1, false, "level gain");
                break;

            case SP_OGRE:
                if (!(you.experience_level % 3))
                    modify_stat(STAT_STR, 1, false, "level gain");
                break;

            case SP_BASE_DRACONIAN:
                if (you.experience_level >= 7)
                {
                    you.species = random_draconian_player_species();

                    // We just changed our aptitudes, so some skills may now
                    // be at the wrong level (with negative progress); if we
                    // print anything in this condition, we might trigger a
                    // --More--, a redraw, and a crash (#6376 on Mantis).
                    //
                    // Hence we first fix up our skill levels silently (passing
                    // do_level_up = false) but save the old values; then when
                    // we want the messages later, we restore the old skill
                    // levels and call check_skill_level_change() again, this
                    // time passing do_update = true.

                    uint8_t saved_skills[NUM_SKILLS];
                    for (int i = SK_FIRST_SKILL; i < NUM_SKILLS; ++i)
                    {
                        saved_skills[i] = you.skills[i];
                        check_skill_level_change(static_cast<skill_type>(i),
                                                 false);
                    }
                    // The player symbol depends on species.
                    update_player_symbol();
#ifdef USE_TILE
                    init_player_doll();
#endif
                    _draconian_scale_colour_message();

                    // Produce messages about skill increases/decreases. We
                    // restore one skill level at a time so that at most the
                    // skill being checked is at the wrong level.
                    for (int i = SK_FIRST_SKILL; i < NUM_SKILLS; ++i)
                    {
                        you.skills[i] = saved_skills[i];
                        check_skill_level_change(static_cast<skill_type>(i));
                    }

                    redraw_screen();
                }
            case SP_RED_DRACONIAN:
            case SP_WHITE_DRACONIAN:
            case SP_GREEN_DRACONIAN:
            case SP_YELLOW_DRACONIAN:
            case SP_GREY_DRACONIAN:
            case SP_BLACK_DRACONIAN:
            case SP_PURPLE_DRACONIAN:
            case SP_MOTTLED_DRACONIAN:
            case SP_PALE_DRACONIAN:
                if (!(you.experience_level % 3))
                {
                    mpr("Your scales feel tougher.", MSGCH_INTRINSIC_GAIN);
                    you.redraw_armour_class = true;
                }

                if (!(you.experience_level % 4))
                    modify_stat(STAT_RANDOM, 1, false, "level gain");

                if (you.experience_level == 14)
                {
                    switch (you.species)
                    {
                    case SP_GREEN_DRACONIAN:
                        perma_mutate(MUT_STINGER, 1, "draconian growth");
                        break;
                    case SP_YELLOW_DRACONIAN:
                        perma_mutate(MUT_ACIDIC_BITE, 1, "draconian growth");
                        break;
                    case SP_BLACK_DRACONIAN:
                        perma_mutate(MUT_BIG_WINGS, 1, "draconian growth");
                        mpr("You can now fly continuously.", MSGCH_INTRINSIC_GAIN);
                        break;
                    default:
                        break;
                    }
                }
                break;

            case SP_CENTAUR:
                if (!(you.experience_level % 4))
                {
                    modify_stat((coinflip() ? STAT_STR
                                            : STAT_DEX), 1, false,
                                "level gain");
                }
                break;

            case SP_DEMIGOD:
                if (!(you.experience_level % 2))
                    modify_stat(STAT_RANDOM, 1, false, "level gain");
                break;

            case SP_SPRIGGAN:
                if (!(you.experience_level % 5))
                {
                    modify_stat((coinflip() ? STAT_INT
                                            : STAT_DEX), 1, false,
                                "level gain");
                }
                break;

            case SP_MINOTAUR:
                if (!(you.experience_level % 4))
                {
                    modify_stat((coinflip() ? STAT_STR
                                            : STAT_DEX), 1, false,
                                "level gain");
                }
                break;

            case SP_DEMONSPAWN:
            {
                bool gave_message = false;
                int level = 0;
                mutation_type first_body_facet = NUM_MUTATIONS;

                for (unsigned i = 0; i < you.demonic_traits.size(); ++i)
                {
                    if (is_body_facet(you.demonic_traits[i].mutation))
                    {
                        if (first_body_facet < NUM_MUTATIONS
                            && you.demonic_traits[i].mutation
                                != first_body_facet)
                        {
                            if (you.experience_level == level)
                            {
                                mpr("You feel monstrous as your "
                                     "demonic heritage exerts itself.",
                                     MSGCH_MUTATION);

                                mark_milestone("monstrous", "is a "
                                               "monstrous demonspawn!");
                            }
                            break;
                        }

                        if (first_body_facet == NUM_MUTATIONS)
                        {
                            first_body_facet = you.demonic_traits[i].mutation;
                            level = you.demonic_traits[i].level_gained;
                        }
                    }
                }

                for (unsigned i = 0; i < you.demonic_traits.size(); ++i)
                {
                    if (you.demonic_traits[i].level_gained
                        == you.experience_level)
                    {
                        if (!gave_message)
                        {
                            mpr("Your demonic ancestry asserts itself...",
                                MSGCH_INTRINSIC_GAIN);

                            gave_message = true;
                        }

                        perma_mutate(you.demonic_traits[i].mutation, 1,
                                     "demonic ancestry");
                    }
                }

                if (!(you.experience_level % 4))
                    modify_stat(STAT_RANDOM, 1, false, "level gain");
                break;
            }

            case SP_GHOUL:
                if (!(you.experience_level % 5))
                    modify_stat(STAT_STR, 1, false, "level gain");
                break;

            case SP_TENGU:
                if (!(you.experience_level % 4))
                    modify_stat(STAT_RANDOM, 1, false, "level gain");

                if (you.experience_level == 5)
                {
                    mpr("You have gained the ability to fly.",
                        MSGCH_INTRINSIC_GAIN);
                }
                else if (you.experience_level == 15)
                    mpr("You can now fly continuously.", MSGCH_INTRINSIC_GAIN);
                break;

            case SP_MERFOLK:
                if (!(you.experience_level % 5))
                    modify_stat(STAT_RANDOM, 1, false, "level gain");
                break;

            case SP_FELID:
                if (!(you.experience_level % 5))
                {
                    modify_stat((coinflip() ? STAT_INT
                                            : STAT_DEX), 1, false,
                                "level gain");
                }

                if (you.experience_level == 6 || you.experience_level == 12)
                    perma_mutate(MUT_SHAGGY_FUR, 1, "growing up");

                _felid_extra_life();
                break;

            case SP_OCTOPODE:
                if (!(you.experience_level % 5))
                    modify_stat(STAT_RANDOM, 1, false, "level gain");
                break;

            case SP_DJINNI:
                if (!(you.experience_level % 4))
                    modify_stat(STAT_RANDOM, 1, false, "level gain");
                break;

            default:
                break;
            }
        }

        // zot defence abilities; must also be updated in abl-show.cc when these levels are changed
        if (crawl_state.game_is_zotdef())
        {
            if (you.experience_level == 1)
                mpr("Your Zot abilities now extend through the making of dart traps.", MSGCH_INTRINSIC_GAIN);
            if (you.experience_level == 2)
                mpr("Your Zot abilities now extend through the making of oklob saplings.", MSGCH_INTRINSIC_GAIN);
            if (you.experience_level == 3)
                mpr("Your Zot abilities now extend through the making of arrow traps.", MSGCH_INTRINSIC_GAIN);
            if (you.experience_level == 4)
                mpr("Your Zot abilities now extend through the making of plants.", MSGCH_INTRINSIC_GAIN);
            if (you.experience_level == 4)
                mpr("Your Zot abilities now extend through removing curses.", MSGCH_INTRINSIC_GAIN);
            if (you.experience_level == 5)
                mpr("Your Zot abilities now extend through the making of burning bushes.", MSGCH_INTRINSIC_GAIN);
            if (you.experience_level == 6)
                mpr("Your Zot abilities now extend through the making of altars and grenades.", MSGCH_INTRINSIC_GAIN);
            if (you.experience_level == 7)
                mpr("Your Zot abilities now extend through the making of oklob plants.", MSGCH_INTRINSIC_GAIN);
            if (you.experience_level == 8)
                mpr("Your Zot abilities now extend through the making of net traps.", MSGCH_INTRINSIC_GAIN);
            if (you.experience_level == 9)
                mpr("Your Zot abilities now extend through the making of ice statues.", MSGCH_INTRINSIC_GAIN);
            if (you.experience_level == 10)
                mpr("Your Zot abilities now extend through the making of spear traps.", MSGCH_INTRINSIC_GAIN);
            if (you.experience_level == 11)
                mpr("Your Zot abilities now extend through the making of alarm traps.", MSGCH_INTRINSIC_GAIN);
            if (you.experience_level == 12)
                mpr("Your Zot abilities now extend through the making of mushroom circles.", MSGCH_INTRINSIC_GAIN);
            if (you.experience_level == 13)
                mpr("Your Zot abilities now extend through the making of bolt traps.", MSGCH_INTRINSIC_GAIN);
            if (you.experience_level == 14)
                mpr("Your Zot abilities now extend through the making of orange crystal statues.", MSGCH_INTRINSIC_GAIN);
            if (you.experience_level == 15)
                mpr("Your Zot abilities now extend through the making of needle traps.", MSGCH_INTRINSIC_GAIN);
            if (you.experience_level == 16)
                mpr("Your Zot abilities now extend through self-teleportation.", MSGCH_INTRINSIC_GAIN);
            if (you.experience_level == 17)
                mpr("Your Zot abilities now extend through making water.", MSGCH_INTRINSIC_GAIN);
            if (you.experience_level == 19)
                mpr("Your Zot abilities now extend through the making of lightning spires.", MSGCH_INTRINSIC_GAIN);
            if (you.experience_level == 20)
                mpr("Your Zot abilities now extend through the making of silver statues.", MSGCH_INTRINSIC_GAIN);
            // gold and bazaars gained together
            if (you.experience_level == 21)
                mpr("Your Zot abilities now extend through the making of bazaars.", MSGCH_INTRINSIC_GAIN);
            if (you.experience_level == 21)
                mpr("Your Zot abilities now extend through acquiring gold.", MSGCH_INTRINSIC_GAIN);
            if (you.experience_level == 22)
                mpr("Your Zot abilities now extend through the making of oklob circles.", MSGCH_INTRINSIC_GAIN);
            if (you.experience_level == 23)
                mpr("Your Zot abilities now extend through invoking Sage effects.", MSGCH_INTRINSIC_GAIN);
            if (you.experience_level == 24)
                mpr("Your Zot abilities now extend through acquirement.", MSGCH_INTRINSIC_GAIN);
            if (you.experience_level == 25)
                mpr("Your Zot abilities now extend through the making of blade traps.", MSGCH_INTRINSIC_GAIN);
            if (you.experience_level == 26)
                mpr("Your Zot abilities now extend through the making of curse skulls.", MSGCH_INTRINSIC_GAIN);
#if 0
            if (you.experience_level == 27)
                mpr("Your Zot abilities now extend through the making of teleport traps.", MSGCH_INTRINSIC_GAIN);
#endif
        }

        const int old_hp = you.hp;
        const int old_maxhp = you.hp_max;
        const int old_mp = you.magic_points;
        const int old_maxmp = you.max_magic_points;

        // recalculate for game
        calc_hp();
        calc_mp();

        you.hp = old_hp * you.hp_max / old_maxhp;
        you.magic_points = old_maxmp > 0 ?
          old_mp * you.max_magic_points / old_maxmp : you.max_magic_points;

        // Get "real" values for note-taking, i.e. ignore Berserk,
        // transformations or equipped items.
        const int note_maxhp = get_real_hp(false, false);
        const int note_maxmp = get_real_mp(false);

        char buf[200];
        sprintf(buf, "HP: %d/%d MP: %d/%d",
                min(you.hp, note_maxhp), note_maxhp,
                min(you.magic_points, note_maxmp), note_maxmp);
        take_note(Note(NOTE_XP_LEVEL_CHANGE, you.experience_level, 0, buf));

        xom_is_stimulated(12);

        learned_something_new(HINT_NEW_LEVEL);
    }

    while (you.experience >= exp_needed(you.max_level + 1))
    {
        ASSERT(you.experience_level == 27);
        ASSERT(you.max_level < 127); // marshalled as an 1-byte value
        you.max_level++;
        if (you.species == SP_FELID)
            _felid_extra_life();
    }

    you.redraw_title = true;

#ifdef DGL_WHEREIS
    whereis_record();
#endif

    // Hints mode arbitrarily ends at xp 7.
    if (crawl_state.game_is_hints() && you.experience_level >= 7)
        hints_finished();
}

void adjust_level(int diff, bool just_xp)
{
    ASSERT((uint64_t)you.experience <= (uint64_t)MAX_EXP_TOTAL);

    if (you.experience_level + diff < 1)
        you.experience = 0;
    else if (you.experience_level + diff >= 27)
        you.experience = max(you.experience, exp_needed(27));
    else
    {
        while (diff < 0 && you.experience >= exp_needed(27))
        {
            // Having XP for level 53 and going back to 26 due to a single
            // card would mean your felid is not going to get any extra lives
            // in foreseable future.
            you.experience -= exp_needed(27) - exp_needed(26);
            diff++;
        }
        int old_min = exp_needed(you.experience_level);
        int old_max = exp_needed(you.experience_level + 1);
        int new_min = exp_needed(you.experience_level + diff);
        int new_max = exp_needed(you.experience_level + 1 + diff);
        dprf("XP before: %d\n", you.experience);
        dprf("%4.2f of %d..%d to %d..%d",
             (you.experience - old_min) * 1.0 / (old_max - old_min),
             old_min, old_max, new_min, new_max);

        you.experience = ((int64_t)(new_max - new_min))
                       * (you.experience - old_min)
                       / (old_max - old_min)
                       + new_min;
        dprf("XP after: %d\n", you.experience);
    }

    ASSERT((uint64_t)you.experience <= (uint64_t)MAX_EXP_TOTAL);

    if (!just_xp)
        level_change();
}

// Here's a question for you: does the ordering of mods make a difference?
// (yes) -- are these things in the right order of application to stealth?
// - 12mar2000 {dlb}
int check_stealth(void)
{
    ASSERT(!crawl_state.game_is_arena());
#ifdef WIZARD
    // Extreme stealthiness can be enforced by wizmode stealth setting.
    if (you.skills[SK_STEALTH] > 27)
        return 1000;
#endif

    if (you.attribute[ATTR_SHADOWS] || you.berserk() || you.stat_zero[STAT_DEX])
        return 0;

    int stealth = you.dex() * 3;

    int race_mod = 0;
    if (player_genus(GENPC_DRACONIAN))
        race_mod = 12;
    else
    {
        switch (you.species) // why not use body_size here?
        {
        case SP_TROLL:
        case SP_OGRE:
        case SP_CENTAUR:
        case SP_DJINNI:
            race_mod = 9;
            break;
        case SP_MINOTAUR:
            race_mod = 12;
            break;
        case SP_VAMPIRE:
            // Thirsty/bat-form vampires are (much) more stealthy
            if (you.hunger_state == HS_STARVING)
                race_mod = 21;
            else if (you.form == TRAN_BAT
                     || you.hunger_state <= HS_NEAR_STARVING)
            {
                race_mod = 20;
            }
            else if (you.hunger_state < HS_SATIATED)
                race_mod = 19;
            else
                race_mod = 18;
            break;
        case SP_HALFLING:
        case SP_KOBOLD:
        case SP_SPRIGGAN:
        case SP_NAGA:       // not small but very good at stealth
        case SP_FELID:
        case SP_OCTOPODE:
            race_mod = 18;
            break;
        default:
            race_mod = 15;
            break;
        }
    }

    switch (you.form)
    {
    case TRAN_FUNGUS:
        race_mod = 30;
        break;
    case TRAN_TREE:
        race_mod = 27; // masquerading as scenery
        break;
    case TRAN_SPIDER:
    case TRAN_JELLY:
    case TRAN_WISP:
        race_mod = 21;
        break;
    case TRAN_ICE_BEAST:
        race_mod = 15;
        break;
    case TRAN_STATUE:
        race_mod -= 3; // depends on the base race
        break;
    case TRAN_DRAGON:
        race_mod = 6;
        break;
    case TRAN_PORCUPINE:
        race_mod = 12; // small but noisy
        break;
    case TRAN_PIG:
        race_mod = 9; // trotters, oinking...
        break;
    case TRAN_BAT:
        if (you.species != SP_VAMPIRE)
            race_mod = 17;
        break;
    case TRAN_BLADE_HANDS:
        if (you.species == SP_FELID && !you.airborne())
            stealth -= 50; // a constant penalty
        break;
    case TRAN_LICH:
        race_mod++; // intentionally tiny, lich form is already overpowered
        break;
    case TRAN_NONE:
    case TRAN_APPENDAGE:
        break;
    }

    stealth += you.skill(SK_STEALTH, race_mod);

    if (you.burden_state > BS_UNENCUMBERED)
        stealth /= you.burden_state;

    if (you.confused())
        stealth /= 3;

    if (you.duration[DUR_SWIFTNESS] > 0)
        stealth /= 2;

    const item_def *arm = you.slot_item(EQ_BODY_ARMOUR, false);
    const item_def *cloak = you.slot_item(EQ_CLOAK, false);
    const item_def *boots = you.slot_item(EQ_BOOTS, false);

    // All effects negated by magical suppression should go in here.
    if (!you.suppressed())
    {
        if (arm)
        {
            // [ds] New stealth penalty formula from rob: SP = 6 * (EP^2)
            // Now 2 * EP^2 / 3 after EP rescaling.
            const int ep = -property(*arm, PARM_EVASION);
            const int penalty = 2 * ep * ep / 3;
    #if 0
            dprf("Stealth penalty for armour (ep: %d): %d", ep, penalty);
    #endif
            stealth -= penalty;
        }

        stealth += you.scan_artefacts(ARTP_STEALTH);
    }

    // Not exactly magical, so not suppressed.
    if (cloak && get_equip_race(*cloak) == ISFLAG_ELVEN)
        stealth += 20;

    if (you.duration[DUR_STEALTH])
        stealth += 80;

    if (you.duration[DUR_AGILITY])
        stealth += 50;

    if (you.airborne())
        stealth += 10;

    else if (you.in_water())
    {
        // Merfolk can sneak up on monsters underwater -- bwr
        if (you.fishtail || you.species == SP_OCTOPODE)
            stealth += 50;
        else if (!you.can_swim() && !you.extra_balanced())
            stealth /= 2;       // splashy-splashy
    }

    // No stealth bonus from boots if you're airborne or in water
    else if (boots)
    {
        if (!you.suppressed() && get_armour_ego_type(*boots) == SPARM_STEALTH)
            stealth += 50;

        // Not exactly magical, so not suppressed.
        if (get_equip_race(*boots) == ISFLAG_ELVEN)
            stealth += 20;
    }

    else if (player_mutation_level(MUT_HOOVES) > 0)
        stealth -= 5 + 5 * player_mutation_level(MUT_HOOVES);

    else if (you.species == SP_FELID && (!you.form || you.form == TRAN_APPENDAGE))
        stealth += 20;  // paws

    // Radiating silence is the negative complement of shouting all the
    // time... a sudden change from background noise to no noise is going
    // to clue anything in to the fact that something is very wrong...
    // a personal silence spell would naturally be different, but this
    // silence radiates for a distance and prevents monster spellcasting,
    // which pretty much gives away the stealth game.
    // this penalty is dependent on the actual amount of ambient noise
    // in the level -doy
    if (you.duration[DUR_SILENCE])
        stealth -= 50 + current_level_ambient_noise();

    // Mutations.
    stealth += 40 * player_mutation_level(MUT_NIGHTSTALKER);
    stealth += 25 * player_mutation_level(MUT_THIN_SKELETAL_STRUCTURE);
    stealth += 40 * player_mutation_level(MUT_CAMOUFLAGE);
    if (player_mutation_level(MUT_TRANSLUCENT_SKIN) > 1)
        stealth += 20 * (player_mutation_level(MUT_TRANSLUCENT_SKIN) - 1);

    // it's easier to be stealthy when there's a lot of background noise
    stealth += 2 * current_level_ambient_noise();

    // If you've been tagged with Corona or are Glowing, the glow
    // makes you extremely unstealthy.
    // The darker it is, the bigger the penalty.
    if (you.backlit())
        stealth = (2 * you.current_vision * stealth) / (5 * LOS_RADIUS);
    // On the other hand, shrouding has the reverse effect:
    if (you.umbra())
        stealth = (2 * LOS_RADIUS * stealth) / you.current_vision;
    // The shifting glow from the Orb, while too unstable to negate invis
    // or affect to-hit, affects stealth even more than regular glow.
    if (orb_haloed(you.pos()))
        stealth /= 3;

    stealth = max(0, stealth);

    return stealth;
}

// Returns the medium duration value which is usually announced by a special
// message ("XY is about to time out") or a change of colour in the
// status display.
// Note that these values cannot be relied on when playing since there are
// random decrements precisely to avoid this.
int get_expiration_threshold(duration_type dur)
{
    switch (dur)
    {
    case DUR_PETRIFYING:
        return (1 * BASELINE_DELAY);

    case DUR_QUAD_DAMAGE:
        return (3 * BASELINE_DELAY); // per client.qc

    case DUR_FIRE_SHIELD:
    case DUR_SILENCE: // no message
        return (5 * BASELINE_DELAY);

    case DUR_DEFLECT_MISSILES:
    case DUR_REPEL_MISSILES:
    case DUR_REGENERATION:
    case DUR_RESISTANCE:
    case DUR_SWIFTNESS:
    case DUR_INVIS:
    case DUR_HASTE:
    case DUR_BERSERK:
    case DUR_ICY_ARMOUR:
    case DUR_CONDENSATION_SHIELD:
    case DUR_PHASE_SHIFT:
    case DUR_CONTROL_TELEPORT:
    case DUR_DEATH_CHANNEL:
    case DUR_SHROUD_OF_GOLUBRIA:
        return (6 * BASELINE_DELAY);

    case DUR_FLIGHT:
    case DUR_TRANSFORMATION: // not on status
    case DUR_DEATHS_DOOR:    // not on status
    case DUR_SLIMIFY:
        return (10 * BASELINE_DELAY);

    // These get no messages when they "flicker".
    case DUR_BARGAIN:
        return (15 * BASELINE_DELAY);

    case DUR_CONFUSING_TOUCH:
        return (20 * BASELINE_DELAY);

    case DUR_ANTIMAGIC:
        return you.hp_max; // not so severe anymore

    default:
        return 0;
    }
}

// Is a given duration about to expire?
bool dur_expiring(duration_type dur)
{
    const int value = you.duration[dur];
    if (value <= 0)
        return false;

    return (value <= get_expiration_threshold(dur));
}

static void _output_expiring_message(duration_type dur, const char* msg)
{
    if (you.duration[dur])
    {
        const bool expires = dur_expiring(dur);
        mprf("%s%s", expires ? "Expiring: " : "", msg);
    }
}

static void _display_vampire_status()
{
    string msg = "At your current hunger state you ";
    vector<string> attrib;

    switch (you.hunger_state)
    {
        case HS_STARVING:
            attrib.push_back("resist poison");
            attrib.push_back("significantly resist cold");
            attrib.push_back("strongly resist negative energy");
            attrib.push_back("resist torment");
            attrib.push_back("do not heal.");
            break;
        case HS_NEAR_STARVING:
            attrib.push_back("resist poison");
            attrib.push_back("significantly resist cold");
            attrib.push_back("strongly resist negative energy");
            attrib.push_back("have an extremely slow metabolism");
            attrib.push_back("heal slowly.");
            break;
        case HS_VERY_HUNGRY:
        case HS_HUNGRY:
            attrib.push_back("resist poison");
            attrib.push_back("resist cold");
            attrib.push_back("significantly resist negative energy");
            if (you.hunger_state == HS_HUNGRY)
                attrib.push_back("have a slow metabolism");
            else
                attrib.push_back("have a very slow metabolism");
            attrib.push_back("heal slowly.");
            break;
        case HS_SATIATED:
            attrib.push_back("resist negative energy.");
            break;
        case HS_FULL:
            attrib.push_back("have a fast metabolism");
            attrib.push_back("heal quickly.");
            break;
        case HS_VERY_FULL:
            attrib.push_back("have a very fast metabolism");
            attrib.push_back("heal quickly.");
            break;
        case HS_ENGORGED:
            attrib.push_back("have an extremely fast metabolism");
            attrib.push_back("heal extremely quickly.");
            break;
    }

    if (!attrib.empty())
    {
        msg += comma_separated_line(attrib.begin(), attrib.end());
        mpr(msg.c_str());
    }
}

static void _display_movement_speed()
{
    const int move_cost = (player_speed() * player_movement_speed()) / 10;

    const bool water  = you.in_water() || you.liquefied_ground();
    const bool swim   = you.swimming();

    const bool fly    = you.flight_mode();
    const bool swift  = (you.duration[DUR_SWIFTNESS] > 0);

    mprf("Your %s speed is %s%s%s.",
          // order is important for these:
          (swim)    ? "swimming" :
          (water)   ? "wading" :
          (fly)     ? "flying"
                    : "movement",

          (water && !swim)  ? "uncertain and " :
          (!water && swift) ? "aided by the wind" : "",

          (!water && swift) ? ((move_cost >= 10) ? ", but still "
                                                 : " and ")
                            : "",

          (move_cost <   8) ? "very quick" :
          (move_cost <  10) ? "quick" :
          (move_cost == 10) ? "average" :
          (move_cost <  13) ? "slow"
                            : "very slow");
}

static void _display_tohit()
{
#ifdef DEBUG_DIAGNOSTICS
    melee_attack attk(&you, NULL);

    const int to_hit = attk.calc_to_hit(false);

    dprf("To-hit: %d", to_hit);
#endif
/*
    // Messages based largely on percentage chance of missing the
    // average EV 10 humanoid, and very agile EV 30 (pretty much
    // max EV for monsters currently).
    //
    // "awkward"    - need lucky hit (less than EV)
    // "difficult"  - worse than 2 in 3
    // "hard"       - worse than fair chance
    mprf("%s given your current equipment.",
         (to_hit <   1) ? "You are completely incapable of fighting" :
         (to_hit <   5) ? "Hitting even clumsy monsters is extremely awkward" :
         (to_hit <  10) ? "Hitting average monsters is awkward" :
         (to_hit <  15) ? "Hitting average monsters is difficult" :
         (to_hit <  20) ? "Hitting average monsters is hard" :
         (to_hit <  30) ? "Very agile monsters are a bit awkward to hit" :
         (to_hit <  45) ? "Very agile monsters are a bit difficult to hit" :
         (to_hit <  60) ? "Very agile monsters are a bit hard to hit" :
         (to_hit < 100) ? "You feel comfortable with your ability to fight"
                        : "You feel confident with your ability to fight");
*/
}

static string _attack_delay_desc(int attack_delay)
{
    return ((attack_delay >= 200) ? "extremely slow" :
            (attack_delay >= 155) ? "very slow" :
            (attack_delay >= 125) ? "quite slow" :
            (attack_delay >= 105) ? "below average" :
            (attack_delay >=  95) ? "average" :
            (attack_delay >=  75) ? "above average" :
            (attack_delay >=  55) ? "quite fast" :
            (attack_delay >=  45) ? "very fast" :
            (attack_delay >=  35) ? "extremely fast" :
                                    "blindingly fast");
}

static void _display_attack_delay()
{
    melee_attack attk(&you, NULL);
    const int delay = attk.calc_attack_delay(false, false);

    // Scale to fit the displayed weapon base delay, i.e.,
    // normal speed is 100 (as in 100%).
    int avg;
    const item_def* weapon = you.weapon();
    if (weapon && is_range_weapon(*weapon))
        avg = launcher_final_speed(*weapon, you.shield(), false);
    else
        avg = 10 * delay;

    // Haste shouldn't be counted, but let's show finesse.
    if (you.duration[DUR_FINESSE])
        avg = max(20, avg / 2);

    string msg = "Your attack speed is " + _attack_delay_desc(avg)
                 + (you.wizard ? make_stringf(" (%d)", avg) : "") + ".";

    mpr(msg);
}

// forward declaration
static string _constriction_description();

void display_char_status()
{
    if (you.is_undead == US_SEMI_UNDEAD && you.hunger_state == HS_ENGORGED)
        mpr("You feel almost alive.");
    else if (you.is_undead)
        mpr("You are undead.");
    else if (you.duration[DUR_DEATHS_DOOR])
    {
        _output_expiring_message(DUR_DEATHS_DOOR,
                                 "You are standing in death's doorway.");
    }
    else
        mpr("You are alive.");

    const int halo_size = you.halo_radius2();
    if (halo_size >= 0)
    {
        if (halo_size > 37)
            mpr("You are illuminated by a large divine halo.");
        else if (halo_size > 10)
            mpr("You are illuminated by a divine halo.");
        else
            mpr("You are illuminated by a small divine halo.");
    }
    else if (you.haloed())
        mpr("An external divine halo illuminates you.");

    if (you.species == SP_VAMPIRE)
        _display_vampire_status();

    static int statuses[] = {
        STATUS_STR_ZERO, STATUS_INT_ZERO, STATUS_DEX_ZERO,
        DUR_PETRIFYING,
        DUR_TRANSFORMATION,
        STATUS_BURDEN,
        STATUS_MANUAL,
        STATUS_SAGE,
        DUR_BARGAIN,
        DUR_BREATH_WEAPON,
        DUR_LIQUID_FLAMES,
        DUR_FIRE_SHIELD,
        DUR_ICY_ARMOUR,
        DUR_ANTIMAGIC,
        STATUS_MISSILES,
        DUR_JELLY_PRAYER,
        STATUS_REGENERATION,
        DUR_SWIFTNESS,
        DUR_RESISTANCE,
        DUR_TELEPORT,
        DUR_CONTROL_TELEPORT,
        DUR_DISJUNCTION,
        DUR_DEATH_CHANNEL,
        DUR_PHASE_SHIFT,
        DUR_SILENCE,
        DUR_STONESKIN,
        DUR_INVIS,
        DUR_CONF,
        STATUS_BEHELD,
        DUR_PARALYSIS,
        DUR_PETRIFIED,
        DUR_SLEEP,
        DUR_EXHAUSTED,
        STATUS_SPEED,
        DUR_MIGHT,
        DUR_BRILLIANCE,
        DUR_AGILITY,
        DUR_DIVINE_VIGOUR,
        DUR_DIVINE_STAMINA,
        DUR_BERSERK,
        STATUS_AIRBORNE,
        STATUS_NET,
        DUR_POISONING,
        STATUS_SICK,
        STATUS_ROT,
        STATUS_CONTAMINATION,
        DUR_CONFUSING_TOUCH,
        DUR_SURE_BLADE,
        DUR_AFRAID,
        DUR_MIRROR_DAMAGE,
        DUR_SCRYING,
        STATUS_CLINGING,
        STATUS_HOVER,
        STATUS_FIREBALL,
        DUR_SHROUD_OF_GOLUBRIA,
        STATUS_BACKLIT,
        STATUS_UMBRA,
        STATUS_CONSTRICTED,
        STATUS_AUGMENTED,
        STATUS_SUPPRESSED,
        STATUS_SILENCE,
        DUR_SENTINEL_MARK,
        STATUS_RECALL,
        STATUS_LIQUEFIED,
        DUR_WATER_HOLD,
        DUR_FLAYED,
        DUR_RETCHING,
        DUR_WEAK,
        DUR_DIMENSION_ANCHOR,
    };

    status_info inf;
    for (unsigned i = 0; i < ARRAYSZ(statuses); ++i)
    {
        fill_status_info(statuses[i], &inf);
        if (!inf.long_text.empty())
            mpr(inf.long_text);
    }
    string cinfo = _constriction_description();
    if (!cinfo.empty())
        mpr(cinfo.c_str());

    _display_movement_speed();
    _display_tohit();
    _display_attack_delay();

    // magic resistance
    mprf("You are %s to hostile enchantments.",
         magic_res_adjective(player_res_magic(false)).c_str());
    dprf("MR: %d", you.res_magic());

    // character evaluates their ability to sneak around:
    mprf("You feel %s.", stealth_desc(check_stealth()).c_str());
    dprf("Stealth: %d", check_stealth());
}

bool player::clarity(bool calc_unid, bool items) const
{
    if (player_mutation_level(MUT_CLARITY))
        return true;

    if (religion == GOD_ASHENZARI && piety >= piety_breakpoint(2)
        && !player_under_penance())
    {
        return true;
    }

    return actor::clarity(calc_unid, items);
}

bool player::gourmand(bool calc_unid, bool items) const
{
    if (player_mutation_level(MUT_GOURMAND) > 0)
        return true;

    return actor::gourmand(calc_unid, items);
}

unsigned int exp_needed(int lev, int exp_apt)
{
    unsigned int level = 0;

    // Basic plan:
    // Section 1: levels  1- 5, second derivative goes 10-10-20-30.
    // Section 2: levels  6-13, second derivative is exponential/doubling.
    // Section 3: levels 14-27, second derivative is constant at 6000.
    //
    // Section three is constant so we end up with high levels at about
    // their old values (level 27 at 850k), without delta2 ever decreasing.
    // The values that are considerably different (ie level 13 is now 29000,
    // down from 41040 are because the second derivative goes from 9040 to
    // 1430 at that point in the original, and then slowly builds back
    // up again).  This function smoothes out the old level 10-15 area
    // considerably.

    // Here's a table:
    //
    // level      xp      delta   delta2
    // =====   =======    =====   ======
    //   1           0        0       0
    //   2          10       10      10
    //   3          30       20      10
    //   4          70       40      20
    //   5         140       70      30
    //   6         270      130      60
    //   7         520      250     120
    //   8        1010      490     240
    //   9        1980      970     480
    //  10        3910     1930     960
    //  11        7760     3850    1920
    //  12       15450     7690    3840
    //  13       29000    13550    5860
    //  14       48500    19500    5950
    //  15       74000    25500    6000
    //  16      105500    31500    6000
    //  17      143000    37500    6000
    //  18      186500    43500    6000
    //  19      236000    49500    6000
    //  20      291500    55500    6000
    //  21      353000    61500    6000
    //  22      420500    67500    6000
    //  23      494000    73500    6000
    //  24      573500    79500    6000
    //  25      659000    85500    6000
    //  26      750500    91500    6000
    //  27      848000    97500    6000


    switch (lev)
    {
    case 1:
        level = 1;
        break;
    case 2:
        level = 10;
        break;
    case 3:
        level = 30;
        break;
    case 4:
        level = 70;
        break;

    default:
        if (lev < 13)
        {
            lev -= 4;
            level = 10 + 10 * lev + (60 << lev);
        }
        else
        {
            lev -= 12;
            level = 15500 + 10500 * lev + 3000 * lev * lev;
        }
        break;
    }

    if (exp_apt == -99)
        exp_apt = species_exp_modifier(you.species);

    return (unsigned int) ((level - 1) * exp(-log(2.0) * (exp_apt - 1) / 4));
}

// returns bonuses from rings of slaying, etc.
int slaying_bonus(weapon_property_type which_affected, bool ranged)
{
    int ret = 0;

    // All effects negated by magical suppression should go in here.
    if (!you.suppressed())
    {
        if (which_affected == PWPN_HIT)
        {
            ret += you.wearing(EQ_RINGS_PLUS, RING_SLAYING);
            ret += you.scan_artefacts(ARTP_ACCURACY);
            if (you.wearing_ego(EQ_GLOVES, SPARM_ARCHERY))
                ret += ranged ? 5 : -1;
        }
        else if (which_affected == PWPN_DAMAGE)
        {
            ret += you.wearing(EQ_RINGS_PLUS2, RING_SLAYING);
            ret += you.scan_artefacts(ARTP_DAMAGE);
            if (you.wearing_ego(EQ_GLOVES, SPARM_ARCHERY))
                ret += ranged ? 3 : -1;
        }
    }

    ret += min(you.duration[DUR_SLAYING] / (13 * BASELINE_DELAY), 6);
    ret += 4 * augmentation_amount();

    return ret;
}

// Checks each equip slot for an evokable item (jewellery or randart).
// Returns true if any of these has the same ability as the one handed in.
bool items_give_ability(const int slot, artefact_prop_type abil)
{
    for (int i = EQ_WEAPON; i < NUM_EQUIP; i++)
    {
        if (!player_wearing_slot(i))
            continue;

        const int eq = you.equip[i];

        // skip item to compare with
        if (eq == slot)
            continue;

        // only weapons give their effects when in our hands
        if (i == EQ_WEAPON && you.inv[ eq ].base_type != OBJ_WEAPONS)
            continue;

        if (eq >= EQ_LEFT_RING && eq < NUM_EQUIP && eq != EQ_AMULET)
        {
            if (abil == ARTP_FLY && you.inv[eq].sub_type == RING_FLIGHT)
                return true;
            if (abil == ARTP_INVISIBLE && you.inv[eq].sub_type == RING_INVISIBILITY)
                return true;
        }

        else if (eq == EQ_AMULET)
        {
            if (abil == ARTP_BERSERK && you.inv[eq].sub_type == AMU_RAGE)
                return true;
        }

        // other items are not evokable
        if (!is_artefact(you.inv[ eq ]))
            continue;

        if (artefact_wpn_property(you.inv[ eq ], abil))
            return true;
    }

    // none of the equipped items possesses this ability
    return false;
}

// Checks each equip slot for a randart, and adds up all of those with
// a given property. Slow if any randarts are worn, so avoid where
// possible.
int player::scan_artefacts(artefact_prop_type which_property,
                           bool calc_unid) const
{
    int retval = 0;

    for (int i = EQ_WEAPON; i < NUM_EQUIP; ++i)
    {
        if (you.melded[i] || you.equip[i] == -1)
            continue;

        const int eq = you.equip[i];

        // Only weapons give their effects when in our hands.
        if (i == EQ_WEAPON && you.inv[ eq ].base_type != OBJ_WEAPONS)
            continue;

        if (!is_artefact(you.inv[ eq ]))
            continue;

        bool known;
        int val = artefact_wpn_property(you.inv[eq], which_property, known);
        if (calc_unid || known)
            retval += val;
    }

    return retval;
}

void dec_hp(int hp_loss, bool fatal, const char *aux)
{
    ASSERT(!crawl_state.game_is_arena());

    if (!fatal && you.hp < 1)
        you.hp = 1;

    if (!fatal && hp_loss >= you.hp)
        hp_loss = you.hp - 1;

    if (hp_loss < 1)
        return;

    // If it's not fatal, use ouch() so that notes can be taken. If it IS
    // fatal, somebody else is doing the bookkeeping, and we don't want to mess
    // with that.
    if (!fatal && aux)
        ouch(hp_loss, NON_MONSTER, KILLED_BY_SOMETHING, aux);
    else
        you.hp -= hp_loss;

    you.redraw_hit_points = true;
}

void dec_mp(int mp_loss)
{
    ASSERT(!crawl_state.game_is_arena());

    if (mp_loss < 1)
        return;

    if (you.species == SP_DJINNI)
        return dec_hp(mp_loss * DJ_MP_RATE, false);

    you.magic_points -= mp_loss;

    you.magic_points = max(0, you.magic_points);

    if (Options.magic_point_warning
        && you.magic_points < (you.max_magic_points
                               * Options.magic_point_warning) / 100)
    {
        mpr("* * * LOW MAGIC WARNING * * *", MSGCH_DANGER);
    }

    take_note(Note(NOTE_MP_CHANGE, you.magic_points, you.max_magic_points));
    you.redraw_magic_points = true;
}

void drain_mp(int loss)
{
    if (you.species != SP_DJINNI)
        return dec_mp(loss);

    if (loss <= 0)
        return;

    you.duration[DUR_ANTIMAGIC] = min(you.duration[DUR_ANTIMAGIC] + loss * 3,
                                      1000); // so it goes away after one '5'
}

bool enough_hp(int minimum, bool suppress_msg)
{
    ASSERT(!crawl_state.game_is_arena());

    // We want to at least keep 1 HP. -- bwr
    if (you.hp < minimum + 1)
    {
        if (!suppress_msg)
        {
            mpr(you.species != SP_DJINNI ?
                "You haven't enough vitality at the moment." :
                "You haven't enough essence at the moment.");
        }

        crawl_state.cancel_cmd_again();
        crawl_state.cancel_cmd_repeat();
        return false;
    }

    return true;
}

bool enough_mp(int minimum, bool suppress_msg, bool include_items)
{
    if (you.species == SP_DJINNI)
        return enough_hp(minimum * DJ_MP_RATE, suppress_msg);

    ASSERT(!crawl_state.game_is_arena());

    if (you.magic_points < minimum)
    {
        if (!suppress_msg)
        {
            if (get_real_mp(include_items) < minimum)
                mpr("You haven't enough magic capacity.");
            else
                mpr("You haven't enough magic at the moment.");
        }
        crawl_state.cancel_cmd_again();
        crawl_state.cancel_cmd_repeat();
        return false;
    }

    return true;
}

bool enough_zp(int minimum, bool suppress_msg)
{
    ASSERT(!crawl_state.game_is_arena());

    if (you.zot_points < minimum)
    {
        if (!suppress_msg)
            mpr("You haven't enough Zot Points.");

        crawl_state.cancel_cmd_again();
        crawl_state.cancel_cmd_repeat();
        return false;
    }
    return true;
}

void inc_mp(int mp_gain)
{
    ASSERT(!crawl_state.game_is_arena());

    if (mp_gain < 1)
        return;

    if (you.species == SP_DJINNI)
        return inc_hp(mp_gain * DJ_MP_RATE);

    bool wasnt_max = (you.magic_points < you.max_magic_points);

    you.magic_points += mp_gain;

    if (you.magic_points > you.max_magic_points)
        you.magic_points = you.max_magic_points;

    if (wasnt_max && you.magic_points == you.max_magic_points)
        interrupt_activity(AI_FULL_MP);

    you.redraw_magic_points = true;
}

// Note that "max_too" refers to the base potential, the actual
// resulting max value is subject to penalties, bonuses, and scalings.
// To avoid message spam, don't take notes when HP increases.
void inc_hp(int hp_gain)
{
    ASSERT(!crawl_state.game_is_arena());

    if (hp_gain < 1)
        return;

    bool wasnt_max = (you.hp < you.hp_max);

    you.hp += hp_gain;

    if (you.hp > you.hp_max)
        you.hp = you.hp_max;

    if (wasnt_max && you.hp == you.hp_max)
        interrupt_activity(AI_FULL_HP);

    you.redraw_hit_points = true;
}

void rot_hp(int hp_loss)
{
    you.hp_max_temp -= hp_loss;
    calc_hp();

    // Kill the player if they reached 0 maxhp.
    ouch(0, NON_MONSTER, KILLED_BY_ROTTING);

    if (you.species != SP_GHOUL)
        xom_is_stimulated(hp_loss * 25);

    you.redraw_hit_points = true;
}

void unrot_hp(int hp_recovered)
{
    you.hp_max_temp += hp_recovered;
    if (you.hp_max_temp > 0)
        you.hp_max_temp = 0;

    calc_hp();

    you.redraw_hit_points = true;
}

int player_rotted()
{
    return -you.hp_max_temp;
}

void rot_mp(int mp_loss)
{
    you.mp_max_temp -= mp_loss;
    calc_mp();

    you.redraw_magic_points = true;
}

void inc_max_hp(int hp_gain)
{
    you.hp += hp_gain;
    you.hp_max_perm += hp_gain;
    calc_hp();

    take_note(Note(NOTE_MAXHP_CHANGE, you.hp_max));
    you.redraw_hit_points = true;
}

void dec_max_hp(int hp_loss)
{
    you.hp_max_perm -= hp_loss;
    calc_hp();

    take_note(Note(NOTE_MAXHP_CHANGE, you.hp_max));
    you.redraw_hit_points = true;
}

// Use of floor: false = hp max, true = hp min. {dlb}
void deflate_hp(int new_level, bool floor)
{
    ASSERT(!crawl_state.game_is_arena());

    if (floor && you.hp < new_level)
        you.hp = new_level;
    else if (!floor && you.hp > new_level)
        you.hp = new_level;

    // Must remain outside conditional, given code usage. {dlb}
    you.redraw_hit_points = true;
}

void set_hp(int new_amount)
{
    ASSERT(!crawl_state.game_is_arena());

    you.hp = new_amount;

    if (you.hp > you.hp_max)
        you.hp = you.hp_max;

    // Must remain outside conditional, given code usage. {dlb}
    you.redraw_hit_points = true;
}

void set_mp(int new_amount)
{
    ASSERT(!crawl_state.game_is_arena());

    you.magic_points = new_amount;

    if (you.magic_points > you.max_magic_points)
        you.magic_points = you.max_magic_points;

    take_note(Note(NOTE_MP_CHANGE, you.magic_points, you.max_magic_points));

    // Must remain outside conditional, given code usage. {dlb}
    you.redraw_magic_points = true;
}

// If trans is true, being berserk and/or transformed is taken into account
// here. Else, the base hp is calculated. If rotted is true, calculate the
// real max hp you'd have if the rotting was cured.
int get_real_hp(bool trans, bool rotted)
{
    int hitp;

    hitp  = you.experience_level * 11 / 2;
    hitp += you.hp_max_perm;
    // Important: we shouldn't add Heroism boosts here.
    hitp += (you.experience_level * you.skill(SK_FIGHTING, 10, true)) / 80;

    // Racial modifier.
    hitp *= 10 + species_hp_modifier(you.species);
    hitp /= 10;

    // Frail and robust mutations, divine vigour, and rugged scale mut.
    hitp *= 100 + (player_mutation_level(MUT_ROBUST) * 10)
                + (you.attribute[ATTR_DIVINE_VIGOUR] * 5)
                + (player_mutation_level(MUT_RUGGED_BROWN_SCALES) ?
                   player_mutation_level(MUT_RUGGED_BROWN_SCALES) * 2 + 1 : 0)
                - (player_mutation_level(MUT_FRAIL) * 10);
    hitp /= 100;

    if (!rotted)
        hitp += you.hp_max_temp;

    // All effects negated by magical suppression should go in here.
    if (!you.suppressed())
    {
        if (trans)
            hitp += you.scan_artefacts(ARTP_HP);
    }

    // Being berserk makes you resistant to damage. I don't know why.
    if (trans && you.berserk())
        hitp = hitp * 3 / 2;

    if (trans) // Some transformations give you extra hp.
        hitp = hitp * form_hp_mod() / 10;

    return hitp;
}

int get_real_mp(bool include_items)
{
    int enp = you.experience_level + you.mp_max_perm;
    enp += (you.experience_level * species_mp_modifier(you.species) + 1) / 3;

    int spell_extra = you.skill(SK_SPELLCASTING, you.experience_level, true) / 4;
    int invoc_extra = you.skill(SK_INVOCATIONS, you.experience_level, true) / 6;
    int evoc_extra = you.skill(SK_EVOCATIONS, you.experience_level, true) / 6;

    enp += max(spell_extra, max(invoc_extra, evoc_extra));
    enp = stepdown_value(enp, 9, 18, 45, 100);

    // This is our "rotted" base (applied after scaling):
    enp += you.mp_max_temp;

    // Yes, we really do want this duplication... this is so the stepdown
    // doesn't truncate before we apply the rotted base.  We're doing this
    // the nice way. -- bwr
    enp = min(enp, 50);

    // Analogous to ROBUST/FRAIL
    enp *= 100 + (player_mutation_level(MUT_HIGH_MAGIC) * 10)
               + (you.attribute[ATTR_DIVINE_VIGOUR] * 5)
               - (player_mutation_level(MUT_LOW_MAGIC) * 10);
    enp /= 100;

    if (you.suppressed())
        include_items = false;

    // Now applied after scaling so that power items are more useful -- bwr
    if (include_items)
    {
        enp +=  9 * you.wearing(EQ_RINGS, RING_MAGICAL_POWER);
        enp +=      you.scan_artefacts(ARTP_MAGICAL_POWER);

        if (you.wearing(EQ_STAFF, STAFF_POWER))
            enp += 5 + enp * 2 / 5;
    }

    if (enp > 50)
        enp = 50 + ((enp - 50) / 2);

    if (include_items && you.wearing_ego(EQ_WEAPON, SPWPN_ANTIMAGIC))
        enp /= 3;

    enp = max(enp, 0);

    return enp;
}

int get_contamination_level()
{
    const int glow = you.magic_contamination;

    if (glow > 60)
        return (glow / 20 + 3);
    if (glow > 40)
        return 5;
    if (glow > 25)
        return 4;
    if (glow > 15)
        return 3;
    if (glow > 5)
        return 2;
    if (glow > 0)
        return 1;

    return 0;
}

string describe_contamination(int cont)
{
    if (cont > 5)
        return "You are engulfed in a nimbus of crackling magics!";
    else if (cont == 5)
        return "Your entire body has taken on an eerie glow!";
    else if (cont > 1)
    {
        return (make_stringf("You are %s with residual magics%s",
                   (cont == 4) ? "practically glowing" :
                   (cont == 3) ? "heavily infused" :
                   (cont == 2) ? "contaminated"
                                    : "lightly contaminated",
                   (cont == 4) ? "!" : "."));
    }
    else if (cont == 1)
        return "You are very lightly contaminated with residual magic.";
    else
        return "";
}

// controlled is true if the player actively did something to cause
// contamination (such as drink a known potion of resistance),
// status_only is true only for the status output
void contaminate_player(int change, bool controlled, bool msg)
{
    ASSERT(!crawl_state.game_is_arena());

    int old_amount = you.magic_contamination;
    int old_level  = get_contamination_level();
    int new_level  = 0;

    you.magic_contamination = max(0, min(250, you.magic_contamination + change));

    new_level = get_contamination_level();

    if (you.magic_contamination != old_amount)
        dprf("change: %d  radiation: %d", change, you.magic_contamination);

    if (msg && new_level >= 1 && old_level <= 1 && new_level != old_level)
        mpr(describe_contamination(new_level));
    else if (msg && new_level != old_level)
    {
        if (old_level == 1 && new_level == 0)
            mpr("Your magical contamination has completely faded away.");
        else
        {
            mprf((change > 0) ? MSGCH_WARN : MSGCH_RECOVERY,
                 "You feel %s contaminated with magical energies.",
                 (change > 0) ? "more" : "less");
        }

        if (change > 0)
            xom_is_stimulated(new_level * 25);

        if (old_level > 1 && new_level <= 1
            && you.duration[DUR_INVIS] && !you.backlit())
        {
            mpr("You fade completely from view now that you are no longer "
                "glowing from magical contamination.");
        }
    }

    if (you.magic_contamination > 0)
        learned_something_new(HINT_GLOWING);

    // Zin doesn't like mutations or mutagenic radiation.
    if (you.religion == GOD_ZIN)
    {
        // Whenever the glow status is first reached, give a warning message.
        if (old_level < 2 && new_level >= 2)
            did_god_conduct(DID_CAUSE_GLOWING, 0, false);
        // If the player actively did something to increase glowing,
        // Zin is displeased.
        else if (controlled && change > 0 && old_level > 1)
            did_god_conduct(DID_CAUSE_GLOWING, 1 + new_level, true);
    }
}

bool confuse_player(int amount, bool resistable)
{
    ASSERT(!crawl_state.game_is_arena());

    if (amount <= 0)
        return false;

    if (resistable && you.clarity())
    {
        mpr("You feel momentarily confused.");
        // Identify the amulet if necessary.
        if (you.wearing(EQ_AMULET, AMU_CLARITY, true))
        {
            item_def* const amu = you.slot_item(EQ_AMULET, false);
            wear_id_type(*amu);
        }
        return false;
    }

    if (you.duration[DUR_DIVINE_STAMINA] > 0)
    {
        mpr("Your divine stamina protects you from confusion!");
        return false;
    }

    const int old_value = you.duration[DUR_CONF];
    you.increase_duration(DUR_CONF, amount, 40);

    if (you.duration[DUR_CONF] > old_value)
    {
        you.check_awaken(500);

        mprf(MSGCH_WARN, "You are %sconfused.",
             old_value > 0 ? "more " : "");

        learned_something_new(HINT_YOU_ENCHANTED);

        xom_is_stimulated((you.duration[DUR_CONF] - old_value)
                           / BASELINE_DELAY);
    }

    return true;
}

bool curare_hits_player(int death_source, int amount, const bolt &beam)
{
    ASSERT(!crawl_state.game_is_arena());

    if (player_res_poison() >= 3)
        return false;

    if (!poison_player(amount, beam.get_source_name(), beam.name))
        return false;

    int hurted = 0;

    if (you.res_asphyx() <= 0)
    {
        hurted = roll_dice(2, 6);

        if (hurted)
        {
            you.increase_duration(DUR_BREATH_WEAPON, hurted, 20 + random2(20));
            mpr("You have difficulty breathing.");
            ouch(hurted, death_source, KILLED_BY_CURARE,
                 "curare-induced apnoea");
        }
    }

    potion_effect(POT_SLOWING, 2 + random2(4 + amount));

    return (hurted > 0);
}

void paralyse_player(string source, int amount, int factor)
{
    if (!amount)
        amount = 2 + random2(6 + you.duration[DUR_PARALYSIS] / BASELINE_DELAY);

    amount /= factor;
    you.paralyse(NULL, amount, source);
}

bool poison_player(int amount, string source, string source_aux, bool force)
{
    ASSERT(!crawl_state.game_is_arena());

    if (player_res_poison() >= 3)
    {
        dprf("Cannot poison, you are immune!");
        return false;
    }

    if (!force && !(amount = _maybe_reduce_poison(amount)))
        return false;

    if (!force && you.duration[DUR_DIVINE_STAMINA] > 0)
    {
        mpr("Your divine stamina protects you from poison!");
        return false;
    }

    const int old_value = you.duration[DUR_POISONING];
    if (player_res_poison() < 0)
        amount *= 2;
    you.duration[DUR_POISONING] += amount;

    if (you.duration[DUR_POISONING] > 40)
        you.duration[DUR_POISONING] = 40;

    if (you.duration[DUR_POISONING] > old_value)
    {
        mprf(MSGCH_WARN, "You are %spoisoned.",
             old_value > 0 ? "more " : "");

        learned_something_new(HINT_YOU_POISON);
    }

    you.props["poisoner"] = source;
    you.props["poison_aux"] = source_aux;

    return amount;
}

void dec_poison_player()
{
    // If Cheibriados has slowed your life processes, there's a
    // chance that your poison level is simply unaffected and
    // you aren't hurt by poison.
    if (GOD_CHEIBRIADOS == you.religion
        && you.piety >= piety_breakpoint(0)
        && coinflip())
    {
        return;
    }

    if (player_res_poison() >= 3)
        return;

    if (x_chance_in_y(you.duration[DUR_POISONING], 5))
    {
        int hurted = 1;
        msg_channel_type channel = MSGCH_PLAIN;
        const char *adj = "";

        if (you.duration[DUR_POISONING] > 10
            && random2(you.duration[DUR_POISONING]) >= 8)
        {
            hurted = random2(10) + 5;
            channel = MSGCH_DANGER;
            adj = "extremely ";
        }
        else if (you.duration[DUR_POISONING] > 5 && coinflip())
        {
            hurted = coinflip() ? 3 : 2;
            channel = MSGCH_WARN;
            adj = "very ";
        }

        int oldhp = you.hp;
        ouch(hurted, NON_MONSTER, KILLED_BY_POISON);
        if (you.hp < oldhp)
            mprf(channel, "You feel %ssick.", adj);

        if ((you.hp == 1 && one_chance_in(3)) || one_chance_in(8))
            reduce_poison_player(1);

        if (!you.duration[DUR_POISONING] && you.hp * 12 < you.hp_max)
            xom_is_stimulated(you.hp == 1 ? 50 : 20);
    }
}

void reduce_poison_player(int amount)
{
    if (amount <= 0)
        return;

    const int old_value = you.duration[DUR_POISONING];
    you.duration[DUR_POISONING] -= amount;

    if (you.duration[DUR_POISONING] <= 0)
    {
        you.duration[DUR_POISONING] = 0;
        you.props.erase("poisoner");
        you.props.erase("poison_aux");
    }

    if (you.duration[DUR_POISONING] < old_value)
    {
        mprf(MSGCH_RECOVERY, "You feel %sbetter.",
             you.duration[DUR_POISONING] > 0 ? "a little " : "");
    }
}

bool miasma_player(string source, string source_aux)
{
    ASSERT(!crawl_state.game_is_arena());

    if (you.res_rotting() || you.duration[DUR_DEATHS_DOOR])
        return false;

    if (you.duration[DUR_DIVINE_STAMINA] > 0)
    {
        mpr("Your divine stamina protects you from the miasma!");
        return false;
    }

    bool success = poison_player(1, source, source_aux);

    if (you.hp_max > 4 && coinflip())
    {
        rot_hp(1);
        success = true;
    }

    if (one_chance_in(3))
    {
        potion_effect(POT_SLOWING, 5);
        success = true;
    }

    return success;
}

bool napalm_player(int amount, string source, string source_aux)
{
    ASSERT(!crawl_state.game_is_arena());

    if (player_res_sticky_flame() || amount <= 0)
        return false;

    const int old_value = you.duration[DUR_LIQUID_FLAMES];
    you.increase_duration(DUR_LIQUID_FLAMES, amount, 100);

    if (you.duration[DUR_LIQUID_FLAMES] > old_value)
        mpr("You are covered in liquid flames!", MSGCH_WARN);

    you.props["napalmer"] = source;
    you.props["napalm_aux"] = source_aux;

    return true;
}

void dec_napalm_player(int delay)
{
    delay = min(delay, you.duration[DUR_LIQUID_FLAMES]);

    if (feat_is_watery(grd(you.pos())))
    {
        if (you.ground_level())
            mpr("The flames go out!", MSGCH_WARN);
        else
            mpr("You dip into the water, and the flames go out!", MSGCH_WARN);
        you.duration[DUR_LIQUID_FLAMES] = 0;
        you.props.erase("napalmer");
        you.props.erase("napalm_aux");
        return;
    }

    mpr("You are covered in liquid flames!", MSGCH_WARN);

    expose_player_to_element(BEAM_NAPALM,
                             div_rand_round(delay * 12, BASELINE_DELAY));

    const int res_fire = player_res_fire();

    if (res_fire > 0)
    {
        ouch((((random2avg(9, 2) + 1) * delay) /
                (1 + (res_fire * res_fire))) / BASELINE_DELAY, NON_MONSTER,
                KILLED_BY_BURNING);
    }

    if (res_fire <= 0)
    {
        ouch(((random2avg(9, 2) + 1) * delay) / BASELINE_DELAY,
             NON_MONSTER, KILLED_BY_BURNING);

        if (res_fire < 0)
        {
            ouch(((random2avg(9, 2) + 1) * delay)
                    / BASELINE_DELAY, NON_MONSTER, KILLED_BY_BURNING);
        }
    }

    if (you.duration[DUR_CONDENSATION_SHIELD] > 0)
        remove_condensation_shield();
    if (you.duration[DUR_ICY_ARMOUR] > 0)
        remove_ice_armour();

    you.duration[DUR_LIQUID_FLAMES] -= delay;
    if (you.duration[DUR_LIQUID_FLAMES] <= 0)
    {
        you.props.erase("napalmer");
        you.props.erase("napalm_aux");
    }
}

bool slow_player(int turns)
{
    ASSERT(!crawl_state.game_is_arena());

    if (turns <= 0)
        return false;

    if (stasis_blocks_effect(true, true, "%s rumbles.", 20, "%s rumbles."))
        return false;

    // Doubling these values because moving while slowed takes twice the
    // usual delay.
    turns = haste_mul(turns);
    int threshold = haste_mul(100);

    if (you.duration[DUR_SLOW] >= threshold * BASELINE_DELAY)
        mpr("You already are as slow as you could be.");
    else
    {
        if (you.duration[DUR_SLOW] == 0)
            mpr("You feel yourself slow down.");
        else
            mpr("You feel as though you will be slow longer.");

        you.increase_duration(DUR_SLOW, turns, threshold);
        learned_something_new(HINT_YOU_ENCHANTED);
    }

    return true;
}

void dec_slow_player(int delay)
{
    if (!you.duration[DUR_SLOW])
        return;

    if (you.duration[DUR_SLOW] > BASELINE_DELAY)
    {
        // Make slowing and hasting effects last as long.
        you.duration[DUR_SLOW] -= you.duration[DUR_HASTE]
            ? haste_mul(delay) : delay;
    }
    if (you.duration[DUR_SLOW] <= BASELINE_DELAY)
    {
        mpr("You feel yourself speed up.", MSGCH_DURATION);
        you.duration[DUR_SLOW] = 0;
    }
}

// Exhaustion should last as long as slowing.
void dec_exhaust_player(int delay)
{
    if (!you.duration[DUR_EXHAUSTED])
        return;

    if (you.duration[DUR_EXHAUSTED] > BASELINE_DELAY)
    {
        you.duration[DUR_EXHAUSTED] -= you.duration[DUR_HASTE]
                                       ? haste_mul(delay) : delay;
    }
    if (you.duration[DUR_EXHAUSTED] <= BASELINE_DELAY)
    {
        mpr("You feel less exhausted.", MSGCH_DURATION);
        you.duration[DUR_EXHAUSTED] = 0;
    }
}

bool haste_player(int turns, bool rageext)
{
    ASSERT(!crawl_state.game_is_arena());

    if (turns <= 0)
        return false;

    if (stasis_blocks_effect(true, true, "%s emits a piercing whistle.", 20,
                             "%s makes your neck tingle."))
    {
        return false;
    }

    // Cutting the nominal turns in half since hasted actions take half the
    // usual delay.
    turns = haste_div(turns);
    const int threshold = 40;

    if (!you.duration[DUR_HASTE])
        mpr("You feel yourself speed up.");
    else if (you.duration[DUR_HASTE] > threshold * BASELINE_DELAY)
        mpr("You already have as much speed as you can handle.");
    else if (!rageext)
    {
        mpr("You feel as though your hastened speed will last longer.");
        contaminate_player(1, true); // always deliberate
    }

    you.increase_duration(DUR_HASTE, turns, threshold);

    return true;
}

void dec_haste_player(int delay)
{
    if (!you.duration[DUR_HASTE])
        return;

    if (you.duration[DUR_HASTE] > BASELINE_DELAY)
    {
        int old_dur = you.duration[DUR_HASTE];

        you.duration[DUR_HASTE] -= delay;

        int threshold = 6 * BASELINE_DELAY;
        // message if we cross the threshold
        if (old_dur > threshold && you.duration[DUR_HASTE] <= threshold)
        {
            mpr("Your extra speed is starting to run out.", MSGCH_DURATION);
            if (coinflip())
                you.duration[DUR_HASTE] -= BASELINE_DELAY;
        }
    }
    else if (you.duration[DUR_HASTE] <= BASELINE_DELAY)
    {
        if (!you.duration[DUR_BERSERK])
            mpr("You feel yourself slow down.", MSGCH_DURATION);
        you.duration[DUR_HASTE] = 0;
    }
}

void dec_disease_player(int delay)
{
    if (you.disease)
    {
        int rr = 50;

        // Extra regeneration means faster recovery from disease.
        // But not if not actually regenerating!
        if (player_mutation_level(MUT_SLOW_HEALING) < 3
            && !(you.species == SP_VAMPIRE && you.hunger_state == HS_STARVING))
        {
            rr += _player_bonus_regen();
        }

        // Trog's Hand.
        if (you.attribute[ATTR_DIVINE_REGENERATION])
            rr += 100;

        // Kobolds get a bonus too.
        if (you.species == SP_KOBOLD)
            rr += 100;

        rr = div_rand_round(rr * delay, 50);

        you.disease -= rr;
        if (you.disease < 0)
            you.disease = 0;

        if (you.disease == 0)
            mpr("You feel your health improve.", MSGCH_RECOVERY);
    }
}

void float_player()
{
    if (you.fishtail)
    {
        mprf("Your tail turns into legs as you fly out of the water.");
        merfolk_stop_swimming();
    }
    else if (you.tengu_flight())
        mpr("You swoop lightly up into the air.");
    else
        mpr("You fly up into the air.");

    if (you.species == SP_TENGU)
        you.redraw_evasion = true;

    // The player hasn't actually taken a step, but in this case, we want
    // neither the message, nor the location effect.
    you.check_clinging(true);
}

void fly_player(int pow, bool already_flying)
{
    if (you.form == TRAN_TREE)
        return mpr("Your roots keep you in place.");

    bool standing = !you.airborne() && !already_flying;
    if (!already_flying)
        mprf(MSGCH_DURATION, "You feel %s buoyant.", standing ? "very" : "more");

    you.increase_duration(DUR_FLIGHT, 25 + random2(pow), 100);

    if (standing)
        float_player();
}

bool land_player()
{
    // there was another source keeping you aloft
    if (you.airborne())
        return false;

    mpr("You float gracefully downwards.");
    if (you.species == SP_TENGU)
        you.redraw_evasion = true;
    you.attribute[ATTR_FLIGHT_UNCANCELLABLE] = 0;
    // Re-enter the terrain.
    move_player_to_grid(you.pos(), false, true);
    return true;
}

<<<<<<< HEAD
bool is_hovering()
{
    return you.species == SP_DJINNI
           && !feat_has_dry_floor(grd(you.pos()))
           && !you.airborne()
           && !you.is_wall_clinging();
=======
static void _end_water_hold()
{
    you.duration[DUR_WATER_HOLD] = 0;
    you.duration[DUR_WATER_HOLD_IMMUNITY] = 1;
    you.props.erase("water_holder");
}

void handle_player_drowning(int delay)
{
    if (you.duration[DUR_WATER_HOLD] == 1)
    {
        if (!you.res_water_drowning())
            mpr("You gasp with relief as air once again reaches your lungs.");
        _end_water_hold();
    }
    else
    {
        monster* mons = monster_by_mid(you.props["water_holder"].get_int());
        if (!mons || mons && !adjacent(mons->pos(), you.pos()))
        {
            if (you.res_water_drowning())
                mpr("The water engulfing you falls away.");
            else
                mpr("You gasp with relief as air once again reaches your lungs.");

            _end_water_hold();

        }
        else if (you.res_water_drowning())
        {
            // Reset so damage doesn't ramp up while able to breathe
            you.duration[DUR_WATER_HOLD] = 10;
        }
        else if (!you.res_water_drowning())
        {
            you.duration[DUR_WATER_HOLD] += delay;
            int dam =
                div_rand_round((28 + stepdown((float)you.duration[DUR_WATER_HOLD], 28.0))
                                * delay,
                                BASELINE_DELAY * 10);
            ouch(dam, NON_MONSTER, KILLED_BY_WATER);
            mpr("Your lungs strain for air!", MSGCH_WARN);
        }
    }
>>>>>>> 536f84b0
}

int count_worn_ego(int which_ego)
{
    int result = 0;
    for (int slot = EQ_MIN_ARMOUR; slot <= EQ_MAX_ARMOUR; ++slot)
    {
        if (you.equip[slot] != -1 && !you.melded[slot]
            && get_armour_ego_type(you.inv[you.equip[slot]]) == which_ego)
        {
            result++;
        }
    }

    return result;
}

player::player()
    : kills(0), m_quiver(0)
{
    init();
}

player::player(const player &other)
    : kills(0), m_quiver(0)
{
    init();

    // why doesn't this do a copy_from?
    player_quiver* saved_quiver = m_quiver;
    delete kills;
    *this = other;
    m_quiver = saved_quiver;

    kills = new KillMaster(*(other.kills));
    *m_quiver = *(other.m_quiver);
}

// why is this not called "operator="?
void player::copy_from(const player &other)
{
    if (this == &other)
        return;

    KillMaster *saved_kills = kills;
    player_quiver* saved_quiver = m_quiver;

    *this = other;

    kills  = saved_kills;
    *kills = *(other.kills);
    m_quiver = saved_quiver;
    *m_quiver = *(other.m_quiver);
}


// player struct initialization
void player::init()
{
    // Permanent data:
    your_name.clear();
    species          = SP_UNKNOWN;
    species_name.clear();
    char_class       = JOB_UNKNOWN;
    class_name.clear();
    type             = MONS_PLAYER;
    mid              = MID_PLAYER;
    position.reset();

#ifdef WIZARD
    wizard = Options.wiz_mode == WIZ_YES;
#else
    wizard = false;
#endif
    birth_time       = time(0);

    // Long-term state:
    elapsed_time     = 0;
    elapsed_time_at_last_input = 0;

    hp               = 0;
    hp_max           = 0;
    hp_max_temp      = 0;
    hp_max_perm      = 0;

    magic_points       = 0;
    max_magic_points   = 0;
    mp_max_temp      = 0;
    mp_max_perm      = 0;

    stat_loss.init(0);
    base_stats.init(0);
    stat_zero.init(0);
    stat_zero_cause.init("");

    hunger          = HUNGER_DEFAULT;
    hunger_state    = HS_SATIATED;
    disease         = 0;
    max_level       = 1;
    hit_points_regeneration   = 0;
    magic_points_regeneration = 0;
    experience       = 0;
    total_experience = 0;
    experience_level = 1;
    gold             = 0;
    zigs_completed   = 0;
    zig_max          = 0;

    equip.init(-1);
    melded.reset();
    unrand_reacts   = 0;

    symbol          = MONS_PLAYER;
    form            = TRAN_NONE;

    for (int i = 0; i < ENDOFPACK; i++)
        inv[i].clear();
    runes.reset();
    obtainable_runes = 15;

    burden          = 0;
    burden_state    = BS_UNENCUMBERED;
    spells.init(SPELL_NO_SPELL);
    old_vehumet_gifts.clear();
    spell_no        = 0;
    vehumet_gifts.clear();
    char_direction  = GDT_DESCENDING;
    opened_zot      = false;
    royal_jelly_dead = false;
    transform_uncancellable = false;
    fishtail = false;

    pet_target      = MHITNOT;

    duration.init(0);
    rotting         = 0;
    berserk_penalty = 0;
    attribute.init(0);
    quiver.init(ENDOFPACK);
    sacrifice_value.init(0);

    is_undead       = US_ALIVE;

    friendly_pickup = 0;
    dead = false;
    lives = 0;
    deaths = 0;
    xray_vision = false;

    init_skills();

    skill_menu_do = SKM_NONE;
    skill_menu_view = SKM_NONE;

    transfer_from_skill = SK_NONE;
    transfer_to_skill = SK_NONE;
    transfer_skill_points = 0;
    transfer_total_skill_points = 0;

    sage_skills.clear();
    sage_xp.clear();
    sage_bonus.clear();

    manual_skill = SK_NONE;
    manual_index = -1;

    skill_cost_level = 1;
    exp_available = 0;
    zot_points = 0;

    item_description.init(255);
    unique_items.init(UNIQ_NOT_EXISTS);
    unique_creatures.reset();
    force_autopickup.init(0);

    if (kills)
        delete kills;
    kills = new KillMaster();

    where_are_you    = BRANCH_MAIN_DUNGEON;
    depth            = 1;

    branch_stairs.init(0);

    religion         = GOD_NO_GOD;
    jiyva_second_name.clear();
    god_name.clear();
    piety            = 0;
    piety_hysteresis = 0;
    gift_timeout     = 0;
    penance.init(0);
    worshipped.init(0);
    num_current_gifts.init(0);
    num_total_gifts.init(0);
    one_time_ability_used.reset();
    piety_max.init(0);
    exp_docked       = 0;
    exp_docked_total = 0;

    mutation.init(0);
    innate_mutations.init(0);
    temp_mutations.init(0);
    demonic_traits.clear();

    magic_contamination = 0;

    had_book.reset();
    seen_spell.reset();
    seen_weapon.init(0);
    seen_armour.init(0);
    seen_misc.reset();

    octopus_king_rings = 0;

    normal_vision    = LOS_RADIUS;
    current_vision   = LOS_RADIUS;

    hell_branch      = BRANCH_MAIN_DUNGEON;
    hell_exit        = 0;

    real_time        = 0;
    num_turns        = 0;
    exploration      = 0;

    last_view_update = 0;

    spell_letter_table.init(-1);
    ability_letter_table.init(ABIL_NON_ABILITY);

    uniq_map_tags.clear();
    uniq_map_names.clear();
    vault_list.clear();

    global_info = PlaceInfo();
    global_info.assert_validity();

    if (m_quiver)
        delete m_quiver;
    m_quiver = new player_quiver;

    props.clear();

    beholders.clear();
    fearmongers.clear();
    dactions.clear();
    level_stack.clear();
    type_ids.init(ID_UNKNOWN_TYPE);
    type_id_props.clear();

    zotdef_wave_name.clear();
    last_mid = 0;
    last_cast_spell = SPELL_NO_SPELL;


    // Non-saved UI state:
    prev_targ        = MHITNOT;
    prev_grd_targ.reset();
    prev_move.reset();

    travel_x         = 0;
    travel_y         = 0;
    travel_z         = level_id();

    running.clear();
    travel_ally_pace = false;
    received_weapon_warning = false;
    received_noskill_warning = false;
    ash_init_bondage(this);

    delay_queue.clear();

    last_keypress_time = time(0);

    action_count.clear();

    branches_left.reset();

    // Volatile (same-turn) state:
    turn_is_over     = false;
    banished         = false;
    banished_by.clear();

    wield_change     = false;
    redraw_quiver    = false;
    redraw_status_flags = 0;
    redraw_hit_points   = false;
    redraw_magic_points = false;
    redraw_stats.init(false);
    redraw_experience   = false;
    redraw_armour_class = false;
    redraw_evasion      = false;
    redraw_title        = false;

    flash_colour        = BLACK;
    flash_where         = nullptr;

    time_taken          = 0;
    shield_blocks       = 0;

    abyss_speed         = 0;

    old_hunger          = hunger;
    transit_stair       = DNGN_UNSEEN;
    entering_level      = false;

    reset_escaped_death();
    on_current_level    = true;
    walking             = 0;
    seen_portals        = 0;
    seen_invis          = false;
    frame_no            = 0;

    save                = 0;
    prev_save_version.clear();

    clear_constricted();
    constricting = 0;

    // Protected fields:
    for (int i = 0; i < NUM_BRANCHES; i++)
    {
        branch_info[i].branch = (branch_type)i;
        branch_info[i].assert_validity();
    }
}

void player::init_skills()
{
    auto_training = !(Options.default_manual_training);
    skills.init(0);
    train.init(false);
    train_alt.init(false);
    training.init(0);
    can_train.reset();
    skill_points.init(0);
    ct_skill_points.init(0);
    skill_order.init(MAX_SKILL_ORDER);
    exercises.clear();
    exercises_all.clear();
}

player_save_info& player_save_info::operator=(const player& rhs)
{
    name             = rhs.your_name;
    experience       = rhs.experience;
    experience_level = rhs.experience_level;
    wizard           = rhs.wizard;
    species          = rhs.species;
    species_name     = rhs.species_name;
    class_name       = rhs.class_name;
    religion         = rhs.religion;
    god_name         = rhs.god_name;
    jiyva_second_name= rhs.jiyva_second_name;

    // [ds] Perhaps we should move game type to player?
    saved_game_type  = crawl_state.type;

    return *this;
}

bool player_save_info::operator<(const player_save_info& rhs) const
{
    return experience < rhs.experience
           || (experience == rhs.experience && name < rhs.name);
}

string player_save_info::short_desc() const
{
    ostringstream desc;

    const string qualifier = game_state::game_type_name_for(saved_game_type);
    if (!qualifier.empty())
        desc << "[" << qualifier << "] ";

    desc << name << ", a level " << experience_level << ' '
         << species_name << ' ' << class_name;

    if (religion == GOD_JIYVA)
        desc << " of " << god_name << " " << jiyva_second_name;
    else if (religion != GOD_NO_GOD)
        desc << " of " << god_name;

#ifdef WIZARD
    if (wizard)
        desc << " (WIZ)";
#endif

    return desc.str();
}

player::~player()
{
    delete kills;
    delete m_quiver;
    if (CrawlIsCrashing && save)
    {
        save->abort();
        delete save;
        save = 0;
    }
    ASSERT(!save); // the save file should be closed or deleted
}

flight_type player::flight_mode() const
{
    if (duration[DUR_FLIGHT]
        || you.attribute[ATTR_PERM_FLIGHT]
        || form == TRAN_WISP
        // dragon and bat should be FL_WINGED, but we don't want paralysis
        // instakills over lava
        || form == TRAN_DRAGON
        || form == TRAN_BAT)
    {
        return FL_LEVITATE;
    }

    return FL_NONE;
}

bool player::is_banished() const
{
    return (!alive() && banished);
}

bool player::in_water() const
{
    return (ground_level() && !beogh_water_walk()
            && feat_is_water(grd(pos())));
}

bool player::can_swim(bool permanently) const
{
    // Transforming could be fatal if it would cause unequipment of
    // stat-boosting boots or heavy armour.
    return (species == SP_MERFOLK || species == SP_OCTOPODE
            || body_size(PSIZE_BODY) >= SIZE_GIANT
            || !permanently)
                && form_can_swim();
}

int player::visible_igrd(const coord_def &where) const
{
    // shop hack, etc.
    if (where.x == 0)
        return NON_ITEM;

    if (grd(where) == DNGN_LAVA
        || (grd(where) == DNGN_DEEP_WATER
            && species != SP_MERFOLK && species != SP_GREY_DRACONIAN
            && species != SP_OCTOPODE))
    {
        return NON_ITEM;
    }

    return igrd(where);
}

bool player::has_spell(spell_type spell) const
{
    for (int i = 0; i < MAX_KNOWN_SPELLS; i++)
    {
        if (spells[i] == spell)
            return true;
    }

    return false;
}

bool player::cannot_speak() const
{
    if (silenced(pos()))
        return true;

    if (cannot_move()) // we allow talking during sleep ;)
        return true;

    // No transform that prevents the player from speaking yet.
    // ... yet setting this would prevent saccing junk and similar activities
    // for no good reason.
    return false;
}

string player::shout_verb() const
{
    switch (you.form)
    {
    case TRAN_DRAGON:
        return "roar";
    case TRAN_SPIDER:
        return "hiss";
    case TRAN_BAT:
    case TRAN_PORCUPINE:
        return "squeak";
    case TRAN_PIG:
        return coinflip() ? "squeal" : "oink";

    // These forms can't shout.
    case TRAN_FUNGUS:
        return "sporulate";
    case TRAN_TREE:
        return "creak";
    case TRAN_JELLY:
        return "gurgle";
    case TRAN_WISP:
        return "whoosh"; // any wonder why?

    default:
        if (you.species == SP_FELID)
            return coinflip() ? "meow" : "yowl";
        // depends on SCREAM mutation
        int level = player_mutation_level(MUT_SCREAM);
        if (level <= 1)
            return "shout";
        else if (level == 2)
            return "yell";
        else // level == 3
            return "scream";
    }
}

void player::god_conduct(conduct_type thing_done, int level)
{
    ::did_god_conduct(thing_done, level);
}

void player::banish(actor *agent, const string &who)
{
    ASSERT(!crawl_state.game_is_arena());
    if (brdepth[BRANCH_ABYSS] == -1)
        return;

    if (you.elapsed_time <= you.attribute[ATTR_BANISHMENT_IMMUNITY])
    {
        mpr("You resist the pull of the Abyss.");
        return;
    }

    banished    = true;
    banished_by = who;
}

// For semi-undead species (Vampire!) reduce food cost for spells and abilities
// to 50% (hungry, very hungry) or zero (near starving, starving).
int calc_hunger(int food_cost)
{
    if (you.is_undead == US_SEMI_UNDEAD && you.hunger_state < HS_SATIATED)
    {
        if (you.hunger_state <= HS_NEAR_STARVING)
            return 0;

        return (food_cost/2);
    }
    return food_cost;
}

bool player::paralysed() const
{
    return (duration[DUR_PARALYSIS]);
}

bool player::cannot_move() const
{
    return (paralysed() || petrified());
}

bool player::confused() const
{
    return (duration[DUR_CONF]);
}

bool player::caught() const
{
    return (attribute[ATTR_HELD]);
}

bool player::petrifying() const
{
    return (duration[DUR_PETRIFYING]);
}

bool player::petrified() const
{
    return (duration[DUR_PETRIFIED]);
}

bool player::liquefied_ground() const
{
    return (liquefied(pos())
            && ground_level() && !is_insubstantial());
}

int player::shield_block_penalty() const
{
    return (5 * shield_blocks * shield_blocks);
}

int player::shield_bonus() const
{
    const int shield_class = player_shield_class();
    if (shield_class <= 0)
        return -100;

    return random2avg(shield_class * 2, 2) / 3 - 1;
}

int player::shield_bypass_ability(int tohit) const
{
    return (15 + tohit / 2);
}

void player::shield_block_succeeded(actor *foe)
{
    actor::shield_block_succeeded(foe);

    shield_blocks++;
    practise(EX_SHIELD_BLOCK);
}

int player::missile_deflection() const
{
    if (you.duration[DUR_DEFLECT_MISSILES])
        return 2;
    if (you.duration[DUR_REPEL_MISSILES]
        || player_mutation_level(MUT_DISTORTION_FIELD) == 3
        || (!you.suppressed() && you.scan_artefacts(ARTP_RMSL, true)))
    {
        return 1;
    }
    return 0;
}

int player::unadjusted_body_armour_penalty() const
{
    const item_def *body_armour = slot_item(EQ_BODY_ARMOUR, false);
    if (!body_armour)
        return 0;

    const int base_ev_penalty = -property(*body_armour, PARM_EVASION);
    return base_ev_penalty;
}

// The EV penalty to the player for their worn body armour.
int player::adjusted_body_armour_penalty(int scale, bool use_size) const
{
    const int base_ev_penalty = unadjusted_body_armour_penalty();
    if (!base_ev_penalty)
        return 0;

    if (use_size)
    {
        const int size = you.body_size(PSIZE_BODY);

        const int size_bonus_factor = (size - SIZE_MEDIUM) * scale / 4;

        return max(0, scale * base_ev_penalty
                      - size_bonus_factor * base_ev_penalty);
    }

    // New formula for effect of str on aevp: (2/5) * evp^2 / (str+3)
    return (2 * base_ev_penalty * base_ev_penalty
            * (450 - skill(SK_ARMOUR, 10))
            * scale
            / (5 * (strength() + 3))
            / 450);
}

// The EV penalty to the player for wearing their current shield.
int player::adjusted_shield_penalty(int scale) const
{
    const item_def *shield_l = you.slot_item(EQ_SHIELD, false);
    if (!shield_l)
        return 0;

    const int base_shield_penalty = -property(*shield_l, PARM_EVASION);
    return max(0, (base_shield_penalty * scale - you.skill(SK_SHIELDS, scale)
                  / max(1, 5 + _player_evasion_size_factor())));
}

int player::armour_tohit_penalty(bool random_factor, int scale) const
{
    return maybe_roll_dice(1, adjusted_body_armour_penalty(scale), random_factor);
}

int player::shield_tohit_penalty(bool random_factor, int scale) const
{
    return maybe_roll_dice(1, adjusted_shield_penalty(scale), random_factor);
}

int player::skill(skill_type sk, int scale, bool real) const
{
    // wizard racechange, or upgraded old save
    if (is_useless_skill(sk))
        return 0;

    int level = skills[sk] * scale + get_skill_progress(sk, scale);
    if (real)
        return level;
    if (you.duration[DUR_HEROISM] && sk <= SK_LAST_MUNDANE)
        level = min(level + 5 * scale, 27 * scale);
    if (you.penance[GOD_ASHENZARI])
        level = max(level - min(4 * scale, level / 2), 0);
    else if (you.religion == GOD_ASHENZARI && you.skill_boost[sk]
             && piety_rank() > 2)
    {
        level = ash_skill_boost(sk, scale);
    }

    return level;
}

int player_icemail_armour_class()
{
    if (!you.mutation[MUT_ICEMAIL])
        return 0;

    return (ICEMAIL_MAX
               - (you.duration[DUR_ICEMAIL_DEPLETED]
                   * ICEMAIL_MAX / ICEMAIL_TIME));
}

int player::armour_class() const
{
    int AC = 0;

    for (int eq = EQ_MIN_ARMOUR; eq <= EQ_MAX_ARMOUR; ++eq)
    {
        if (eq == EQ_SHIELD)
            continue;

        if (!player_wearing_slot(eq))
            continue;

        const item_def& item   = inv[equip[eq]];
        const int ac_value     = property(item, PARM_AC) * 100;
        const int racial_bonus = _player_armour_racial_bonus(item);

        // [ds] effectively: ac_value * (22 + Arm) / 22, where Arm =
        // Armour Skill + racial_skill_bonus / 2.
        AC += ac_value * (440 + skill(SK_ARMOUR, 20) + racial_bonus * 10) / 440;
        AC += item.plus * 100;

        // The deformed don't fit into body armour very well.
        // (This includes nagas and centaurs.)
        if (eq == EQ_BODY_ARMOUR && (player_mutation_level(MUT_DEFORMED)
            || player_mutation_level(MUT_PSEUDOPODS)))
            AC -= ac_value / 2;
    }

    // All effects negated by magical suppression should go in here.
    if (!you.suppressed())
    {
        AC += you.wearing(EQ_RINGS_PLUS, RING_PROTECTION) * 100;

        if (you.wearing_ego(EQ_WEAPON, SPWPN_PROTECTION))
            AC += 500;

        if (you.wearing_ego(EQ_SHIELD, SPARM_PROTECTION))
            AC += 300;

        AC += you.scan_artefacts(ARTP_AC) * 100;
    }

    if (duration[DUR_ICY_ARMOUR])
        AC += 400 + skill(SK_ICE_MAGIC, 100) / 3;    // max 13

    if (duration[DUR_STONESKIN])
        AC += 200 + skill(SK_EARTH_MAGIC, 20);       // max 7

    if (mutation[MUT_ICEMAIL])
        AC += 100 * player_icemail_armour_class();

    if (!player_is_shapechanged()
        || (form == TRAN_DRAGON && player_genus(GENPC_DRACONIAN)))
    {
        // Being a lich doesn't preclude the benefits of hide/scales -- bwr
        //
        // Note: Even though necromutation is a high level spell, it does
        // allow the character full armour (so the bonus is low). -- bwr
        if (form == TRAN_LICH)
            AC += 600;

        if (player_genus(GENPC_DRACONIAN))
        {
            AC += 400 + 100 * (you.experience_level / 3);  // max 13
            if (species == SP_GREY_DRACONIAN) // no breath
                AC += 500;
            if (form == TRAN_DRAGON)
                AC += 1000;
        }
        else
        {
            switch (species)
            {
            case SP_NAGA:
                AC += 100 * experience_level / 3;              // max 9
                break;

            default:
                break;
            }
        }
    }
    else
    {
        // transformations:
        switch (form)
        {
        case TRAN_NONE:
        case TRAN_APPENDAGE:
        case TRAN_BLADE_HANDS:
        case TRAN_LICH:  // can wear normal body armour (no bonus)
            break;

        case TRAN_JELLY:  // no bonus
        case TRAN_BAT:
        case TRAN_PIG:
        case TRAN_PORCUPINE:
            break;

        case TRAN_SPIDER: // low level (small bonus), also gets EV
            AC += 200;
            break;

        case TRAN_ICE_BEAST:
            AC += 500 + skill(SK_ICE_MAGIC, 25) + 25;    // max 12

            if (duration[DUR_ICY_ARMOUR])
                AC += 100 + skill(SK_ICE_MAGIC, 25);     // max +7
            break;

        case TRAN_WISP:
            AC += 500 + 50 * you.experience_level;
            break;
        case TRAN_FUNGUS:
            AC += 1200;
            break;
        case TRAN_DRAGON: // Draconians handled above
            AC += 1600;
            break;

        case TRAN_STATUE: // main ability is armour (high bonus)
            AC += 1700 + skill(SK_EARTH_MAGIC, 50);// max 30

            if (duration[DUR_STONESKIN])
                AC += 100 + skill(SK_EARTH_MAGIC, 25);   // max +7
            break;

        case TRAN_TREE: // extreme bonus, no EV
            AC += 2000 + 50 * you.experience_level;
            break;
        }
    }

    // Scale mutations, etc.  Statues don't get an AC benefit from scales,
    // since the scales are made of the same stone as everything else.
    AC += player_mutation_level(MUT_TOUGH_SKIN)
          ? player_mutation_level(MUT_TOUGH_SKIN) * 100 : 0;                   // +1, +2, +3
    AC += player_mutation_level(MUT_SHAGGY_FUR)
          ? player_mutation_level(MUT_SHAGGY_FUR) * 100 : 0;                   // +1, +2, +3
    AC += player_mutation_level(MUT_GELATINOUS_BODY)
          ? (player_mutation_level(MUT_GELATINOUS_BODY) == 3 ? 200 : 100) : 0; // +1, +1, +2
    AC += _mut_level(MUT_IRIDESCENT_SCALES, MUTACT_FULL)
          ? 200 + _mut_level(MUT_IRIDESCENT_SCALES, MUTACT_FULL) * 200 : 0;    // +4, +6, +8
    AC += _mut_level(MUT_LARGE_BONE_PLATES, MUTACT_FULL)
          ? 100 + _mut_level(MUT_LARGE_BONE_PLATES, MUTACT_FULL) * 100 : 0;    // +2, +3, +4
    AC += _mut_level(MUT_ROUGH_BLACK_SCALES, MUTACT_FULL)
          ? 100 + _mut_level(MUT_ROUGH_BLACK_SCALES, MUTACT_FULL) * 300 : 0;   // +4, +7, +10
    AC += _mut_level(MUT_RUGGED_BROWN_SCALES, MUTACT_FULL) * 100;              // +1, +2, +3
    AC += _mut_level(MUT_ICY_BLUE_SCALES, MUTACT_FULL) * 100 +
          (_mut_level(MUT_ICY_BLUE_SCALES, MUTACT_FULL) > 1 ? 100 : 0);        // +1, +3, +4
    AC += _mut_level(MUT_MOLTEN_SCALES, MUTACT_FULL) * 100 +
          (_mut_level(MUT_MOLTEN_SCALES, MUTACT_FULL) > 1 ? 100 : 0);          // +1, +3, +4
    AC += _mut_level(MUT_SLIMY_GREEN_SCALES, MUTACT_FULL)
          ? 100 + _mut_level(MUT_SLIMY_GREEN_SCALES, MUTACT_FULL) * 100 : 0;   // +2, +3, +4
    AC += _mut_level(MUT_THIN_METALLIC_SCALES, MUTACT_FULL)
          ? 100 + _mut_level(MUT_THIN_METALLIC_SCALES, MUTACT_FULL) * 100 : 0; // +2, +3, +4
    AC += _mut_level(MUT_YELLOW_SCALES, MUTACT_FULL)
          ? 100 + _mut_level(MUT_YELLOW_SCALES, MUTACT_FULL) * 100 : 0;        // +2, +3, +4

    return (AC / 100);
}
 /**
  * Guaranteed damage reduction.
  *
  * The percentage of the damage received that is guaranteed to be reduced
  * by the armour. As the AC roll is done before GDR is applied, GDR is only
  * useful when the AC roll is inferior to it. Therefore a higher GDR means
  * more damage reduced, but also more often.
  *
  * \f[ GDR = 14 \times (base\_AC - 2)^\frac{1}{2} \f]
  *
  * \return GDR as a percentage.
  **/
int player::gdr_perc() const
{
    switch (you.form)
    {
    case TRAN_DRAGON:
        return 34; // base AC 8
    case TRAN_STATUE:
        return 39; // like plate (AC 10)
    case TRAN_TREE:
        return 48;
    default:
        break;
    }

    const item_def *body_armour = slot_item(EQ_BODY_ARMOUR, false);

    if (!body_armour)
        return 0;

    const int body_base_AC = property(*body_armour, PARM_AC);
    return (14 * pow(max(body_base_AC - 2, 0), 0.5));
}

int player::melee_evasion(const actor *act, ev_ignore_type evit) const
{
    return (player_evasion(evit)
            - (const_cast<player *>(this)->is_constricted() ? 3 : 0)
            - ((!act || act->visible_to(this)
                || (evit & EV_IGNORE_HELPLESS)) ? 0 : 10)
            - (you_are_delayed()
               && !(evit & EV_IGNORE_HELPLESS)
               && current_delay_action() != DELAY_RECITE
               && !delay_is_run(current_delay_action())? 5 : 0));
}

bool player::heal(int amount, bool max_too)
{
    ASSERT(!max_too);
    ::inc_hp(amount);
    return true; /* TODO Check whether the player was healed. */
}

mon_holy_type player::holiness() const
{
    if (form == TRAN_STATUE || form == TRAN_WISP || petrified())
        return MH_NONLIVING;

    if (is_undead)
        return MH_UNDEAD;

    return MH_NATURAL;
}

bool player::undead_or_demonic() const
{
    // This is only for TSO-related stuff, so demonspawn are included.
    return you.is_undead || you.species == SP_DEMONSPAWN;
}

bool player::is_holy(bool check_spells) const
{
    if (is_good_god(religion) && check_spells)
        return true;

    return false;
}

bool player::is_unholy(bool check_spells) const
{
    return you.species == SP_DEMONSPAWN;
}

bool player::is_evil(bool check_spells) const
{
    if (holiness() == MH_UNDEAD)
        return true;

    if (is_evil_god(religion) && check_spells)
        return true;

    return false;
}

// This is a stub. Check is used only for silver damage. Worship of chaotic
// gods should probably be checked in the non-existing player::is_unclean,
// which could be used for something Zin-related (such as a priestly monster).
bool player::is_chaotic() const
{
    return false;
}

bool player::is_artificial() const
{
    return (form == TRAN_STATUE || petrified());
}

bool player::is_unbreathing() const
{
    switch (you.form)
    {
    case TRAN_LICH:
    case TRAN_STATUE:
    case TRAN_FUNGUS:
    case TRAN_TREE:
    case TRAN_JELLY:
    case TRAN_WISP:
        return true;
    default:
        break;
    }

    if (petrified())
        return true;

    return player_mutation_level(MUT_UNBREATHING);
}

bool player::is_insubstantial() const
{
    return you.form == TRAN_WISP;
}

int player::res_acid(bool calc_unid) const
{
    return player_res_acid(calc_unid);
}

int player::res_fire() const
{
    return player_res_fire();
}

int player::res_holy_fire() const
{
    if (you.species == SP_DJINNI)
        return 3;
    return actor::res_holy_fire();
}

int player::res_steam() const
{
    return player_res_steam();
}

int player::res_cold() const
{
    return player_res_cold();
}

int player::res_elec() const
{
    return (player_res_electricity() * 2);
}

int player::res_water_drowning() const
{
<<<<<<< HEAD
    int rw = 0;

    if (is_unbreathing()
        || (you.species == SP_MERFOLK && !form_changed_physiology()))
    {
        rw++;
    }

    // A fiery lich/hot statue suffers from quenching but not drowning, so
    // neutral resistance sounds ok.
    if (you.species == SP_DJINNI)
        rw--;

    return rw;
=======
    return (is_unbreathing()
            || (you.species == SP_MERFOLK && !form_changed_physiology())
            || (you.species == SP_OCTOPODE && !form_changed_physiology())
            || you.form == TRAN_ICE_BEAST);
>>>>>>> 536f84b0
}

int player::res_asphyx() const
{
    // The unbreathing are immune to asphyxiation.
    if (is_unbreathing())
        return 1;

    return 0;
}

int player::res_poison(bool temp) const
{
    return player_res_poison(true, temp);
}

int player::res_rotting(bool temp) const
{
    if (temp && (petrified() || form == TRAN_STATUE || form == TRAN_WISP))
        return 3;

    if (you.mutation[MUT_FOUL_STENCH])
        return 1;

    switch (is_undead)
    {
    default:
    case US_ALIVE:
        return 0;

    case US_HUNGRY_DEAD:
        return 1; // rottable by Zin, not by necromancy

    case US_SEMI_UNDEAD:
        if (temp && you.hunger_state < HS_SATIATED)
            return 1;
        return 0; // no permanent resistance

    case US_UNDEAD:
        if (!temp && you.form == TRAN_LICH)
            return 0;
        return 3; // full immunity
    }
}

int player::res_sticky_flame() const
{
    return player_res_sticky_flame();
}

int player::res_holy_energy(const actor *attacker) const
{
    if (undead_or_demonic())
        return -2;

    if (is_evil())
        return -1;

    if (is_holy())
        return 1;

    return 0;
}

int player::res_negative_energy(bool intrinsic_only) const
{
    return player_prot_life(!intrinsic_only, true, !intrinsic_only);
}

int player::res_torment() const
{
    return player_res_torment();
}

int player::res_wind() const
{
    // Full control of the winds around you can negate a hostile tornado.
    return you.duration[DUR_TORNADO] ? 1 : 0;
}

int player::res_petrify(bool temp) const
{
    if (temp && (you.form == TRAN_STATUE || you.form == TRAN_WISP))
        return 1;
    return 0;
}

int player::res_constrict() const
{
    if (you.form == TRAN_JELLY || you.form == TRAN_PORCUPINE
        || you.form == TRAN_WISP)
    {
        return 3;
    }
    return 0;
}

int player::res_magic() const
{
    return player_res_magic();
}

int player_res_magic(bool calc_unid, bool temp)
{
    int rm = 0;

    switch (you.species)
    {
    default:
        rm = you.experience_level * 3;
        break;
    case SP_HIGH_ELF:
    case SP_SLUDGE_ELF:
    case SP_DEEP_ELF:
    case SP_VAMPIRE:
    case SP_DEMIGOD:
    case SP_OGRE:
        rm = you.experience_level * 4;
        break;
    case SP_NAGA:
    case SP_MUMMY:
        rm = you.experience_level * 5;
        break;
    case SP_PURPLE_DRACONIAN:
    case SP_DEEP_DWARF:
    case SP_FELID:
        rm = you.experience_level * 6;
        break;
    case SP_SPRIGGAN:
        rm = you.experience_level * 7;
        break;
    }

    // All effects negated by magical suppression should go in here.
    if (!you.suppressed())
    {
        // randarts
        rm += you.scan_artefacts(ARTP_MAGIC, calc_unid);

        // armour
        rm += 30 * you.wearing_ego(EQ_ALL_ARMOUR, SPARM_MAGIC_RESISTANCE,
                                         calc_unid);

        // rings of magic resistance
        rm += 40 * you.wearing(EQ_RINGS, RING_PROTECTION_FROM_MAGIC, calc_unid);
    }

    // Mutations
    rm += 30 * player_mutation_level(MUT_MAGIC_RESISTANCE);

    // transformations
    if (you.form == TRAN_LICH && temp)
        rm += 50;

    // Trog's Hand
    if (you.attribute[ATTR_DIVINE_REGENERATION] && temp)
        rm += 70;

    // Enchantment effect
    if (you.duration[DUR_LOWERED_MR] && temp)
        rm /= 2;

    if (rm < 0)
        rm = 0;

    return rm;
}

bool player::no_tele(bool calc_unid, bool permit_id, bool blinking) const
{
    if (you.duration[DUR_DIMENSION_ANCHOR])
        return true;

    if (crawl_state.game_is_sprint() && !blinking)
        return true;

    if (you.form == TRAN_TREE)
        return true;

    return (you.has_notele_item(calc_unid)
            || stasis_blocks_effect(calc_unid, permit_id, NULL)
            || crawl_state.game_is_zotdef() && orb_haloed(you.pos()));
}

bool player::fights_well_unarmed(int heavy_armour_penalty)
{
    return (you.burden_state == BS_UNENCUMBERED
            && x_chance_in_y(you.skill(SK_UNARMED_COMBAT, 10), 200)
            && x_chance_in_y(2, 1 + heavy_armour_penalty));
}

bool player::cancellable_flight() const
{
    return you.duration[DUR_FLIGHT] && !you.permanent_flight()
           && !you.attribute[ATTR_FLIGHT_UNCANCELLABLE];
}

bool player::permanent_flight() const
{
    return you.attribute[ATTR_PERM_FLIGHT];
}

bool player::racial_permanent_flight() const
{
    return (you.species == SP_TENGU && you.experience_level >= 15
            || you.species == SP_BLACK_DRACONIAN && you.experience_level >= 14);
}

bool player::tengu_flight() const
{
    // Only Tengu get perks for flying.
    return (species == SP_TENGU && flight_mode());
}

bool player::nightvision() const
{
    return (is_undead
            || (religion == GOD_YREDELEMNUL && piety >= piety_breakpoint(2)));
}

monster_type player::mons_species(bool zombie_base) const
{
    return player_species_to_mons_species(you.species);
}

bool player::poison(actor *agent, int amount, bool force)
{
    return ::poison_player(amount, agent? agent->name(DESC_A, true) : "", "",
                           force);
}

void player::expose_to_element(beam_type element, int _strength,
                               bool damage_inventory, bool slow_cold_blood)
{
    ::expose_player_to_element(element, _strength, damage_inventory,
                               slow_cold_blood);
}

void player::blink(bool allow_partial_control)
{
    random_blink(allow_partial_control);
}

void player::teleport(bool now, bool abyss_shift, bool wizard_tele)
{
    ASSERT(!crawl_state.game_is_arena());

    if (now)
        you_teleport_now(true, abyss_shift, wizard_tele);
    else
        you_teleport();
}

int player::hurt(const actor *agent, int amount, beam_type flavour,
                 bool cleanup_dead)
{
    // We ignore cleanup_dead here.
    if (agent->is_monster())
    {
        const monster* mon = agent->as_monster();
        ouch(amount, mon->mindex(),
             KILLED_BY_MONSTER, "", mon->visible_to(&you));
    }
    else
    {
        // Should never happen!
        die("player::hurt() called for self-damage");
    }

    if ((flavour == BEAM_NUKE || flavour == BEAM_DISINTEGRATION) && can_bleed())
        blood_spray(pos(), type, amount / 5);

    return amount;
}

void player::drain_stat(stat_type s, int amount, actor *attacker)
{
    if (attacker == NULL)
        lose_stat(s, amount, false, "");
    else if (attacker->is_monster())
        lose_stat(s, amount, attacker->as_monster(), false);
    else if (attacker->is_player())
        lose_stat(s, amount, false, "suicide");
    else
        lose_stat(s, amount, false, "");
}

bool player::rot(actor *who, int amount, int immediate, bool quiet)
{
    ASSERT(!crawl_state.game_is_arena());

    if (amount <= 0 && immediate <= 0)
        return false;

    if (res_rotting() || you.duration[DUR_DEATHS_DOOR])
    {
        mpr("You feel terrible.");
        return false;
    }

    if (you.duration[DUR_DIVINE_STAMINA] > 0)
    {
        mpr("Your divine stamina protects you from decay!");
        return false;
    }

    if (immediate > 0)
        rot_hp(immediate);

    // Either this, or the actual rotting message should probably
    // be changed so that they're easier to tell apart. -- bwr
    if (!quiet)
    {
        mprf(MSGCH_WARN, "You feel your flesh %s away!",
             (rotting > 0 || immediate) ? "rotting" : "start to rot");
    }

    rotting += amount;

    learned_something_new(HINT_YOU_ROTTING);

    if (one_chance_in(4))
        sicken(50 + random2(100));

    return true;
}

bool player::drain_exp(actor *who, const char *aux, bool quiet, int pow)
{
    return ::drain_exp(!quiet, who->mindex(), aux);
}

void player::confuse(actor *who, int str)
{
    confuse_player(str);
}

/*
 * Paralyse the player for str turns.
 *
 *  Duration is capped at 13.
 *
 * @param who Pointer to the actor who paralysed the player.
 * @param str The number of turns the paralysis will last.
 * @param source Description of the source of the paralysis.
 */
void player::paralyse(actor *who, int str, string source)
{
    ASSERT(!crawl_state.game_is_arena());

    // The shock is too mild to do damage.
    if (stasis_blocks_effect(true, true, "%s gives you a mild electric shock."))
        return;

    if (!(who && who->as_monster() && who->as_monster()->type == MONS_RED_WASP)
        && who && (duration[DUR_PARALYSIS] || duration[DUR_PARALYSIS_IMMUNITY]))
    {
        canned_msg(MSG_YOU_RESIST);
        return;
    }

    int &paralysis(duration[DUR_PARALYSIS]);

    if (source.empty() && who)
        source = who->name(DESC_A);

    if (!paralysis && !source.empty())
    {
        take_note(Note(NOTE_PARALYSIS, str, 0, source.c_str()));
        you.props["paralysed_by"] = source;
    }


    mprf("You %s the ability to move!",
         paralysis ? "still haven't" : "suddenly lose");

    str *= BASELINE_DELAY;
    if (str > paralysis && (paralysis < 3 || one_chance_in(paralysis)))
        paralysis = str;

    if (paralysis > 13 * BASELINE_DELAY)
        paralysis = 13 * BASELINE_DELAY;

    stop_constricting_all();
}

void player::petrify(actor *who)
{
    ASSERT(!crawl_state.game_is_arena());

    if (you.res_petrify())
    {
        canned_msg(MSG_YOU_UNAFFECTED);
        return;
    }

    if (you.duration[DUR_DIVINE_STAMINA] > 0)
    {
        mpr("Your divine stamina protects you from petrification!");
        return;
    }

    if (you.petrifying())
    {
        mpr("Your limbs have turned to stone.");
        you.duration[DUR_PETRIFYING] = 1;
        return;
    }

    if (you.petrified())
        return;

    you.duration[DUR_PETRIFYING] = 3 * BASELINE_DELAY;

    you.redraw_evasion = true;
    mpr("You are slowing down.", MSGCH_WARN);
}

bool player::fully_petrify(actor *foe, bool quiet)
{
    you.duration[DUR_PETRIFIED] = 6 * BASELINE_DELAY
                        + random2(4 * BASELINE_DELAY);
    you.redraw_evasion = true;
    mpr("You have turned to stone.");
    return true;
}

void player::slow_down(actor *foe, int str)
{
    ::slow_player(str);
}

int player::has_claws(bool allow_tran) const
{
    if (allow_tran)
    {
        // these transformations bring claws with them
        if (form == TRAN_DRAGON)
            return 3;

        // blade hands override claws
        if (form == TRAN_BLADE_HANDS)
            return 0;

        // Most forms suppress natural claws.
        if (!form_keeps_mutations())
            return 0;
    }

    if (const int c = species_has_claws(you.species))
        return c;

    return player_mutation_level(MUT_CLAWS, allow_tran);
}

bool player::has_usable_claws(bool allow_tran) const
{
    return (!player_wearing_slot(EQ_GLOVES) && has_claws(allow_tran));
}

int player::has_talons(bool allow_tran) const
{
    // XXX: Do merfolk in water belong under allow_tran?
    if (you.fishtail)
        return 0;

    return player_mutation_level(MUT_TALONS, allow_tran);
}

bool player::has_usable_talons(bool allow_tran) const
{
    return (!player_wearing_slot(EQ_BOOTS) && has_talons(allow_tran));
}

int player::has_fangs(bool allow_tran) const
{
    if (allow_tran)
    {
        // these transformations bring fangs with them
        if (form == TRAN_DRAGON)
            return 3;
    }

    return player_mutation_level(MUT_FANGS, allow_tran);
}

int player::has_usable_fangs(bool allow_tran) const
{
    return has_fangs(allow_tran);
}

int player::has_tail(bool allow_tran) const
{
    if (allow_tran)
    {
        // these transformations bring a tail with them
        if (form == TRAN_DRAGON)
            return 1;

        // Most transformations suppress a tail.
        if (!form_keeps_mutations())
            return 0;
    }

    // XXX: Do merfolk in water belong under allow_tran?
    if (player_genus(GENPC_DRACONIAN)
        || you.fishtail
        || player_mutation_level(MUT_STINGER, allow_tran))
    {
        return 1;
    }

    return 0;
}

int player::has_usable_tail(bool allow_tran) const
{
    // TSO worshippers don't use their stinger in order
    // to avoid poisoning.
    if (you.religion == GOD_SHINING_ONE
        && player_mutation_level(MUT_STINGER, allow_tran) > 0)
    {
        return 0;
    }

    return has_tail(allow_tran);
}

// Whether the player has a usable offhand for the
// purpose of punching.
bool player::has_usable_offhand() const
{
    if (player_wearing_slot(EQ_SHIELD))
        return false;

    const item_def* wp = slot_item(EQ_WEAPON);
    return (!wp || hands_reqd(*wp, body_size()) != HANDS_TWO);
}

bool player::has_usable_tentacle() const
{
    return usable_tentacles();
}

int player::usable_tentacles() const
{
    int numtentacle = has_usable_tentacles();

    if (numtentacle == 0)
        return false;

    int free_tentacles = numtentacle - num_constricting();

    if (you.shield())
        free_tentacles -= 2;

    const item_def* wp = slot_item(EQ_WEAPON);
    if (wp)
    {
        hands_reqd_type hands_req = hands_reqd(*wp, body_size());
        free_tentacles -= 2 * hands_req + 2;
    }

    return free_tentacles;
}

int player::has_pseudopods(bool allow_tran) const
{
    return player_mutation_level(MUT_PSEUDOPODS, allow_tran);
}

int player::has_usable_pseudopods(bool allow_tran) const
{
    return has_pseudopods(allow_tran);
}

int player::has_tentacles(bool allow_tran) const
{
    if (allow_tran)
    {
        // Most transformations suppress tentacles.
        if (!form_keeps_mutations())
            return 0;
    }

    if (you.species == SP_OCTOPODE)
        return 8;

    return 0;
}

int player::has_usable_tentacles(bool allow_tran) const
{
    return has_tentacles(allow_tran);
}

bool player::sicken(int amount, bool allow_hint, bool quiet)
{
    ASSERT(!crawl_state.game_is_arena());

    if (res_rotting() || amount <= 0)
        return false;

    if (you.duration[DUR_DIVINE_STAMINA] > 0)
    {
        mpr("Your divine stamina protects you from disease!");
        return false;
    }

    if (!quiet)
        mpr("You feel ill.");

    disease += amount * BASELINE_DELAY;
    if (disease > 210 * BASELINE_DELAY)
        disease = 210 * BASELINE_DELAY;

    if (allow_hint)
        learned_something_new(HINT_YOU_SICK);
    return true;
}

bool player::can_see_invisible(bool calc_unid, bool items) const
{
    if (crawl_state.game_is_arena())
        return true;

    // All effects negated by magical suppression should go in here.
    if (items && !you.suppressed())
    {
        if (you.wearing(EQ_RINGS, RING_SEE_INVISIBLE, calc_unid)
            // armour: (checks head armour only)
            || you.wearing_ego(EQ_HELMET, SPARM_SEE_INVISIBLE)
            // randart gear
            || you.scan_artefacts(ARTP_EYESIGHT, calc_unid) > 0)
        {
            return true;
        }
    }

    // Possible to have both with a temp mutation.
    if (player_mutation_level(MUT_ACUTE_VISION)
        && !player_mutation_level(MUT_BLURRY_VISION))
    {
        return true;
    }

    // antennae give sInvis at 3
    if (player_mutation_level(MUT_ANTENNAE) == 3)
        return true;

    if (player_mutation_level(MUT_EYEBALLS) == 3)
        return true;

    if (you.religion == GOD_ASHENZARI && you.piety >= piety_breakpoint(2)
        && !player_under_penance())
    {
        return true;
    }

    return false;
}

bool player::can_see_invisible() const
{
    return can_see_invisible(true, true);
}

bool player::invisible() const
{
    return (duration[DUR_INVIS] && !backlit());
}

bool player::misled() const
{
    return (duration[DUR_MISLED]);
}

bool player::visible_to(const actor *looker) const
{
    if (crawl_state.game_is_arena())
        return false;

    if (this == looker)
        return (can_see_invisible() || !invisible());

    const monster* mon = looker->as_monster();
    return (mons_sense_invis(mon) && distance2(pos(), mon->pos()) <= dist_range(4))
            || (!mon->has_ench(ENCH_BLIND) && (!invisible() || mon->can_see_invisible()));
}

bool player::backlit(bool check_haloed, bool self_halo, bool check_corona) const
{
    if (get_contamination_level() > 1
        || check_corona && duration[DUR_CORONA]
        || duration[DUR_LIQUID_FLAMES]
        || duration[DUR_QUAD_DAMAGE])
    {
        return true;
    }
    if (check_haloed)
        return (!umbraed() && haloed()
                && (self_halo || halo_radius2() == -1));
    return false;
}

bool player::umbra(bool check_haloed, bool self_halo) const
{
    if (backlit())
        return false;

    if (check_haloed)
        return (umbraed() && !haloed()
                && (self_halo || umbra_radius2() == -1));
    return false;
}

bool player::glows_naturally() const
{
    return false;
}

// This is the imperative version.
void player::backlight()
{
    if (!duration[DUR_INVIS])
    {
        if (duration[DUR_CORONA] || you.glows_naturally())
            mpr("You glow brighter.");
        else
            mpr("You are outlined in light.");

        you.increase_duration(DUR_CORONA, random_range(15, 35), 250);
    }
    else
    {
        mpr("You feel strangely conspicuous.");

        you.increase_duration(DUR_CORONA, random_range(3, 5), 250);
    }
}

bool player::has_lifeforce() const
{
    const mon_holy_type holi = holiness();

    return (holi == MH_NATURAL || holi == MH_PLANT);
}

bool player::can_mutate() const
{
    return true;
}

bool player::can_safely_mutate() const
{
    if (!can_mutate())
        return false;

    return (!is_undead
            || is_undead == US_SEMI_UNDEAD
               && hunger_state == HS_ENGORGED);
}

bool player::can_polymorph() const
{
    if (you.transform_uncancellable)
        return false;
    if (you.is_undead)
        return is_undead == US_SEMI_UNDEAD && hunger_state > HS_SATIATED;
    return true;
}

bool player::can_bleed(bool allow_tran) const
{
    if (allow_tran)
    {
        // These transformations don't bleed. Lichform is handled as undead.
        if (you.form == TRAN_STATUE || you.form == TRAN_ICE_BEAST
            || you.form == TRAN_SPIDER || you.form == TRAN_TREE
            || you.form == TRAN_FUNGUS || you.form == TRAN_PORCUPINE)
        {
            return false;
        }
    }

    if ((is_undead && is_undead != US_SEMI_UNDEAD)
        || (is_undead == US_SEMI_UNDEAD && hunger_state <= HS_SATIATED))
    {
        return false;
    }

    return true;
}

bool player::malmutate(const string &reason)
{
    ASSERT(!crawl_state.game_is_arena());

    if (!can_mutate())
        return false;

    if (one_chance_in(5))
    {
        if (mutate(RANDOM_MUTATION, reason))
        {
            learned_something_new(HINT_YOU_MUTATED);
            return true;
        }
    }

    return mutate(RANDOM_BAD_MUTATION, reason);
}

bool player::polymorph(int pow)
{
    ASSERT(!crawl_state.game_is_arena());

    if (!can_polymorph())
        return false;

    // Be unreliable over lava.  This is not that important as usually when
    // it matters you'll have temp flight and thus that pig will fly (and
    // when flight times out, we'll have roasted bacon).
    for (int tries = 0; tries < 3; tries++)
    {
        // Whole-body transformations only; mere appendage doesn't seem fitting.
        transformation_type f = random_choose_weighted(
            100, TRAN_BAT,
            100, TRAN_FUNGUS,
            100, TRAN_PIG,
            100, TRAN_TREE,
            100, TRAN_PORCUPINE,
            100, TRAN_WISP,
             20, TRAN_SPIDER,
             20, TRAN_ICE_BEAST,
              5, TRAN_STATUE,
              1, TRAN_DRAGON,
              0);
        if (transform(pow, f))
        {
            you.transform_uncancellable = true;
            return true;
        }
    }

    return false;
}

bool player::is_icy() const
{
    return (form == TRAN_ICE_BEAST);
}

bool player::is_fiery() const
{
    return false;
}

bool player::is_skeletal() const
{
    return false;
}

void player::shiftto(const coord_def &c)
{
    crawl_view.shift_player_to(c);
    set_position(c);
    clear_far_constrictions();
}

void player::reset_prev_move()
{
    prev_move.reset();
}

bool player::asleep() const
{
    return (duration[DUR_SLEEP]);
}

bool player::cannot_act() const
{
    return (asleep() || cannot_move());
}

bool player::can_throw_large_rocks() const
{
    return (species == SP_OGRE || species == SP_TROLL);
}

bool player::can_smell() const
{
    return (species != SP_MUMMY);
}

void player::hibernate(int)
{
    ASSERT(!crawl_state.game_is_arena());

    if (!can_hibernate())
    {
        canned_msg(MSG_YOU_UNAFFECTED);
        return;
    }

    stop_constricting_all();
    mpr("You fall asleep.");

    stop_delay();
    flash_view(DARKGREY);

    // Do this *after* redrawing the view, or viewwindow() will no-op.
    set_duration(DUR_SLEEP, 3 + random2avg(5, 2));
}

void player::put_to_sleep(actor*, int power)
{
    ASSERT(!crawl_state.game_is_arena());

    if (!can_sleep())
    {
        canned_msg(MSG_YOU_UNAFFECTED);
        return;
    }

    mpr("You fall asleep.");

    stop_constricting_all();
    stop_delay();
    flash_view(DARKGREY);

    // As above, do this after redraw.
    set_duration(DUR_SLEEP, 5 + random2avg(power/10, 5));
}

void player::awake()
{
    ASSERT(!crawl_state.game_is_arena());

    duration[DUR_SLEEP] = 0;
    mpr("You wake up.");
    flash_view(BLACK);
}

void player::check_awaken(int disturbance)
{
    if (asleep() && x_chance_in_y(disturbance + 1, 50))
        awake();
}

int player::beam_resists(bolt &beam, int hurted, bool doEffects, string source)
{
    return check_your_resists(hurted, beam.flavour, source, &beam, doEffects);
}

void player::set_place_info(PlaceInfo place_info)
{
    place_info.assert_validity();

    if (place_info.is_global())
        global_info = place_info;
    else
        branch_info[place_info.branch] = place_info;
}

vector<PlaceInfo> player::get_all_place_info(bool visited_only,
                                             bool dungeon_only) const
{
    vector<PlaceInfo> list;

    for (int i = 0; i < NUM_BRANCHES; i++)
    {
        if (visited_only && branch_info[i].num_visits == 0
            || dungeon_only && !is_connected_branch((branch_type)i))
        {
            continue;
        }
        list.push_back(branch_info[i]);
    }

    return list;
}

bool player::do_shaft()
{
    dungeon_feature_type force_stair = DNGN_UNSEEN;

    if (!is_valid_shaft_level())
        return false;

    // Handle instances of do_shaft() being invoked magically when
    // the player isn't standing over a shaft.
    if (get_trap_type(pos()) != TRAP_SHAFT)
    {
        switch (grd(pos()))
        {
        case DNGN_FLOOR:
        case DNGN_OPEN_DOOR:
        case DNGN_TRAP_MECHANICAL:
        case DNGN_TRAP_MAGICAL:
        case DNGN_TRAP_NATURAL:
        case DNGN_UNDISCOVERED_TRAP:
        case DNGN_ENTER_SHOP:
            break;

        default:
            return false;
        }

        handle_items_on_shaft(pos(), false);

        if (!ground_level() || total_weight() == 0)
            return true;

        force_stair = DNGN_TRAP_NATURAL;
    }

    down_stairs(force_stair);

    return true;
}

bool player::did_escape_death() const
{
    return (escaped_death_cause != NUM_KILLBY);
}

void player::reset_escaped_death()
{
    escaped_death_cause = NUM_KILLBY;
    escaped_death_aux   = "";
}

void player::add_gold(int delta)
{
    set_gold(gold + delta);
}

void player::del_gold(int delta)
{
    set_gold(gold - delta);
}

void player::set_gold(int amount)
{
    ASSERT(amount >= 0);

    if (amount != gold)
    {
        const int old_gold = gold;
        gold = amount;
        shopping_list.gold_changed(old_gold, gold);
    }
}

void player::increase_duration(duration_type dur, int turns, int cap,
                               const char* msg)
{
    if (msg)
        mpr(msg);
    cap *= BASELINE_DELAY;

    you.duration[dur] += turns * BASELINE_DELAY;
    if (cap && you.duration[dur] > cap)
        you.duration[dur] = cap;
}

void player::set_duration(duration_type dur, int turns,
                          int cap, const char * msg)
{
    you.duration[dur] = 0;
    increase_duration(dur, turns, cap, msg);
}

void player::goto_place(const level_id &lid)
{
    where_are_you = static_cast<branch_type>(lid.branch);
    depth = lid.depth;
    ASSERT(depth >= 1);
    ASSERT(depth <= brdepth[you.where_are_you]);
}

bool player::attempt_escape(int attempts)
{
    monster *themonst;

    if (!is_constricted())
        return true;

    themonst = monster_by_mid(constricted_by);
    ASSERT(themonst);
    escape_attempts += attempts;

    // player breaks free if (4+n)d(8+str/4) >= 5d(8+HD/4)
    if (roll_dice(4 + escape_attempts, 8 + div_rand_round(strength(), 4))
        >= roll_dice(5, 8 + div_rand_round(themonst->hit_dice, 4)))
    {
        mprf("You escape %s's grasp.", themonst->name(DESC_THE, true).c_str());

        // Stun the monster to prevent it from constricting again right away.
        themonst->speed_increment -= 5;

        stop_being_constricted(true);

        return true;
    }
    else
    {
        string emsg = "Your attempt to break free from ";
        emsg += themonst->name(DESC_THE, true);
        emsg += " fails, but you feel that another attempt might succeed.";
        mpr(emsg);
        you.turn_is_over = true;
        return false;
    }
}

void player::sentinel_mark(bool trap)
{
    if (duration[DUR_SENTINEL_MARK])
    {
        mpr("The mark upon you grows brighter.");
        you.increase_duration(DUR_SENTINEL_MARK, random_range(30, 50), 250);
    }
    else
    {
        mpr("A sentinel's mark forms upon you.", MSGCH_WARN);
        you.increase_duration(DUR_SENTINEL_MARK, (trap ? random_range(35, 55)
                                                       : random_range(50, 80)),
                              250);
    }
}

bool player::made_nervous_by(const coord_def &p)
{
    if (you.form != TRAN_FUNGUS)
        return false;
    monster* mons = monster_at(p);
    if (mons && !mons_is_firewood(mons))
        return false;
    for (monster_iterator mi(you.get_los()); mi; ++mi)
    {
            if (!(mons_is_wandering(*mi)
                        || mi->asleep()
                        || mi->confused()
                        || mi->cannot_act())
                && you.see_cell(mi->pos())
                && !mons_is_firewood(*mi)
                && !mi->neutral())
                return true;
    }
    return false;
}

void player::weaken(actor *attacker, int pow)
{
    if (!duration[DUR_WEAK])
        mpr("You feel yourself grow feeble.", MSGCH_WARN);
    else
        mpr("You feel as though you will be weak longer.", MSGCH_WARN);

    you.increase_duration(DUR_WEAK, pow + random2(pow + 3), 50);
}

/*
 * Check if the player is about to die from flight/form expiration.
 *
 * Check whether the player is on a cell which would be deadly if not for some
 * temporary condition, and if such condition is expiring. In that case, we
 * give a strong warning to the player. The actual message printing is done
 * by the caller.
 *
 * @param dur the duration to check for dangerous expiration.
 * @param p the coordinates of the cell to check. Defaults to player position.
 * @return whether the player is in immediate danger.
 */
bool need_expiration_warning(duration_type dur, coord_def p)
{
    if (!is_feat_dangerous(env.grid(p), true) || !dur_expiring(dur))
        return false;

    if (dur == DUR_FLIGHT)
        return true;
    else if (dur == DUR_TRANSFORMATION
             && (!you.airborne() || form_can_fly()))
    {
        return true;
    }
    return false;
}

bool need_expiration_warning(coord_def p)
{
    return need_expiration_warning(DUR_FLIGHT, p)
           || need_expiration_warning(DUR_TRANSFORMATION, p);
}

static string _constriction_description()
{
    string cinfo = "";
    vector<string> c_name;

    const int num_free_tentacles = you.usable_tentacles();
    if (num_free_tentacles)
    {
        cinfo += make_stringf("You have %d tentacle%s available for constriction.",
                              num_free_tentacles,
                              num_free_tentacles > 1 ? "s" : "");
    }
    // name of what this monster is constricted by, if any
    if (you.is_constricted())
    {
        if (!cinfo.empty())
            cinfo += "\n";

        cinfo += make_stringf("You are being %s by %s.",
                      you.held == HELD_MONSTER ? "held" : "constricted",
                      monster_by_mid(you.constricted_by)->name(DESC_A).c_str());
    }

    if (you.constricting && !you.constricting->empty())
    {
        actor::constricting_t::const_iterator i;
        for (i = you.constricting->begin(); i != you.constricting->end(); ++i)
        {
            monster *whom = monster_by_mid(i->first);
            ASSERT(whom);
            c_name.push_back(whom->name(DESC_A));
        }

        if (!cinfo.empty())
            cinfo += "\n";

        cinfo += "You are constricting ";
        cinfo += comma_separated_line(c_name.begin(), c_name.end());
        cinfo += ".";
    }

    return cinfo;
}

void count_action(caction_type type, int subtype)
{
    pair<caction_type, int> pair(type, subtype);
    if (you.action_count.find(pair) == you.action_count.end())
        you.action_count[pair].init(0);
    you.action_count[pair][you.experience_level - 1]++;
}<|MERGE_RESOLUTION|>--- conflicted
+++ resolved
@@ -2303,16 +2303,14 @@
         ps /= 10;
     }
 
-<<<<<<< HEAD
     if (is_hovering())
         ps = ps * 3 / 2;
-=======
+
     if (you.form == TRAN_TREE)
     {
         ps *= 15 - you.experience_level / 5;
         ps /= 10;
     }
->>>>>>> 536f84b0
 
     return ps;
 }
@@ -5434,14 +5432,14 @@
     return true;
 }
 
-<<<<<<< HEAD
 bool is_hovering()
 {
     return you.species == SP_DJINNI
            && !feat_has_dry_floor(grd(you.pos()))
            && !you.airborne()
            && !you.is_wall_clinging();
-=======
+}
+
 static void _end_water_hold()
 {
     you.duration[DUR_WATER_HOLD] = 0;
@@ -5486,7 +5484,6 @@
             mpr("Your lungs strain for air!", MSGCH_WARN);
         }
     }
->>>>>>> 536f84b0
 }
 
 int count_worn_ego(int which_ego)
@@ -6536,11 +6533,12 @@
 
 int player::res_water_drowning() const
 {
-<<<<<<< HEAD
     int rw = 0;
 
     if (is_unbreathing()
-        || (you.species == SP_MERFOLK && !form_changed_physiology()))
+        || you.species == SP_MERFOLK && !form_changed_physiology()
+        || you.species == SP_OCTOPODE && !form_changed_physiology()
+        || you.form == TRAN_ICE_BEAST);
     {
         rw++;
     }
@@ -6551,12 +6549,6 @@
         rw--;
 
     return rw;
-=======
-    return (is_unbreathing()
-            || (you.species == SP_MERFOLK && !form_changed_physiology())
-            || (you.species == SP_OCTOPODE && !form_changed_physiology())
-            || you.form == TRAN_ICE_BEAST);
->>>>>>> 536f84b0
 }
 
 int player::res_asphyx() const
