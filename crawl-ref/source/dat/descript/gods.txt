--- conflicted
+++ resolved
@@ -131,18 +131,7 @@
 attackers and retaliate against their enemies, replenish their health and
 magic, perform a mighty leap, and unleash a massive wave of power against foes.
 %%%%
-<<<<<<< HEAD
-Wulndraste
-
-Wulndraste the Wayfarer is a god of exploration and travel who expects followers
-to always push onwards, never heading back until they have seen the sights and gotten what they came for. Wulndraste blesses adherents with enhanced physical
-and magical stamina that grows with devotion. Followers can blend in to a local population and thereby move quickly past a crowd, confusing them in the process.
-Devoted explorers can instantly teleport themselves away from danger.
-%%%%
-Zin powers
-=======
 Sif Muna
->>>>>>> ce70061a
 
 Sif Muna the Loreminder is a contemplative but powerful deity, served by those
 who seek magical knowledge. The Loreminder appreciates the training of
@@ -173,6 +162,13 @@
 favoured stand to gain access to some of the fearsome spells in Vehumet's
 library. One's devotion to Vehumet can be proven by the causing of as much
 carnage and destruction as possible.
+%%%%
+Wulndraste
+
+Wulndraste the Wayfarer is a god of exploration and travel who expects followers
+to always push onwards, never heading back until they have seen the sights and gotten what they came for. Wulndraste blesses adherents with enhanced physical
+and magical stamina that grows with devotion. Followers can blend in to a local population and thereby move quickly past a crowd, confusing them in the process.
+Devoted explorers can instantly teleport themselves away from danger.
 %%%%
 Xom
 
@@ -327,31 +323,7 @@
 gain temporary resistances against the elements on taking damage from that
 element.
 %%%%
-<<<<<<< HEAD
-Wulndraste powers
-
-Followers of Wulndraste have increased health and regeneration, and increased
-mana reserves without any cap. More devoted followers can blend in to a local population and thereby move quickly past a crowd, confusing them in the process.
-Devoted explorers can instantly teleport themselves away from danger, but after
-teleporting are prevented from teleporting again for a period that decreases as
-Invocations skill increases.
-%%%%
-Zin wrath
-
-Those under Zin's wrath will find their beneficial mutations stripped away,
-their bellies empty, their enemies alerted, and their senses confounded by the
-axioms of Law; confusion, fainting and complete paralysis will be their lot.
-%%%%
-the Shining One wrath
-
-The Shining One's wrath is straightforward and unmistakable. Its victims find
-themselves smote with holy fire, beset with holy warriors, and alternately
-shouted at and silenced.
-%%%%
-Kikubaaqudgha wrath
-=======
 Ru powers
->>>>>>> ce70061a
 
 Ru leads you to gain immense power which initially will cause foes to
 falter and become stricken with maladies if they harm you. As you make further
@@ -399,6 +371,14 @@
 increased range for conjurations. Vehumet will offer followers the knowledge of
 increasingly powerful destructive spells as they gain piety.
 %%%%
+Wulndraste powers
+
+Followers of Wulndraste have increased health and regeneration, and increased
+mana reserves without any cap. More devoted followers can blend in to a local population and thereby move quickly past a crowd, confusing them in the process.
+Devoted explorers can instantly teleport themselves away from danger, but after
+teleporting are prevented from teleporting again for a period that decreases as
+Invocations skill increases.
+%%%%
 Xom powers
 
 To worship Xom is to live riskily. In a good mood Xom may shower you with
@@ -538,12 +518,6 @@
 resistances, assaulted by furious elementals, and surrounded by waves of
 molten lava.
 %%%%
-<<<<<<< HEAD
-Wulndraste wrath
-
-Wulndraste, when angered, removes the blessing of endurance and instead saps
-the endurance of the victim until mollified.
-=======
 Sif Muna wrath
 
 Those in Sif Muna's ill graces find the very forces of magic rebelling against
@@ -569,6 +543,11 @@
 Those that anger Vehumet find destruction amply heaped upon them. Novices are
 struck by flame and frost; archmages by firestorms and hellfire. Their own
 conjurations, too, are wont to misfire at the worst possible moments.
+%%%%
+Wulndraste wrath
+
+Wulndraste, when angered, removes the blessing of endurance and instead saps
+the endurance of the victim until mollified.
 %%%%
 Yredelemnul wrath
 
@@ -583,5 +562,4 @@
 Those under Zin's wrath will find their beneficial mutations stripped away,
 their bellies empty, their enemies alerted, and their senses confounded by the
 axioms of Law; confusion, fainting and complete paralysis will be their lot.
->>>>>>> ce70061a
 %%%%