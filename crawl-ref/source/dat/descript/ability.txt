--- conflicted
+++ resolved
@@ -876,13 +876,8 @@
 # Wudzu
 Summon Vines ability
 
-<<<<<<< HEAD
-Summon snaplasher vines from the floor. The strength and quantity
-of vines will increase with Invocations skill.
-=======
 Summon snaplasher vines from the floor. The strength and quantity of vines will
 increase with Invocations skill.
->>>>>>> 5dd32683
 %%%%
 Briar Patch ability
 
@@ -890,53 +885,6 @@
 %%%%
 Vestment of Thorns - Head ability
 
-<<<<<<< HEAD
-Adorns your head with a vestment of thorns. This will block your hat slot
-if it was usable. It will also provide a small AC boost, a retaliatory
-headbutt, and clarity. This is permanent, and will remove the other 
-vestment option.
-%%%%
-Regalia of Thorns - Head ability
-
-Adorns your head with a regalia of thorns. This will block your hat slot 
-if it was usable. It will also provide a small AC boost, a retaliatory
-headbutt, and clarity. This is permanent, and will remove the other 
-regalia option.
-%%%%
-Vestment of Thorns - Shoulders ability
-
-Adorns your shoulders with a vestment of thorns. This will block your cloak 
-slot if it was usable. It will also provide a small AC boost, let you rip 
-through nets and webs, and make you more spiny. This is permanent, and will 
-remove the other vestment option.
-%%%%
-Regalia of Thorns - Shoulders ability
-
-Adorns your shoulders with a regalia of thorns. This will block your cloak 
-slot if it was usable. It will also provide a small AC boost, let you rip 
-through nets and webs, and make you more spiny. This is permanent, and will 
-remove the other regalia option.
-%%%%
-Vestment of Thorns - Hands ability
-
-Adorns your hands with a vestment of thorns. This will block your gloves 
-slot if it was usable. It will also provide a small AC boost and give you
-a chance to poison enemies with melee attacks. This is permanent, and 
-will remove the other vestment option.
-%%%%
-Regalia of Thorns - Hands ability
-
-Adorns your hands with a regalia of thorns. This will block your gloves 
-slot if it was usable. It will also provide a small AC boost and give you
-a chance to poison enemies with melee attacks. This is permanent, and 
-will remove the other vestment option.
-%%%%
-Vestment of Thorns - Feet ability
-
-Adorns your feet with a vestment of thorns. This will block your boots slot if 
-it was usable. It will also provide a small AC boost and provide a small chance 
-for enemies to fail to melee attack you. This is permanent, and will remove the 
-=======
 Adorns your head with a vestment of thorns. This will block your hat slot if it
 was usable. It will also provide a small AC boost, a retaliatory headbutt, and
 clarity. This is permanent, and will remove the other vestment option.
@@ -980,19 +928,12 @@
 Adorns your feet with a vestment of thorns. This will block your boots slot if
 it was usable. It will also provide a small AC boost and provide a small chance
 for enemies to fail to melee attack you. This is permanent, and will remove the
->>>>>>> 5dd32683
 other vestment option.
 %%%%
 Regalia of Thorns - Feet ability
 
-<<<<<<< HEAD
-Adorns your feet with a regalia of thorns. This will block your boots slot if 
-it was usable. It will also provide a small AC boost and provide a small chance 
-for enemies to fail to melee attack you. This is permanent, and will remove the 
-=======
 Adorns your feet with a regalia of thorns. This will block your boots slot if it
 was usable. It will also provide a small AC boost and provide a small chance for
 enemies to fail to melee attack you. This is permanent, and will remove the
->>>>>>> 5dd32683
 other regalia option.
 %%%%