--- conflicted
+++ resolved
@@ -1260,7 +1260,6 @@
     }
 }
 
-<<<<<<< HEAD
 static int required_earth_attunement(dungeon_feature_type wall)
 {
     switch (wall)
@@ -1298,8 +1297,9 @@
         start_delay(DELAY_ROCK_SWIMMING, needed_earth_attunement);
     }
 
-    if (you.attribute[ATTR_TRANSFORMATION] != TRAN_NONE
-        && you.attribute[ATTR_TRANSFORMATION] != TRAN_STATUE)
+    if (you.form != TRAN_NONE
+        && you.form != TRAN_APPENDAGE
+        && you.form != TRAN_STATUE)
     {
         mpr("You quickly transform back into your natural form.");
         untransform(false, true); // We're already entering the water.
@@ -1310,7 +1310,8 @@
 {
     you.redraw_hit_points = true;
     you.redraw_armour_class=true;
-=======
+}
+
 void emergency_untransform()
 {
     mpr("You quickly transform back into your natural form.");
@@ -1318,7 +1319,6 @@
 
     if (you.species == SP_MERFOLK)
         merfolk_start_swimming(false);
->>>>>>> 6067133c
 }
 
 void merfolk_start_swimming(bool stepped)
