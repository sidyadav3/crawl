#ifndef TAG_VERSION_H
#define TAG_VERSION_H

// Character info has its own top-level tag, mismatching majors don't break
// compatibility there.
// DO NOT BUMP THIS UNLESS YOU KNOW WHAT YOU'RE DOING. This would break
// the save browser across versions, possibly leading to overwritten games.
// It's only there in case there's no way out.
#define TAG_CHR_FORMAT 0

// Let CDO updaters know if the syntax changes.
#define TAG_MAJOR_VERSION 34

// Minor version will be reset to zero when major version changes.
enum tag_minor_version
{
    TAG_MINOR_INVALID         = -1,
    TAG_MINOR_RESET           = 0, // Minor tags were reset
    TAG_MINOR_BRANCHES_LEFT,       // Note the first time branches are left
    TAG_MINOR_VAULT_LIST,          // Don't try to store you.vault_list as prop
    TAG_MINOR_TRAPS_DETERM,        // Searching for traps is deterministic.
    TAG_MINOR_ACTION_THROW,        // Store base type of throw objects.
    TAG_MINOR_TEMP_MUTATIONS,      // Enable transient mutations
    TAG_MINOR_AUTOINSCRIPTIONS,    // Artefact inscriptions are added on the fly
    TAG_MINOR_UNCANCELLABLES,      // Restart uncancellable questions upon save load
    TAG_MINOR_DEEP_ABYSS,          // Multi-level abyss
    TAG_MINOR_COORD_SERIALIZER,    // Serialize coord_def as int
    TAG_MINOR_REMOVE_ABYSS_SEED,   // Remove the abyss seed.
    TAG_MINOR_REIFY_SUBVAULTS,     // Save subvaults with level for attribution
    TAG_MINOR_VEHUMET_SPELL_GIFT,  // Vehumet gift spells instead of books
    TAG_MINOR_0_11 = 17,           // 0.11 final saves
    TAG_MINOR_0_12,                // (no change)
    TAG_MINOR_BATTLESPHERE_MID,    // Monster battlesphere (mid of creator)
    TAG_MINOR_MALMUTATE,           // Convert Polymorph to Malmutate on old monsters
    TAG_MINOR_VEHUMET_MULTI_GIFTS, // Vehumet can offer multiple spells at once
    TAG_MINOR_ADD_ABYSS_SEED,      // Reinstate abyss seed. Mistakes were made.
    TAG_MINOR_COMPANION_LIST,      // Added companion list
    TAG_MINOR_INCREMENTAL_RECALL,  // Made recall incremental
    TAG_MINOR_GOD_GIFT,            // Remove {god gift} from inscriptions.
    TAG_MINOR_NOME_NO_MORE,        // Remove unused gnome variable.
    TAG_MINOR_NO_SPLINT,           // Remove splint mail
    TAG_MINOR_ORIG_MONNUM,         // orig_monnum is type rather than type+1.
<<<<<<< HEAD
    TAG_MINOR_GROTESK_DR,          // Grotesk damage reduction
=======
    TAG_MINOR_SPRINT_SCORES,       // Separate score lists for each sprint map
    TAG_MINOR_FOOD_AUTOPICKUP,     // Separate meat, fruit, others in \ menu.
    TAG_MINOR_LORC_TEMPERATURE,    // Save lava orc temperature
>>>>>>> 70f8c6ce
    NUM_TAG_MINORS,
    TAG_MINOR_VERSION = NUM_TAG_MINORS - 1
};

#endif<|MERGE_RESOLUTION|>--- conflicted
+++ resolved
@@ -40,13 +40,10 @@
     TAG_MINOR_NOME_NO_MORE,        // Remove unused gnome variable.
     TAG_MINOR_NO_SPLINT,           // Remove splint mail
     TAG_MINOR_ORIG_MONNUM,         // orig_monnum is type rather than type+1.
-<<<<<<< HEAD
-    TAG_MINOR_GROTESK_DR,          // Grotesk damage reduction
-=======
     TAG_MINOR_SPRINT_SCORES,       // Separate score lists for each sprint map
     TAG_MINOR_FOOD_AUTOPICKUP,     // Separate meat, fruit, others in \ menu.
     TAG_MINOR_LORC_TEMPERATURE,    // Save lava orc temperature
->>>>>>> 70f8c6ce
+    TAG_MINOR_GROTESK_DR,          // Grotesk damage reduction
     NUM_TAG_MINORS,
     TAG_MINOR_VERSION = NUM_TAG_MINORS - 1
 };
