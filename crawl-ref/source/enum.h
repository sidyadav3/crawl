--- conflicted
+++ resolved
@@ -2939,11 +2939,8 @@
 #if TAG_MAJOR_VERSION == 34
     MUT_CLING,
 #endif
-<<<<<<< HEAD
+    MUT_FUMES,
     MUT_JUMP,
-=======
-    MUT_FUMES,
->>>>>>> bbf8bdff
     NUM_MUTATIONS,
 
     RANDOM_MUTATION,
