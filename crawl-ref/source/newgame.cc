--- conflicted
+++ resolved
@@ -547,14 +547,8 @@
     ng.type = choice.type;
     ng.map  = choice.map;
 
-<<<<<<< HEAD
-    if (ng->type == GAME_TYPE_SPRINT
-     || ng->type == GAME_TYPE_TUTORIAL)
-=======
     if (ng.type == GAME_TYPE_SPRINT
-     || ng.type == GAME_TYPE_ZOTDEF
-     || ng.type == GAME_TYPE_TUTORIAL)
->>>>>>> 0aa41feb
+        || ng.type == GAME_TYPE_TUTORIAL)
     {
         _choose_gamemode_map(ng, choice, defaults);
     }
